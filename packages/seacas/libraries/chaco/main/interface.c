/*
<<<<<<< HEAD
 * Copyright (c) 2005-2017, 2020 National Technology & Engineering Solutions
 * of Sandia, LLC (NTESS).  Under the terms of Contract DE-NA0003525 with
 * NTESS, the U.S. Government retains certain rights in this software.
 *
 * Redistribution and use in source and binary forms, with or without
 * modification, are permitted provided that the following conditions are
 * met:
 *
 *     * Redistributions of source code must retain the above copyright
 *       notice, this list of conditions and the following disclaimer.
 *
 *     * Redistributions in binary form must reproduce the above
 *       copyright notice, this list of conditions and the following
 *       disclaimer in the documentation and/or other materials provided
 *       with the distribution.
 *
 *     * Neither the name of NTESS nor the names of its
 *       contributors may be used to endorse or promote products derived
 *       from this software without specific prior written permission.
 *
 * THIS SOFTWARE IS PROVIDED BY THE COPYRIGHT HOLDERS AND CONTRIBUTORS
 * "AS IS" AND ANY EXPRESS OR IMPLIED WARRANTIES, INCLUDING, BUT NOT
 * LIMITED TO, THE IMPLIED WARRANTIES OF MERCHANTABILITY AND FITNESS FOR
 * A PARTICULAR PURPOSE ARE DISCLAIMED. IN NO EVENT SHALL THE COPYRIGHT
 * OWNER OR CONTRIBUTORS BE LIABLE FOR ANY DIRECT, INDIRECT, INCIDENTAL,
 * SPECIAL, EXEMPLARY, OR CONSEQUENTIAL DAMAGES (INCLUDING, BUT NOT
 * LIMITED TO, PROCUREMENT OF SUBSTITUTE GOODS OR SERVICES; LOSS OF USE,
 * DATA, OR PROFITS; OR BUSINESS INTERRUPTION) HOWEVER CAUSED AND ON ANY
 * THEORY OF LIABILITY, WHETHER IN CONTRACT, STRICT LIABILITY, OR TORT
 * (INCLUDING NEGLIGENCE OR OTHERWISE) ARISING IN ANY WAY OUT OF THE USE
 * OF THIS SOFTWARE, EVEN IF ADVISED OF THE POSSIBILITY OF SUCH DAMAGE.
 *
=======
 * Copyright(C) 1999-2020 National Technology & Engineering Solutions
 * of Sandia, LLC (NTESS).  Under the terms of Contract DE-NA0003525 with
 * NTESS, the U.S. Government retains certain rights in this software.
 *
 * See packages/seacas/LICENSE for details
>>>>>>> 4103bf6c
 */

#include "chaco.h"
#include "defs.h"    // for FALSE, TRUE
#include "smalloc.h" // for sfree, smalloc_ret
#include "structs.h"
#include <stdio.h>  // for NULL, printf, fclose, fopen, etc
#include <stdlib.h> // for free

extern int submain(struct vtx_data **graph, int nvtxs, int nedges, int using_vwgts, int using_ewgts,
                   int igeom, float **coords, char *outassignname, char *outfilename,
                   int *assignment, double *goal, int architecture, int ndims_tot, int mesh_dims[3],
                   int global_method, int local_method, int rqi_flag, int vmax, int ndims,
                   double eigtol, long seed);

int Using_Main = FALSE; /* Is main routine being called? */

int INTER_FACE(int    nvtxs,                 /* number of vertices in full graph */
               int *  start,                 /* start of edge list for each vertex */
               int *  adjacency,             /* edge list data */
               int *  vwgts,                 /* weights for all vertices */
               float *ewgts,                 /* weights for all edges */
               float *x, float *y, float *z, /* coordinates for inertial method */
               char *  outassignname,        /* name of assignment output file */
               char *  outfilename,          /* output file name */
               int *   assignment,           /* set number of each vtx (length n) */
               int     architecture,         /* 0 => hypercube, d => d-dimensional mesh */
               int     ndims_tot,            /* total number of cube dimensions to divide */
               int     mesh_dims[3],         /* dimensions of mesh of processors */
               double *goal,                 /* desired set sizes for each set */
               int     global_method,        /* global partitioning algorithm */
               int     local_method,         /* local partitioning algorithm */
               int     rqi_flag,             /* should I use RQI/Symmlq eigensolver? */
               int     vmax,                 /* how many vertices to coarsen down to? */
               int     ndims,                /* number of eigenvectors (2^d sets) */
               double  eigtol,               /* tolerance on eigenvectors */
               long    seed                  /* for random graph mutations */
)
{
  extern char *     PARAMS_FILENAME;    /* name of file with parameter updates */
  extern int        MAKE_VWGTS;         /* make vertex weights equal to degrees? */
  extern int        MATCH_TYPE;         /* matching routine to use */
  extern int        FREE_GRAPH;         /* free graph data structure after reformat? */
  extern int        DEBUG_PARAMS;       /* debug flag for reading parameters */
  extern int        DEBUG_TRACE;        /* trace main execution path */
  extern double     start_time;         /* time routine is entered */
  extern double     reformat_time;      /* time spent reformatting graph */
  FILE *            params_file = NULL; /* file for reading new parameters */
  struct vtx_data **graph;              /* graph data structure */
  double            vwgt_sum;           /* sum of vertex weights */
  double            time;               /* timing variable */
  float **          coords;             /* coordinates for vertices if used */
  int *             vptr;               /* loops through vertex weights */
  int               flag;               /* return code from balance */
  int               nedges;             /* number of edges in graph */
  int               using_vwgts;        /* are vertex weights being used? */
  int               using_ewgts;        /* are edge weights being used? */
  int               nsets_tot = 0;      /* total number of sets being created */
  int               igeom;              /* geometric dimension for inertial method */
  int               default_goal;       /* using default goals? */
  int               i;                  /* loop counter */
  double            seconds();
  int               reformat();
  void              free_graph(), read_params(), strout();

  if (DEBUG_TRACE > 0) {
    printf("<Entering INTER_FACE>\n");
  }
<<<<<<< HEAD

  flag   = 0;
  graph  = NULL;
  coords = NULL;

  if (!Using_Main) { /* If not using main, need to read parameters file. */
    start_time  = seconds();
    params_file = fopen(PARAMS_FILENAME, "r");
    if (params_file == NULL && DEBUG_PARAMS > 1) {
      printf("Parameter file `%s' not found; using default parameters.\n", PARAMS_FILENAME);
=======

  flag   = 0;
  graph  = NULL;
  coords = NULL;

  if (!Using_Main) { /* If not using main, need to read parameters file. */
    start_time  = seconds();
    params_file = fopen(PARAMS_FILENAME, "r");
    if (params_file == NULL && DEBUG_PARAMS > 1) {
      printf("Parameter file `%s' not found; using default parameters.\n", PARAMS_FILENAME);
    }
    read_params(params_file);
  }

  if (goal == NULL) { /* If not passed in, default goals have equal set sizes. */
    default_goal = TRUE;
    if (architecture == 0) {
      nsets_tot = 1 << ndims_tot;
    }
    else if (architecture == 1) {
      nsets_tot = mesh_dims[0];
    }
    else if (architecture == 2) {
      nsets_tot = mesh_dims[0] * mesh_dims[1];
    }
    else if (architecture > 2) {
      nsets_tot = mesh_dims[0] * mesh_dims[1] * mesh_dims[2];
>>>>>>> 4103bf6c
    }
    read_params(params_file);
  }

<<<<<<< HEAD
  if (goal == NULL) { /* If not passed in, default goals have equal set sizes. */
    default_goal = TRUE;
    if (architecture == 0) {
      nsets_tot = 1 << ndims_tot;
    }
    else if (architecture == 1) {
      nsets_tot = mesh_dims[0];
    }
    else if (architecture == 2) {
      nsets_tot = mesh_dims[0] * mesh_dims[1];
    }
    else if (architecture > 2) {
      nsets_tot = mesh_dims[0] * mesh_dims[1] * mesh_dims[2];
    }

=======
>>>>>>> 4103bf6c
    if (MAKE_VWGTS && start != NULL) {
      vwgt_sum = start[nvtxs] - start[0] + nvtxs;
    }
    else if (vwgts == NULL) {
      vwgt_sum = nvtxs;
    }
    else {
      vwgt_sum = 0;
      vptr     = vwgts;
      for (i = nvtxs; i; i--) {
        vwgt_sum += *(vptr++);
      }
    }

    if (nsets_tot > 0) {
      vwgt_sum /= nsets_tot;
    }
    goal = smalloc_ret(nsets_tot * sizeof(double));
    if (goal == NULL) {
      strout("\nERROR: No room to make goals.\n");
      flag = 1;
      goto skip;
    }
    for (i = 0; i < nsets_tot; i++) {
      goal[i] = vwgt_sum;
    }
  }
  else {
    default_goal = FALSE;
  }

  if (MAKE_VWGTS) {
    /* Generate vertex weights equal to degree of node. */
    if (vwgts != NULL) {
      strout("WARNING: Vertex weights being overwritten by vertex degrees.");
    }
    vwgts = smalloc_ret(nvtxs * sizeof(int));
    if (vwgts == NULL) {
      strout("\nERROR: No room to make vertex weights.\n");
      flag = 1;
      goto skip;
    }
    if (start != NULL) {
      for (i = 0; i < nvtxs; i++) {
        vwgts[i] = 1 + start[i + 1] - start[i];
      }
    }
    else {
      for (i = 0; i < nvtxs; i++) {
        vwgts[i] = 1;
      }
    }
  }

  using_vwgts = (vwgts != NULL);
  using_ewgts = (ewgts != NULL);
<<<<<<< HEAD

  if (start != NULL || vwgts != NULL) { /* Reformat into our data structure. */
    time = seconds();
    flag = reformat(start, adjacency, nvtxs, &nedges, vwgts, ewgts, &graph);

    if (flag) {
      strout("\nERROR: No room to reformat graph.\n");
      goto skip;
    }

    reformat_time += seconds() - time;
  }
  else {
    nedges = 0;
  }

  if (FREE_GRAPH) { /* Free old graph data structures. */
    sfree(start);
    start = NULL;
    sfree(adjacency);
    adjacency = NULL;
    sfree(vwgts);
    vwgts = NULL;
    sfree(ewgts);
    ewgts = NULL;
  }

  if (global_method == 3 ||
      (MATCH_TYPE == 5 && (global_method == 1 || (global_method == 2 && rqi_flag)))) {
    if (x == NULL) {
      igeom = 0;
    }
=======

  if (start != NULL || vwgts != NULL) { /* Reformat into our data structure. */
    time = seconds();
    flag = reformat(start, adjacency, nvtxs, &nedges, vwgts, ewgts, &graph);

    if (flag) {
      strout("\nERROR: No room to reformat graph.\n");
      goto skip;
    }

    reformat_time += seconds() - time;
  }
  else {
    nedges = 0;
  }

  if (FREE_GRAPH) { /* Free old graph data structures. */
    sfree(start);
    start = NULL;
    sfree(adjacency);
    adjacency = NULL;
    sfree(vwgts);
    vwgts = NULL;
    sfree(ewgts);
    ewgts = NULL;
  }

  if (global_method == 3 ||
      (MATCH_TYPE == 5 && (global_method == 1 || (global_method == 2 && rqi_flag)))) {
    if (x == NULL) {
      igeom = 0;
    }
>>>>>>> 4103bf6c
    else { /* Set up coordinate data structure. */
      coords = smalloc_ret(3 * sizeof(float *));
      if (coords == NULL) {
        strout("\nERROR: No room to make coordinate array.\n");
        flag = 1;
        goto skip;
      }
      /* Minus 1's are to allow remainder of program to index with 1. */
      coords[0] = x - 1;
      igeom     = 1;
      if (y != NULL) {
        coords[1] = y - 1;
        igeom     = 2;
        if (z != NULL) {
          coords[2] = z - 1;
          igeom     = 3;
        }
      }
    }
  }
  else {
    igeom = 0;
  }

  /* Subtract from assignment to allow code to index from 1. */
  assignment = assignment - 1;
  flag       = submain(graph, nvtxs, nedges, using_vwgts, using_ewgts, igeom, coords, outassignname,
                 outfilename, assignment, goal, architecture, ndims_tot, mesh_dims, global_method,
                 local_method, rqi_flag, vmax, ndims, eigtol, seed);

skip:
  sfree(coords);

  if (default_goal) {
    sfree(goal);
  }

  if (graph != NULL) {
    free_graph(graph);
  }

  if (flag && FREE_GRAPH) {
    sfree(start);
    sfree(adjacency);
    sfree(vwgts);
    sfree(ewgts);
  }

  if (!Using_Main && params_file != NULL) {
    fclose(params_file);
  }

  return (flag);
}<|MERGE_RESOLUTION|>--- conflicted
+++ resolved
@@ -1,44 +1,9 @@
 /*
-<<<<<<< HEAD
- * Copyright (c) 2005-2017, 2020 National Technology & Engineering Solutions
- * of Sandia, LLC (NTESS).  Under the terms of Contract DE-NA0003525 with
- * NTESS, the U.S. Government retains certain rights in this software.
- *
- * Redistribution and use in source and binary forms, with or without
- * modification, are permitted provided that the following conditions are
- * met:
- *
- *     * Redistributions of source code must retain the above copyright
- *       notice, this list of conditions and the following disclaimer.
- *
- *     * Redistributions in binary form must reproduce the above
- *       copyright notice, this list of conditions and the following
- *       disclaimer in the documentation and/or other materials provided
- *       with the distribution.
- *
- *     * Neither the name of NTESS nor the names of its
- *       contributors may be used to endorse or promote products derived
- *       from this software without specific prior written permission.
- *
- * THIS SOFTWARE IS PROVIDED BY THE COPYRIGHT HOLDERS AND CONTRIBUTORS
- * "AS IS" AND ANY EXPRESS OR IMPLIED WARRANTIES, INCLUDING, BUT NOT
- * LIMITED TO, THE IMPLIED WARRANTIES OF MERCHANTABILITY AND FITNESS FOR
- * A PARTICULAR PURPOSE ARE DISCLAIMED. IN NO EVENT SHALL THE COPYRIGHT
- * OWNER OR CONTRIBUTORS BE LIABLE FOR ANY DIRECT, INDIRECT, INCIDENTAL,
- * SPECIAL, EXEMPLARY, OR CONSEQUENTIAL DAMAGES (INCLUDING, BUT NOT
- * LIMITED TO, PROCUREMENT OF SUBSTITUTE GOODS OR SERVICES; LOSS OF USE,
- * DATA, OR PROFITS; OR BUSINESS INTERRUPTION) HOWEVER CAUSED AND ON ANY
- * THEORY OF LIABILITY, WHETHER IN CONTRACT, STRICT LIABILITY, OR TORT
- * (INCLUDING NEGLIGENCE OR OTHERWISE) ARISING IN ANY WAY OUT OF THE USE
- * OF THIS SOFTWARE, EVEN IF ADVISED OF THE POSSIBILITY OF SUCH DAMAGE.
- *
-=======
  * Copyright(C) 1999-2020 National Technology & Engineering Solutions
  * of Sandia, LLC (NTESS).  Under the terms of Contract DE-NA0003525 with
  * NTESS, the U.S. Government retains certain rights in this software.
  *
  * See packages/seacas/LICENSE for details
->>>>>>> 4103bf6c
  */
 
 #include "chaco.h"
@@ -107,7 +72,6 @@
   if (DEBUG_TRACE > 0) {
     printf("<Entering INTER_FACE>\n");
   }
-<<<<<<< HEAD
 
   flag   = 0;
   graph  = NULL;
@@ -118,17 +82,6 @@
     params_file = fopen(PARAMS_FILENAME, "r");
     if (params_file == NULL && DEBUG_PARAMS > 1) {
       printf("Parameter file `%s' not found; using default parameters.\n", PARAMS_FILENAME);
-=======
-
-  flag   = 0;
-  graph  = NULL;
-  coords = NULL;
-
-  if (!Using_Main) { /* If not using main, need to read parameters file. */
-    start_time  = seconds();
-    params_file = fopen(PARAMS_FILENAME, "r");
-    if (params_file == NULL && DEBUG_PARAMS > 1) {
-      printf("Parameter file `%s' not found; using default parameters.\n", PARAMS_FILENAME);
     }
     read_params(params_file);
   }
@@ -146,29 +99,8 @@
     }
     else if (architecture > 2) {
       nsets_tot = mesh_dims[0] * mesh_dims[1] * mesh_dims[2];
->>>>>>> 4103bf6c
-    }
-    read_params(params_file);
-  }
-
-<<<<<<< HEAD
-  if (goal == NULL) { /* If not passed in, default goals have equal set sizes. */
-    default_goal = TRUE;
-    if (architecture == 0) {
-      nsets_tot = 1 << ndims_tot;
-    }
-    else if (architecture == 1) {
-      nsets_tot = mesh_dims[0];
-    }
-    else if (architecture == 2) {
-      nsets_tot = mesh_dims[0] * mesh_dims[1];
-    }
-    else if (architecture > 2) {
-      nsets_tot = mesh_dims[0] * mesh_dims[1] * mesh_dims[2];
-    }
-
-=======
->>>>>>> 4103bf6c
+    }
+
     if (MAKE_VWGTS && start != NULL) {
       vwgt_sum = start[nvtxs] - start[0] + nvtxs;
     }
@@ -225,7 +157,6 @@
 
   using_vwgts = (vwgts != NULL);
   using_ewgts = (ewgts != NULL);
-<<<<<<< HEAD
 
   if (start != NULL || vwgts != NULL) { /* Reformat into our data structure. */
     time = seconds();
@@ -258,40 +189,6 @@
     if (x == NULL) {
       igeom = 0;
     }
-=======
-
-  if (start != NULL || vwgts != NULL) { /* Reformat into our data structure. */
-    time = seconds();
-    flag = reformat(start, adjacency, nvtxs, &nedges, vwgts, ewgts, &graph);
-
-    if (flag) {
-      strout("\nERROR: No room to reformat graph.\n");
-      goto skip;
-    }
-
-    reformat_time += seconds() - time;
-  }
-  else {
-    nedges = 0;
-  }
-
-  if (FREE_GRAPH) { /* Free old graph data structures. */
-    sfree(start);
-    start = NULL;
-    sfree(adjacency);
-    adjacency = NULL;
-    sfree(vwgts);
-    vwgts = NULL;
-    sfree(ewgts);
-    ewgts = NULL;
-  }
-
-  if (global_method == 3 ||
-      (MATCH_TYPE == 5 && (global_method == 1 || (global_method == 2 && rqi_flag)))) {
-    if (x == NULL) {
-      igeom = 0;
-    }
->>>>>>> 4103bf6c
     else { /* Set up coordinate data structure. */
       coords = smalloc_ret(3 * sizeof(float *));
       if (coords == NULL) {
