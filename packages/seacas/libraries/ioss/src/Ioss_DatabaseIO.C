<<<<<<< HEAD
// Copyright(C) 1999-2017, 2020 National Technology & Engineering Solutions
// of Sandia, LLC (NTESS).  Under the terms of Contract DE-NA0003525 with
// NTESS, the U.S. Government retains certain rights in this software.
//
// Redistribution and use in source and binary forms, with or without
// modification, are permitted provided that the following conditions are
// met:
//
//     * Redistributions of source code must retain the above copyright
//       notice, this list of conditions and the following disclaimer.
//
//     * Redistributions in binary form must reproduce the above
//       copyright notice, this list of conditions and the following
//       disclaimer in the documentation and/or other materials provided
//       with the distribution.
//
//     * Neither the name of NTESS nor the names of its
//       contributors may be used to endorse or promote products derived
//       from this software without specific prior written permission.
//
// THIS SOFTWARE IS PROVIDED BY THE COPYRIGHT HOLDERS AND CONTRIBUTORS
// "AS IS" AND ANY EXPRESS OR IMPLIED WARRANTIES, INCLUDING, BUT NOT
// LIMITED TO, THE IMPLIED WARRANTIES OF MERCHANTABILITY AND FITNESS FOR
// A PARTICULAR PURPOSE ARE DISCLAIMED. IN NO EVENT SHALL THE COPYRIGHT
// OWNER OR CONTRIBUTORS BE LIABLE FOR ANY DIRECT, INDIRECT, INCIDENTAL,
// SPECIAL, EXEMPLARY, OR CONSEQUENTIAL DAMAGES (INCLUDING, BUT NOT
// LIMITED TO, PROCUREMENT OF SUBSTITUTE GOODS OR SERVICES; LOSS OF USE,
// DATA, OR PROFITS; OR BUSINESS INTERRUPTION) HOWEVER CAUSED AND ON ANY
// THEORY OF LIABILITY, WHETHER IN CONTRACT, STRICT LIABILITY, OR TORT
// (INCLUDING NEGLIGENCE OR OTHERWISE) ARISING IN ANY WAY OUT OF THE USE
// OF THIS SOFTWARE, EVEN IF ADVISED OF THE POSSIBILITY OF SUCH DAMAGE.
=======
// Copyright(C) 1999-2020 National Technology & Engineering Solutions
// of Sandia, LLC (NTESS).  Under the terms of Contract DE-NA0003525 with
// NTESS, the U.S. Government retains certain rights in this software.
//
// See packages/seacas/LICENSE for details
>>>>>>> 4103bf6c

#include <Ioss_BoundingBox.h>
#include <Ioss_CodeTypes.h>
#include <Ioss_CommSet.h>
#include <Ioss_DBUsage.h>
#include <Ioss_DatabaseIO.h>
#include <Ioss_ElementTopology.h>
#include <Ioss_EntityBlock.h>
#include <Ioss_Field.h>
#include <Ioss_FileInfo.h>
#include <Ioss_GroupingEntity.h>
#include <Ioss_NodeBlock.h>
#include <Ioss_ParallelUtils.h>
#include <Ioss_Property.h>
#include <Ioss_Region.h>
#include <Ioss_SerializeIO.h>
#include <Ioss_SideBlock.h>
#include <Ioss_SideSet.h>
#include <Ioss_State.h>
#include <Ioss_StructuredBlock.h>
#include <Ioss_SurfaceSplit.h>
#include <Ioss_Utils.h>
#include <algorithm>
#include <cassert>
#include <cfloat>
#include <cstddef>
#include <cstring>
#include <fmt/ostream.h>
#include <iomanip>
#include <iostream>
#include <iterator>
#include <set>
#include <string>
#include <sys/stat.h>
#include <tokenize.h>
#include <utility>
#include <vector>

#if defined SEACAS_HAVE_DATAWARP
extern "C" {
#include <datawarp.h>
}
#endif

namespace {
  auto initial_time = std::chrono::high_resolution_clock::now();

  void log_time(std::chrono::time_point<std::chrono::high_resolution_clock> &start,
                std::chrono::time_point<std::chrono::high_resolution_clock> &finish,
                int current_state, double state_time, bool is_input, bool single_proc_only,
                const Ioss::ParallelUtils &util);

  void log_field(const char *symbol, const Ioss::GroupingEntity *entity, const Ioss::Field &field,
                 bool single_proc_only, const Ioss::ParallelUtils &util);

#ifndef NDEBUG
  bool internal_parallel_consistent(bool single_proc_only, const Ioss::GroupingEntity *ge,
                                    const Ioss::Field &field, int in_out,
                                    const Ioss::ParallelUtils &util)
  {
    if (single_proc_only) {
      return true;
    }

    const std::string &field_name = field.get_name();
    unsigned int       hash_code  = ge->hash() + Ioss::Utils::hash(field_name);
    unsigned int       max_hash   = util.global_minmax(hash_code, Ioss::ParallelUtils::DO_MAX);
    unsigned int       min_hash   = util.global_minmax(hash_code, Ioss::ParallelUtils::DO_MIN);
    if (max_hash != min_hash) {
      const std::string &ge_name = ge->name();
      fmt::print(Ioss::WARNING(),
<<<<<<< HEAD
                 "Parallel inconsistency detected for {} field '{}' on entity '{}'\n",
                 in_out == 0 ? "writing" : "reading", field_name, ge_name);
=======
                 "[{}] Parallel inconsistency detected for {} field '{}' on entity '{}'. (Hash: {} "
                 "{} {})\n",
                 in_out == 0 ? "writing" : "reading", util.parallel_rank(), field_name, ge_name,
                 hash_code, min_hash, max_hash);
>>>>>>> 4103bf6c
      return false;
    }
    return true;
  }
#endif
  double my_min(double x1, double x2) { return x1 < x2 ? x1 : x2; }

  double my_max(double x1, double x2) { return x1 > x2 ? x1 : x2; }

  template <typename INT>
  void calc_bounding_box(size_t ndim, size_t node_count, std::vector<double> &coordinates,
                         std::vector<INT> &connectivity, double &xmin, double &ymin, double &zmin,
                         double &xmax, double &ymax, double &zmax)
  {
    std::vector<int> elem_block_nodes(node_count);
    for (auto &node : connectivity) {
      elem_block_nodes[node - 1] = 1;
    }

    xmin = DBL_MAX;
    ymin = DBL_MAX;
    zmin = DBL_MAX;

    xmax = -DBL_MAX;
    ymax = -DBL_MAX;
    zmax = -DBL_MAX;

    for (size_t i = 0; i < node_count; i++) {
      if (elem_block_nodes[i] == 1) {
        xmin = my_min(xmin, coordinates[ndim * i + 0]);
        xmax = my_max(xmax, coordinates[ndim * i + 0]);

        if (ndim > 1) {
          ymin = my_min(ymin, coordinates[ndim * i + 1]);
          ymax = my_max(ymax, coordinates[ndim * i + 1]);
        }

        if (ndim > 2) {
          zmin = my_min(zmin, coordinates[ndim * i + 2]);
          zmax = my_max(zmax, coordinates[ndim * i + 2]);
        }
      }
    }
    if (ndim < 3) {
      zmin = zmax = 0.0;
    }
    if (ndim < 2) {
      ymin = ymax = 0.0;
    }
  }
} // namespace

namespace Ioss {
  DatabaseIO::DatabaseIO(Region *region, std::string filename, DatabaseUsage db_usage,
                         MPI_Comm communicator, const PropertyManager &props)
<<<<<<< HEAD
      : properties(props), DBFilename(std::move(filename)), dbUsage(db_usage), util_(communicator),
=======
      : properties(props), DBFilename(std::move(filename)), dbUsage(db_usage),
        util_(db_usage == WRITE_HISTORY || db_usage == WRITE_HEARTBEAT ? MPI_COMM_SELF
                                                                       : communicator),
>>>>>>> 4103bf6c
        region_(region), isInput(is_input_event(db_usage)),
        singleProcOnly(db_usage == WRITE_HISTORY || db_usage == WRITE_HEARTBEAT ||
                       SerializeIO::isEnabled())
  {
    isParallel  = util_.parallel_size() > 1;
    myProcessor = util_.parallel_rank();

    // Some operations modify DBFilename and there is a need to get
    // back to the original filename...
    originalDBFilename = DBFilename;

    // Check environment variable IOSS_PROPERTIES. If it exists, parse
    // the contents and add to the 'properties' map.
    util_.add_environment_properties(properties);

    Utils::check_set_bool_property(properties, "ENABLE_FIELD_RECOGNITION", enableFieldRecognition);

    if (properties.exists("FIELD_SUFFIX_SEPARATOR")) {
      std::string tmp = properties.get("FIELD_SUFFIX_SEPARATOR").get_string();
      fieldSeparator  = tmp[0];
    }

    if (properties.exists("INTEGER_SIZE_API")) {
      int isize = properties.get("INTEGER_SIZE_API").get_int();
      if (isize == 8) {
        set_int_byte_size_api(Ioss::USE_INT64_API);
      }
    }

    if (properties.exists("SERIALIZE_IO")) {
      int isize = properties.get("SERIALIZE_IO").get_int();
      Ioss::SerializeIO::setGroupFactor(isize);
      if (isize > 0) {
        singleProcOnly = true;
      }
    }

    if (properties.exists("CYCLE_COUNT")) {
      cycleCount = properties.get("CYCLE_COUNT").get_int();
    }

    if (properties.exists("OVERLAY_COUNT")) {
      overlayCount = properties.get("OVERLAY_COUNT").get_int();
    }

    Utils::check_set_bool_property(properties, "ENABLE_TRACING", m_enableTracing);
    Utils::check_set_bool_property(properties, "TIME_STATE_INPUT_OUTPUT", m_timeStateInOut);
    {
      bool logging;
      if (Utils::check_set_bool_property(properties, "LOGGING", logging)) {
        set_logging(logging);
      }
    }

    Utils::check_set_bool_property(properties, "LOWER_CASE_VARIABLE_NAMES", lowerCaseVariableNames);
    Utils::check_set_bool_property(properties, "USE_GENERIC_CANONICAL_NAMES",
                                   useGenericCanonicalName);
    Utils::check_set_bool_property(properties, "IGNORE_DATABASE_NAMES", ignoreDatabaseNames);

    {
      bool consistent;
      if (Utils::check_set_bool_property(properties, "PARALLEL_CONSISTENCY", consistent)) {
        set_parallel_consistency(consistent);
      }
    }

    check_setDW();

    if (!is_input()) {
      // Create full path to the output file at this point if it doesn't
      // exist...
      if (isParallel) {
        Ioss::FileInfo::create_path(DBFilename, util().communicator());
      }
      else {
        Ioss::FileInfo::create_path(DBFilename);
      }
    }
  }

  DatabaseIO::~DatabaseIO() = default;

  int DatabaseIO::int_byte_size_api() const
  {
    if (dbIntSizeAPI == USE_INT32_API) {
      return 4;
    }
    return 8;
  }

  /** \brief Set the number of bytes used to represent an integer.
   *
   *  \param[in] size The number of bytes. This is 4 for INT32 or 8 for INT64.
   */
  void DatabaseIO::set_int_byte_size_api(DataSize size) const
  {
    dbIntSizeAPI = size; // mutable
  }

  /** \brief Set the character used to separate a field suffix from the field basename
   *         when recognizing vector, tensor fields.
   *
   *  \param[in] separator The separator character.
   */
  void DatabaseIO::set_field_separator(const char separator)
  {
    if (properties.exists("FIELD_SUFFIX_SEPARATOR")) {
      properties.erase("FIELD_SUFFIX_SEPARATOR");
    }
    char tmp[2] = {separator, '\0'};
    properties.add(Property("FIELD_SUFFIX_SEPARATOR", tmp));
    fieldSeparator = separator;
  }

  /**
   * Check whether user wants to use Cray DataWarp.  It will be enabled if:
   * the `DW_JOB_STRIPED` or `DW_JOB_PRIVATE` environment variable
   * is set by the queuing system during runtime and the IOSS property
   * `ENABLE_DATAWARP` set to `YES`.
   *
   * We currently only want output files to be directed to BB.
   */
  void DatabaseIO::check_setDW() const
  {
    if (!is_input()) {
      bool set_dw = false;
      Utils::check_set_bool_property(properties, "ENABLE_DATAWARP", set_dw);
      if (set_dw) {
        std::string bb_path;
        // Selected via `#DW jobdw type=scratch access_mode=striped`
        util().get_environment("DW_JOB_STRIPED", bb_path, isParallel);

        if (bb_path.empty()) { // See if using `private` mode...
          // Selected via `#DW jobdw type=scratch access_mode=private`
          util().get_environment("DW_JOB_PRIVATE", bb_path, isParallel);
        }
        if (!bb_path.empty()) {
          usingDataWarp = true;
          dwPath        = bb_path;
          if (myProcessor == 0) {
            fmt::print(Ioss::OUTPUT(), "\nDataWarp Burst Buffer Enabled.  Path = `{}`\n\n", dwPath);
          }
        }
        else {
          if (myProcessor == 0) {
            fmt::print(Ioss::WARNING(),
                       "DataWarp enabled via Ioss property `ENABLE_DATAWARP`, but\n"
                       "         burst buffer path was not specified via `DW_JOB_STRIPED` or "
                       "`DW_JOB_PRIVATE`\n"
                       "         environment variables (typically set by queuing system)\n"
                       "         DataWarp will *NOT* be enabled, but job will still run.\n\n");
          }
        }
      }
    }
  }

  /**
   * In this wrapper function we check if user intends to use Cray
   * DataWarp(aka DW), which provides ability to use NVMe based flash
   * storage available across all compute nodes accessible via high
   * speed NIC.
   */
  void DatabaseIO::openDW(const std::string &filename) const
  {
    set_pfsname(filename); // Name on permanent-file-store
    if (using_dw()) {      // We are about to write to a output database in BB
      Ioss::FileInfo path{filename};
      Ioss::FileInfo bb_file{get_dwPath() + path.tailname()};
      if (bb_file.exists() && !bb_file.is_writable()) {
        // already existing file which has been closed If we can't
        // write to the file on the BB, then it is a file which is
        // being staged by datawarp system over to the permanent
        // filesystem.  Wait until staging has finished...  stage wait
        // returns 0 = success, -ENOENT or -errno
#if defined SEACAS_HAVE_DATAWARP
#if IOSS_DEBUG_OUTPUT
        if (myProcessor == 0) {
          fmt::print(Ioss::DEBUG(), "DW: dw_wait_file_stage({});\n", bb_file.filename());
        }
#endif
        int dwret = dw_wait_file_stage(bb_file.filename().c_str());
        if (dwret < 0) {
          std::ostringstream errmsg;
          fmt::print(errmsg, "ERROR: failed waiting for file stage `{}`: {}\n", bb_file.filename(),
                     std::strerror(-dwret));
          IOSS_ERROR(errmsg);
        }
#else
        // Used to debug DataWarp logic on systems without DataWarp...
        fmt::print(Ioss::DEBUG(), "DW: (FAKE) dw_wait_file_stage({});\n", bb_file.filename());
#endif
      }
      set_dwname(bb_file.filename());
    }
    else {
      set_dwname(filename);
    }
  }

  /** \brief This function gets called inside closeDatabase__(), which checks if Cray Datawarp (DW)
   * is in use, if so, we want to call a stageout before actual close of this file.
   */
  void DatabaseIO::closeDW() const
  {
    if (using_dw()) {
      if (!using_parallel_io() || (using_parallel_io() && myProcessor == 0)) {
#if defined SEACAS_HAVE_DATAWARP
        int complete = 0, pending = 0, deferred = 0, failed = 0;
        dw_query_file_stage(get_dwname().c_str(), &complete, &pending, &deferred, &failed);
#if IOSS_DEBUG_OUTPUT
        auto initial = std::chrono::high_resolution_clock::now();
        fmt::print(Ioss::DEBUG(), "Query: {}, {}, {}, {}\n", complete, pending, deferred, failed);
#endif
        if (pending > 0) {
          int dwret = dw_wait_file_stage(get_dwname().c_str());
          if (dwret < 0) {
            std::ostringstream errmsg;
            fmt::print(errmsg, "ERROR: failed waiting for file stage `{}`: {}\n", get_dwname(),
                       std::strerror(-dwret));
            IOSS_ERROR(errmsg);
          }
#if IOSS_DEBUG_OUTPUT
          dw_query_file_stage(get_dwname().c_str(), &complete, &pending, &deferred, &failed);
          fmt::print(Ioss::DEBUG(), "Query: {}, {}, {}, {}\n", complete, pending, deferred, failed);
#endif
        }

#if IOSS_DEBUG_OUTPUT
        fmt::print(Ioss::DEBUG(), "\nDW: BEGIN dw_stage_file_out({}, {}, DW_STAGE_IMMEDIATE);\n",
                   get_dwname(), get_pfsname());
#endif
        int ret =
            dw_stage_file_out(get_dwname().c_str(), get_pfsname().c_str(), DW_STAGE_IMMEDIATE);

#if IOSS_DEBUG_OUTPUT
        auto                          time_now = std::chrono::high_resolution_clock::now();
        std::chrono::duration<double> diff     = time_now - initial;
        fmt::print(Ioss::DEBUG(), "\nDW: END dw_stage_file_out({})\n", diff.count());
#endif
        if (ret < 0) {
          std::ostringstream errmsg;
          fmt::print(errmsg, "ERROR: file staging of `{}` to `{}` failed at close: {}\n",
                     get_dwname(), get_pfsname(), std::strerror(-ret));
          IOSS_ERROR(errmsg);
        }
#else
        fmt::print(Ioss::DEBUG(), "\nDW: (FAKE) dw_stage_file_out({}, {}, DW_STAGE_IMMEDIATE);\n",
                   get_dwname(), get_pfsname());
#endif
      }
      if (using_parallel_io()) {
        util().barrier();
      }
    }
  }

  void DatabaseIO::openDatabase__() const { openDW(get_filename()); }

  void DatabaseIO::closeDatabase__() const { closeDW(); }

  IfDatabaseExistsBehavior DatabaseIO::open_create_behavior() const
  {
    IfDatabaseExistsBehavior exists = DB_OVERWRITE;
    if (properties.exists("APPEND_OUTPUT")) {
      exists = static_cast<IfDatabaseExistsBehavior>(properties.get("APPEND_OUTPUT").get_int());
    }
    return exists;
  }

  const std::string &DatabaseIO::decoded_filename() const
  {
    if (decodedFilename.empty()) {
      if (isParallel) {
        decodedFilename = util().decode_filename(get_filename(), isParallel && !usingParallelIO);
      }
      else if (properties.exists("processor_count") && properties.exists("my_processor")) {
        int proc_count  = properties.get("processor_count").get_int();
        int my_proc     = properties.get("my_processor").get_int();
        decodedFilename = Ioss::Utils::decode_filename(get_filename(), my_proc, proc_count);
      }
      else {
        decodedFilename = get_filename();
      }

      openDW(decodedFilename);
      if (using_dw()) {
        // Note that if using_dw(), then we need to set the decodedFilename to the BB name.
        decodedFilename = get_dwname();
      }
    }
    return decodedFilename;
  }

  void DatabaseIO::verify_and_log(const GroupingEntity *ge, const Field &field, int in_out) const
  {
    if (ge != nullptr) {
      assert(!is_parallel_consistent() ||
             internal_parallel_consistent(singleProcOnly, ge, field, in_out, util_));
    }
    if (get_logging()) {
      log_field(in_out == 1 ? ">" : "<", ge, field, singleProcOnly, util_);
    }
  }

  bool DatabaseIO::begin_state(int state, double time)
  {
    IOSS_FUNC_ENTER(m_);
    if (m_timeStateInOut) {
      m_stateStart = std::chrono::high_resolution_clock::now();
    }
    return begin_state__(state, time);
  }
  bool DatabaseIO::end_state(int state, double time)
  {
    IOSS_FUNC_ENTER(m_);
    bool res = end_state__(state, time);
    if (m_timeStateInOut) {
      auto finish = std::chrono::high_resolution_clock::now();
      log_time(m_stateStart, finish, state, time, is_input(), singleProcOnly, util_);
    }
    return res;
  }

  // Default versions do nothing...
  bool DatabaseIO::begin_state__(int /* state */, double /* time */) { return true; }

  bool DatabaseIO::end_state__(int /* state */, double /* time */) { return true; }

  void DatabaseIO::handle_groups()
  {
    // Set Grouping requests are specified as properties...
    // See if the property exists and decode...
    // There is a property for each "type":
    // GROUP_SIDESET, GROUP_NODESET, GROUP_EDGESET, GROUP_FACESET,
    // GROUP_ELEMSET.
    // Within the property, the "value" consists of multiple groups separated by
    // ":"
    // Within the group, the names are "," separated:
    //
    // new_surf1,member1,member2,member3:new_surf2,mem1,mem2,mem3,mem4:new_surf3,....
    //
    // Currently does not check for duplicate entity membership in a set --
    // union
    // with duplicates
    //
    create_groups("GROUP_SIDESET", SIDESET, "side", (SideSet *)nullptr);
    create_groups("GROUP_NODESET", NODESET, "node", (NodeSet *)nullptr);
    create_groups("GROUP_EDGESET", EDGESET, "edge", (EdgeSet *)nullptr);
    create_groups("GROUP_FACESET", FACESET, "face", (FaceSet *)nullptr);
    create_groups("GROUP_ELEMSET", ELEMENTSET, "elem", (ElementSet *)nullptr);
  }

  template <typename T>
  void DatabaseIO::create_groups(const std::string &property_name, EntityType type,
                                 const std::string &type_name, const T *set_type)
  {
    if (!properties.exists(property_name)) {
      return;
    }

    std::string              prop   = properties.get(property_name).get_string();
    std::vector<std::string> groups = tokenize(prop, ":");
    for (auto &group : groups) {
      std::vector<std::string> group_spec = tokenize(group, ",");

      // group_spec should contain the name of the new group as
      // the first location and the members of the group as subsequent
      // locations.  OK to have a single member
      if (group_spec.size() < 2) {
        std::ostringstream errmsg;
        fmt::print(errmsg,
                   "ERROR: Invalid {} group specification '{}'\n"
                   "       Correct syntax is 'new_group,member1,...,memberN' and there must "
                   "       be at least 1 member of the group",
                   type_name, group);
        IOSS_ERROR(errmsg);
      }

      create_group(type, type_name, group_spec, set_type);
    }
  }

  template <typename T>
  void DatabaseIO::create_group(EntityType /*type*/, const std::string &type_name,
                                const std::vector<std::string> &group_spec, const T * /*set_type*/)
  {
    fmt::print(Ioss::WARNING(),
               "Grouping of {0} sets is not yet implemented.\n"
               "         Skipping the creation of {0} set '{1}'\n\n",
               type_name, group_spec[0]);
  }

  template <>
  void DatabaseIO::create_group(EntityType type, const std::string & /*type_name*/,
                                const std::vector<std::string> &group_spec,
                                const SideSet * /*set_type*/)
  {
    // Not generalized yet... This only works for T == SideSet
    if (type != SIDESET) {
      return;
    }

    int64_t entity_count = 0;
    int64_t df_count     = 0;

    // Create the new set...
    auto new_set = new SideSet(this, group_spec[0]);

    get_region()->add(new_set);

    // Find the member SideSets...
    for (size_t i = 1; i < group_spec.size(); i++) {
      SideSet *set = get_region()->get_sideset(group_spec[i]);
      if (set != nullptr) {
        const SideBlockContainer &side_blocks = set->get_side_blocks();
        for (auto &sbold : side_blocks) {
          size_t  side_count = sbold->entity_count();
          auto    sbnew      = new SideBlock(this, sbold->name(), sbold->topology()->name(),
                                     sbold->parent_element_topology()->name(), side_count);
          int64_t id         = sbold->get_property("id").get_int();
          sbnew->property_add(Property("set_offset", entity_count));
          sbnew->property_add(Property("set_df_offset", df_count));
          sbnew->property_add(Property("id", id));
          sbnew->property_add(Property("id", id));
          sbnew->property_add(Property("guid", util().generate_guid(id)));

          new_set->add(sbnew);

          size_t old_df_count = sbold->get_property("distribution_factor_count").get_int();
          if (old_df_count > 0) {
            std::string storage = "Real[";
            storage += std::to_string(sbnew->topology()->number_nodes());
            storage += "]";
            sbnew->field_add(
                Field("distribution_factors", Field::REAL, storage, Field::MESH, side_count));
          }
          entity_count += side_count;
          df_count += old_df_count;
        }
      }
      else {
        fmt::print(Ioss::WARNING(),
                   "While creating the grouped surface '{}', the surface '{}' does not exist. "
                   "This surface will skipped and not added to the group.\n\n",
                   group_spec[0], group_spec[i]);
      }
    }
  }

  // Utility function that may be used by derived classes.  Determines
  // whether all elements in the model have the same face topology.
  // This can be used to speed-up certain algorithms since they don't
  // have to check each face (or group of faces) individually.
  void DatabaseIO::set_common_side_topology() const
  {
    DatabaseIO *new_this = const_cast<DatabaseIO *>(this);

    bool                         first          = true;
    const ElementBlockContainer &element_blocks = get_region()->get_element_blocks();
    for (auto block : element_blocks) {
      size_t element_count = block->entity_count();

      // Check face types.
      if (element_count > 0) {
        if (commonSideTopology != nullptr || first) {
          first                      = false;
          ElementTopology *side_type = block->topology()->boundary_type();
          if (commonSideTopology == nullptr) { // First block
            new_this->commonSideTopology = side_type;
          }
          if (commonSideTopology != side_type) { // Face topologies differ in mesh
            new_this->commonSideTopology = nullptr;
            return;
          }
        }
      }
    }
  }

  /** \brief Add multiple information records (informative strings) to the database.
   *
   *  \param[in] info The strings to add.
   */
  void DatabaseIO::add_information_records(const std::vector<std::string> &info)
  {
    informationRecords.reserve(informationRecords.size() + info.size());
    informationRecords.insert(informationRecords.end(), info.begin(), info.end());
  }

  /** \brief Add an information record (an informative string) to the database.
   *
   *  \param[in] info The string to add.
   */
  void DatabaseIO::add_information_record(const std::string &info)
  {
    informationRecords.push_back(info);
  }

  /** \brief Add a QA record, which consists of 4 strings, to the database
   *
   *  The 4 function parameters correspond to the 4 QA record strings.
   *
   *  \param[in] code A descriptive code name, such as the application that modified the database.
   *  \param[in] code_qa A descriptive string, such as the version of the application that modified
   * the database.
   *  \param[in] date A relevant date, such as the date the database was modified.
   *  \param[in] time A relevant time, such as the time the database was modified.
   */
  void DatabaseIO::add_qa_record(const std::string &code, const std::string &code_qa,
                                 const std::string &date, const std::string &time)
  {
    qaRecords.push_back(code);
    qaRecords.push_back(code_qa);
    qaRecords.push_back(date);
    qaRecords.push_back(time);
  }

  void DatabaseIO::set_block_omissions(const std::vector<std::string> &omissions,
                                       const std::vector<std::string> &inclusions)
  {
    if (!omissions.empty()) {
      blockOmissions.assign(omissions.cbegin(), omissions.cend());
      std::sort(blockOmissions.begin(), blockOmissions.end());
    }
    if (!inclusions.empty()) {
      blockInclusions.assign(inclusions.cbegin(), inclusions.cend());
      std::sort(blockInclusions.begin(), blockInclusions.end());
    }
  }

  // Check topology of all sides (face/edges) in model...
  void DatabaseIO::check_side_topology() const
  {
    // The following code creates the sideTopology sets which contain
    // a list of the side topologies in this model.
    //
    // If sideTopology.size() > 1 --> the model has sides with mixed
    // topology (i.e., quads and tris).
    //
    // If sideTopology.size() == 1 --> the model has homogeneous sides
    // and each side is of the topology type 'sideTopology[0]'
    //
    // This is used in other code speed up some tests.

    // Spheres and Circle have no faces/edges, so handle them special...
    bool all_sphere = true;

    if (sideTopology.empty()) {
      // Set contains (parent_element, boundary_topology) pairs...
      std::set<std::pair<const ElementTopology *, const ElementTopology *>> side_topo;

      const ElementBlockContainer &element_blocks = get_region()->get_element_blocks();

      for (auto &block : element_blocks) {
        const ElementTopology *elem_type = block->topology();
        const ElementTopology *side_type = elem_type->boundary_type();
        if (side_type == nullptr) {
          // heterogeneous sides.  Iterate through...
          int size = elem_type->number_boundaries();
          for (int i = 1; i <= size; i++) {
            side_type = elem_type->boundary_type(i);
            side_topo.insert(std::make_pair(elem_type, side_type));
            all_sphere = false;
          }
        }
        else {
          // homogeneous sides.
          side_topo.insert(std::make_pair(elem_type, side_type));
          all_sphere = false;
        }
      }
      if (all_sphere) {
        // If we end up here, the model either contains all spheres,
        // or there are no element blocks in the model...
        const ElementTopology *ftopo = ElementTopology::factory("unknown");
        if (element_blocks.empty()) {
          side_topo.insert(std::make_pair(ftopo, ftopo));
        }
        else {
          const ElementBlock *block = *element_blocks.cbegin();
          side_topo.insert(std::make_pair(block->topology(), ftopo));
        }
      }
      assert(!side_topo.empty());
      assert(sideTopology.empty());
      // Copy into the sideTopology container...
      DatabaseIO *new_this = const_cast<DatabaseIO *>(this);
      std::copy(side_topo.cbegin(), side_topo.cend(), std::back_inserter(new_this->sideTopology));
    }
    assert(!sideTopology.empty());
  }

  void DatabaseIO::get_block_adjacencies__(const Ioss::ElementBlock *eb,
                                           std::vector<std::string> &block_adjacency) const
  {
    if (!blockAdjacenciesCalculated) {
      compute_block_adjacencies();
    }

    const Ioss::ElementBlockContainer &element_blocks = get_region()->get_element_blocks();
    assert(Ioss::Utils::check_block_order(element_blocks));

    // Extract the computed block adjacency information for this
    // element block:
    int blk_position = 0;
    if (eb->property_exists("original_block_order")) {
      blk_position = eb->get_property("original_block_order").get_int();
    }
    else {
      for (const auto &leb : element_blocks) {
        if (leb == eb) {
          break;
        }
        blk_position++;
      }
    }

    int lblk_position = -1;
    for (const auto &leb : element_blocks) {
      if (leb->property_exists("original_block_order")) {
        lblk_position = leb->get_property("original_block_order").get_int();
      }
      else {
        lblk_position++;
      }

      if (blk_position != lblk_position &&
          static_cast<int>(blockAdjacency[blk_position][lblk_position]) == 1) {
        block_adjacency.push_back(leb->name());
      }
    }
  }

  // common
  void DatabaseIO::compute_block_adjacencies() const
  {
    // Add a field to each element block specifying which other element
    // blocks the block is adjacent to (defined as sharing nodes).
    // This is only calculated on request...

    blockAdjacenciesCalculated = true;

    const Ioss::ElementBlockContainer &element_blocks = get_region()->get_element_blocks();
    assert(Ioss::Utils::check_block_order(element_blocks));

    if (element_blocks.size() == 1) {
      blockAdjacency.resize(1);
      blockAdjacency[0].resize(1);
      blockAdjacency[0][0] = false;
      return;
    }

    // Each processor first calculates the adjacencies on their own
    // processor...

    std::vector<int64_t>          node_used(nodeCount);
    std::vector<std::vector<int>> inv_con(nodeCount);

    {
      Ioss::SerializeIO serializeIO__(this);
      int               blk_position = -1;
      for (Ioss::ElementBlock *eb : element_blocks) {
        if (eb->property_exists("original_block_order")) {
          blk_position = eb->get_property("original_block_order").get_int();
        }
        else {
          blk_position++;
        }
        int64_t my_element_count = eb->entity_count();
        if (int_byte_size_api() == 8) {
          std::vector<int64_t> conn;
          eb->get_field_data("connectivity_raw", conn);
          for (auto node : conn) {
            assert(node > 0 && node - 1 < nodeCount);
            node_used[node - 1] = blk_position + 1;
          }
        }
        else {
          std::vector<int> conn;
          eb->get_field_data("connectivity_raw", conn);
          for (auto node : conn) {
            assert(node > 0 && node - 1 < nodeCount);
            node_used[node - 1] = blk_position + 1;
          }
        }

        if (my_element_count > 0) {
          for (int64_t i = 0; i < nodeCount; i++) {
            if (node_used[i] == blk_position + 1) {
              inv_con[i].push_back(blk_position);
            }
          }
        }
      }
    }

#ifdef SEACAS_HAVE_MPI
    if (isParallel) {
      // Get contributions from other processors...
      // Get the communication map...
      Ioss::CommSet *css = get_region()->get_commset("commset_node");
      Ioss::Utils::check_non_null(css, "communication map", "commset_node", __func__);
      std::vector<std::pair<int, int>> proc_node;
      {
        std::vector<int> entity_processor;
        css->get_field_data("entity_processor", entity_processor);
        proc_node.reserve(entity_processor.size() / 2);
        for (size_t i = 0; i < entity_processor.size(); i += 2) {
          proc_node.emplace_back(entity_processor[i + 1], entity_processor[i]);
        }
      }

      // Now sort by increasing processor number.
      std::sort(proc_node.begin(), proc_node.end());

      // Pack the data: global_node_id, bits for each block, ...
      // Use 'int' as basic type...
      size_t                id_size   = 1;
      size_t                word_size = sizeof(int) * 8;
      size_t                bits_size = (element_blocks.size() + word_size - 1) / word_size;
      std::vector<unsigned> send(proc_node.size() * (id_size + bits_size));
      std::vector<unsigned> recv(proc_node.size() * (id_size + bits_size));

      std::vector<int> procs(util().parallel_size());
      size_t           offset = 0;
      for (const auto &pn : proc_node) {
        int64_t glob_id = pn.second;
        int     proc    = pn.first;
        procs[proc]++;
        send[offset++] = glob_id;
        int64_t loc_id = nodeMap.global_to_local(glob_id, true) - 1;
        for (int jblk : inv_con[loc_id]) {
          size_t wrd_off = jblk / word_size;
          size_t bit     = jblk % word_size;
          send[offset + wrd_off] |= (1 << bit);
        }
        offset += bits_size;
      }

      // Count nonzero entries in 'procs' array -- count of
      // sends/receives
      size_t non_zero = util().parallel_size() - std::count(procs.begin(), procs.end(), 0);

      // Post all receives...
      MPI_Request              request_null = MPI_REQUEST_NULL;
      std::vector<MPI_Request> request(non_zero, request_null);
      std::vector<MPI_Status>  status(non_zero);

      int    result  = MPI_SUCCESS;
      size_t req_cnt = 0;
      offset         = 0;
      for (int i = 0; result == MPI_SUCCESS && i < util().parallel_size(); i++) {
        if (procs[i] > 0) {
          const unsigned size     = procs[i] * (id_size + bits_size);
          void *const    recv_buf = &recv[offset];
          result = MPI_Irecv(recv_buf, size, MPI_INT, i, 10101, util().communicator(),
                             &request[req_cnt]);
          req_cnt++;
          offset += size;
        }
      }
      assert(result != MPI_SUCCESS || non_zero == req_cnt);

      if (result != MPI_SUCCESS) {
        std::ostringstream errmsg;
        fmt::print(errmsg, "ERROR: MPI_Irecv error on processor {} in {}", util().parallel_rank(),
                   __func__);
        IOSS_ERROR(errmsg);
      }

      int local_error  = (MPI_SUCCESS == result) ? 0 : 1;
      int global_error = util().global_minmax(local_error, Ioss::ParallelUtils::DO_MAX);

      if (global_error != 0) {
        std::ostringstream errmsg;
        fmt::print(errmsg, "ERROR: MPI_Irecv error on some processor in {}", __func__);
        IOSS_ERROR(errmsg);
      }

      result  = MPI_SUCCESS;
      req_cnt = 0;
      offset  = 0;
      for (int i = 0; result == MPI_SUCCESS && i < util().parallel_size(); i++) {
        if (procs[i] > 0) {
          const unsigned size     = procs[i] * (id_size + bits_size);
          void *const    send_buf = &send[offset];
          result = MPI_Rsend(send_buf, size, MPI_INT, i, 10101, util().communicator());
          req_cnt++;
          offset += size;
        }
      }
      assert(result != MPI_SUCCESS || non_zero == req_cnt);

      if (result != MPI_SUCCESS) {
        std::ostringstream errmsg;
        fmt::print(errmsg, "ERROR: MPI_Rsend error on processor {} in {}", util().parallel_rank(),
                   __func__);
        IOSS_ERROR(errmsg);
      }

      local_error  = (MPI_SUCCESS == result) ? 0 : 1;
      global_error = util().global_minmax(local_error, Ioss::ParallelUtils::DO_MAX);

      if (global_error != 0) {
        std::ostringstream errmsg;
        fmt::print(errmsg, "ERROR: MPI_Rsend error on some processor in {}", __func__);
        IOSS_ERROR(errmsg);
      }

      result = MPI_Waitall(req_cnt, request.data(), status.data());

      if (result != MPI_SUCCESS) {
        std::ostringstream errmsg;
        fmt::print(errmsg, "ERROR: MPI_Waitall error on processor {} in {}", util().parallel_rank(),
                   __func__);
        IOSS_ERROR(errmsg);
      }

      // Unpack the data and update the inv_con arrays for boundary
      // nodes...
      offset = 0;
      for (size_t i = 0; i < proc_node.size(); i++) {
        int64_t glob_id = recv[offset++];
        int64_t loc_id  = nodeMap.global_to_local(glob_id, true) - 1;
        for (size_t iblk = 0; iblk < element_blocks.size(); iblk++) {
          size_t wrd_off = iblk / word_size;
          size_t bit     = iblk % word_size;
          if (recv[offset + wrd_off] & (1 << bit)) {
            inv_con[loc_id].push_back(iblk); // May result in duplicates, but that is OK.
          }
        }
        offset += bits_size;
      }
    }
#endif

    // Convert from inv_con arrays to block adjacency...
    blockAdjacency.resize(element_blocks.size());
    for (auto &block : blockAdjacency) {
      block.resize(element_blocks.size());
    }

    for (int64_t i = 0; i < nodeCount; i++) {
      for (size_t j = 0; j < inv_con[i].size(); j++) {
        int jblk = inv_con[i][j];
        for (size_t k = j + 1; k < inv_con[i].size(); k++) {
          int kblk                   = inv_con[i][k];
          blockAdjacency[jblk][kblk] = true;
          blockAdjacency[kblk][jblk] = true;
        }
      }
    }

#ifdef SEACAS_HAVE_MPI
    if (isParallel) {
      // Sync across all processors...
      size_t word_size = sizeof(int) * 8;
      size_t bits_size = (element_blocks.size() + word_size - 1) / word_size;

      std::vector<unsigned> data(element_blocks.size() * bits_size);
      int64_t               offset = 0;
      for (size_t jblk = 0; jblk < element_blocks.size(); jblk++) {
        for (size_t iblk = 0; iblk < element_blocks.size(); iblk++) {
          if (blockAdjacency[jblk][iblk] == 1) {
            size_t wrd_off = iblk / word_size;
            size_t bit     = iblk % word_size;
            data[offset + wrd_off] |= (1 << bit);
          }
        }
        offset += bits_size;
      }

      std::vector<unsigned> out_data(element_blocks.size() * bits_size);
      MPI_Allreduce((void *)data.data(), out_data.data(), static_cast<int>(data.size()),
                    MPI_UNSIGNED, MPI_BOR, util().communicator());

      offset = 0;
      for (size_t jblk = 0; jblk < element_blocks.size(); jblk++) {
        for (size_t iblk = 0; iblk < element_blocks.size(); iblk++) {
          if (blockAdjacency[jblk][iblk] == 0) {
            size_t wrd_off = iblk / word_size;
            size_t bit     = iblk % word_size;
            if (out_data[offset + wrd_off] & (1 << bit)) {
              blockAdjacency[jblk][iblk] = 1;
            }
          }
        }
        offset += bits_size;
      }
    }
#endif

    // Make it symmetric... (TODO: this probably isn't needed...)
    for (size_t iblk = 0; iblk < element_blocks.size(); iblk++) {
      for (size_t jblk = iblk; jblk < element_blocks.size(); jblk++) {
        blockAdjacency[jblk][iblk] = blockAdjacency[iblk][jblk];
      }
    }
  }

  AxisAlignedBoundingBox DatabaseIO::get_bounding_box(const Ioss::ElementBlock *eb) const
  {
    if (elementBlockBoundingBoxes.empty()) {
      // Calculate the bounding boxes for all element blocks...
      std::vector<double> coordinates;
      Ioss::NodeBlock *   nb = get_region()->get_node_blocks()[0];
      nb->get_field_data("mesh_model_coordinates", coordinates);
      ssize_t nnode = nb->entity_count();
      ssize_t ndim  = nb->get_property("component_degree").get_int();

      const Ioss::ElementBlockContainer &element_blocks = get_region()->get_element_blocks();
      size_t                             nblock         = element_blocks.size();
      std::vector<double>                minmax;
      minmax.reserve(6 * nblock);

      for (auto &block : element_blocks) {
        double xmin, ymin, zmin, xmax, ymax, zmax;
        if (block->get_database()->int_byte_size_api() == 8) {
          std::vector<int64_t> connectivity;
          block->get_field_data("connectivity_raw", connectivity);
          calc_bounding_box(ndim, nnode, coordinates, connectivity, xmin, ymin, zmin, xmax, ymax,
                            zmax);
        }
        else {
          std::vector<int> connectivity;
          block->get_field_data("connectivity_raw", connectivity);
          calc_bounding_box(ndim, nnode, coordinates, connectivity, xmin, ymin, zmin, xmax, ymax,
                            zmax);
        }

        minmax.push_back(xmin);
        minmax.push_back(ymin);
        minmax.push_back(zmin);
        minmax.push_back(-xmax);
        minmax.push_back(-ymax);
        minmax.push_back(-zmax);
      }

      util().global_array_minmax(minmax, Ioss::ParallelUtils::DO_MIN);

      for (size_t i = 0; i < element_blocks.size(); i++) {
        Ioss::ElementBlock *   block = element_blocks[i];
        const std::string &    name  = block->name();
        AxisAlignedBoundingBox bbox(minmax[6 * i + 0], minmax[6 * i + 1], minmax[6 * i + 2],
                                    -minmax[6 * i + 3], -minmax[6 * i + 4], -minmax[6 * i + 5]);
        elementBlockBoundingBoxes[name] = bbox;
      }
    }
    return elementBlockBoundingBoxes[eb->name()];
  }

  AxisAlignedBoundingBox DatabaseIO::get_bounding_box(const Ioss::StructuredBlock *sb) const
  {
    ssize_t ndim = sb->get_property("component_degree").get_int();

    std::pair<double, double> xx;
    std::pair<double, double> yy;
    std::pair<double, double> zz;

    std::vector<double> coordinates;
    sb->get_field_data("mesh_model_coordinates_x", coordinates);
    auto x = std::minmax_element(coordinates.cbegin(), coordinates.cend());
    xx     = std::make_pair(*(x.first), *(x.second));

    if (ndim > 1) {
      sb->get_field_data("mesh_model_coordinates_y", coordinates);
      auto y = std::minmax_element(coordinates.cbegin(), coordinates.cend());
      yy     = std::make_pair(*(y.first), *(y.second));
    }

    if (ndim > 2) {
      sb->get_field_data("mesh_model_coordinates_z", coordinates);
      auto z = std::minmax_element(coordinates.cbegin(), coordinates.cend());
      zz     = std::make_pair(*(z.first), *(z.second));
    }

    return AxisAlignedBoundingBox(xx.first, yy.first, zz.first, xx.second, yy.second, zz.second);
  }
} // namespace Ioss

namespace {
  void log_time(std::chrono::time_point<std::chrono::high_resolution_clock> &start,
                std::chrono::time_point<std::chrono::high_resolution_clock> &finish,
                int current_state, double state_time, bool is_input, bool single_proc_only,
                const Ioss::ParallelUtils &util)
  {
    std::vector<double> all_times;
    double duration = std::chrono::duration<double, std::milli>(finish - start).count();
    if (single_proc_only) {
      all_times.push_back(duration);
    }
    else {
      util.gather(duration, all_times);
    }

    if (util.parallel_rank() == 0 || single_proc_only) {
      std::ostringstream strm;
      fmt::print(strm, "\nIOSS: Time to {} state {}, time {} is ", (is_input ? "read " : "write"),
                 current_state, state_time);

      double total = 0.0;
      for (auto &p_time : all_times) {
        total += p_time;
      }

      // Now append each processors time onto the stream...
      if (util.parallel_size() == 1) {
        fmt::print(strm, "{} (ms)\n", total);
      }
      else if (util.parallel_size() > 4) {
        std::sort(all_times.begin(), all_times.end());
        fmt::print(strm, " Min: {}\tMax: {}\tMed: {}", all_times.front(), all_times.back(),
                   all_times[all_times.size() / 2]);
      }
      else {
        char sep = (util.parallel_size() > 1) ? ':' : ' ';
        for (auto &p_time : all_times) {
          fmt::print(strm, "{:8d}{}", p_time, sep);
        }
      }
      if (util.parallel_size() > 1) {
        fmt::print(strm, "\tTot: {} (ms)\n", total);
      }
      fmt::print(Ioss::DEBUG(), "{}", strm.str());
    }
  }

  void log_field(const char *symbol, const Ioss::GroupingEntity *entity, const Ioss::Field &field,
                 bool single_proc_only, const Ioss::ParallelUtils &util)
  {
    if (entity != nullptr) {
      std::vector<int64_t> all_sizes;
      if (single_proc_only) {
        all_sizes.push_back(field.get_size());
      }
      else {
        util.gather(static_cast<int64_t>(field.get_size()), all_sizes);
      }

      if (util.parallel_rank() == 0 || single_proc_only) {
        const std::string &           name = entity->name();
        std::ostringstream            strm;
        auto                          now  = std::chrono::high_resolution_clock::now();
        std::chrono::duration<double> diff = now - initial_time;
        fmt::print(strm, "{} [{:.3f}]\t", symbol, diff.count());

        int64_t total = 0;
        for (auto &p_size : all_sizes) {
          total += p_size;
        }
        // Now append each processors size onto the stream...
        if (util.parallel_size() > 4) {
          auto min_max = std::minmax_element(all_sizes.cbegin(), all_sizes.cend());
          fmt::print(strm, " m: {:8d} M: {:8d} A: {:8d}", *min_max.first, *min_max.second,
                     total / all_sizes.size());
        }
        else {
          for (auto &p_size : all_sizes) {
            fmt::print(strm, "{:8d}:", p_size);
          }
        }
        if (util.parallel_size() > 1) {
          fmt::print(strm, " T:{:8d}", total);
        }
        fmt::print(strm, "\t{}/{}\n", name, field.get_name());
        fmt::print(Ioss::DEBUG(), "{}", strm.str());
      }
    }
    else {
      if (!single_proc_only) {
        util.barrier();
      }
      if (util.parallel_rank() == 0 || single_proc_only) {
        auto                          time_now = std::chrono::high_resolution_clock::now();
        std::chrono::duration<double> diff     = time_now - initial_time;
        fmt::print("{} [{:.3f}]\n", symbol, diff.count());
      }
    }
  }
} // namespace<|MERGE_RESOLUTION|>--- conflicted
+++ resolved
@@ -1,42 +1,8 @@
-<<<<<<< HEAD
-// Copyright(C) 1999-2017, 2020 National Technology & Engineering Solutions
-// of Sandia, LLC (NTESS).  Under the terms of Contract DE-NA0003525 with
-// NTESS, the U.S. Government retains certain rights in this software.
-//
-// Redistribution and use in source and binary forms, with or without
-// modification, are permitted provided that the following conditions are
-// met:
-//
-//     * Redistributions of source code must retain the above copyright
-//       notice, this list of conditions and the following disclaimer.
-//
-//     * Redistributions in binary form must reproduce the above
-//       copyright notice, this list of conditions and the following
-//       disclaimer in the documentation and/or other materials provided
-//       with the distribution.
-//
-//     * Neither the name of NTESS nor the names of its
-//       contributors may be used to endorse or promote products derived
-//       from this software without specific prior written permission.
-//
-// THIS SOFTWARE IS PROVIDED BY THE COPYRIGHT HOLDERS AND CONTRIBUTORS
-// "AS IS" AND ANY EXPRESS OR IMPLIED WARRANTIES, INCLUDING, BUT NOT
-// LIMITED TO, THE IMPLIED WARRANTIES OF MERCHANTABILITY AND FITNESS FOR
-// A PARTICULAR PURPOSE ARE DISCLAIMED. IN NO EVENT SHALL THE COPYRIGHT
-// OWNER OR CONTRIBUTORS BE LIABLE FOR ANY DIRECT, INDIRECT, INCIDENTAL,
-// SPECIAL, EXEMPLARY, OR CONSEQUENTIAL DAMAGES (INCLUDING, BUT NOT
-// LIMITED TO, PROCUREMENT OF SUBSTITUTE GOODS OR SERVICES; LOSS OF USE,
-// DATA, OR PROFITS; OR BUSINESS INTERRUPTION) HOWEVER CAUSED AND ON ANY
-// THEORY OF LIABILITY, WHETHER IN CONTRACT, STRICT LIABILITY, OR TORT
-// (INCLUDING NEGLIGENCE OR OTHERWISE) ARISING IN ANY WAY OUT OF THE USE
-// OF THIS SOFTWARE, EVEN IF ADVISED OF THE POSSIBILITY OF SUCH DAMAGE.
-=======
 // Copyright(C) 1999-2020 National Technology & Engineering Solutions
 // of Sandia, LLC (NTESS).  Under the terms of Contract DE-NA0003525 with
 // NTESS, the U.S. Government retains certain rights in this software.
 //
 // See packages/seacas/LICENSE for details
->>>>>>> 4103bf6c
 
 #include <Ioss_BoundingBox.h>
 #include <Ioss_CodeTypes.h>
@@ -108,15 +74,10 @@
     if (max_hash != min_hash) {
       const std::string &ge_name = ge->name();
       fmt::print(Ioss::WARNING(),
-<<<<<<< HEAD
-                 "Parallel inconsistency detected for {} field '{}' on entity '{}'\n",
-                 in_out == 0 ? "writing" : "reading", field_name, ge_name);
-=======
                  "[{}] Parallel inconsistency detected for {} field '{}' on entity '{}'. (Hash: {} "
                  "{} {})\n",
                  in_out == 0 ? "writing" : "reading", util.parallel_rank(), field_name, ge_name,
                  hash_code, min_hash, max_hash);
->>>>>>> 4103bf6c
       return false;
     }
     return true;
@@ -172,13 +133,9 @@
 namespace Ioss {
   DatabaseIO::DatabaseIO(Region *region, std::string filename, DatabaseUsage db_usage,
                          MPI_Comm communicator, const PropertyManager &props)
-<<<<<<< HEAD
-      : properties(props), DBFilename(std::move(filename)), dbUsage(db_usage), util_(communicator),
-=======
       : properties(props), DBFilename(std::move(filename)), dbUsage(db_usage),
         util_(db_usage == WRITE_HISTORY || db_usage == WRITE_HEARTBEAT ? MPI_COMM_SELF
                                                                        : communicator),
->>>>>>> 4103bf6c
         region_(region), isInput(is_input_event(db_usage)),
         singleProcOnly(db_usage == WRITE_HISTORY || db_usage == WRITE_HEARTBEAT ||
                        SerializeIO::isEnabled())
