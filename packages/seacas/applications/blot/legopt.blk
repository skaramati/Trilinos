--- conflicted
+++ resolved
@@ -1,41 +1,8 @@
-<<<<<<< HEAD
-C    Copyright(C) 2009-2017 National Technology & Engineering Solutions of
-C    Sandia, LLC (NTESS).  Under the terms of Contract DE-NA0003525 with
-C    NTESS, the U.S. Government retains certain rights in this software.
-C
-C    Redistribution and use in source and binary forms, with or without
-C    modification, are permitted provided that the following conditions are
-C    met:
-C
-C        * Redistributions of source code must retain the above copyright
-C          notice, this list of conditions and the following disclaimer.
-C
-C        * Redistributions in binary form must reproduce the above
-C          copyright notice, this list of conditions and the following
-C          disclaimer in the documentation and/or other materials provided
-C          with the distribution.
-C        * Neither the name of NTESS nor the names of its
-C          contributors may be used to endorse or promote products derived
-C          from this software without specific prior written permission.
-C
-C    THIS SOFTWARE IS PROVIDED BY THE COPYRIGHT HOLDERS AND CONTRIBUTORS
-C    "AS IS" AND ANY EXPRESS OR IMPLIED WARRANTIES, INCLUDING, BUT NOT
-C    LIMITED TO, THE IMPLIED WARRANTIES OF MERCHANTABILITY AND FITNESS FOR
-C    A PARTICULAR PURPOSE ARE DISCLAIMED. IN NO EVENT SHALL THE COPYRIGHT
-C    OWNER OR CONTRIBUTORS BE LIABLE FOR ANY DIRECT, INDIRECT, INCIDENTAL,
-C    SPECIAL, EXEMPLARY, OR CONSEQUENTIAL DAMAGES (INCLUDING, BUT NOT
-C    LIMITED TO, PROCUREMENT OF SUBSTITUTE GOODS OR SERVICES; LOSS OF USE,
-C    DATA, OR PROFITS; OR BUSINESS INTERRUPTION) HOWEVER CAUSED AND ON ANY
-C    THEORY OF LIABILITY, WHETHER IN CONTRACT, STRICT LIABILITY, OR TORT
-C    (INCLUDING NEGLIGENCE OR OTHERWISE) ARISING IN ANY WAY OUT OF THE USE
-C    OF THIS SOFTWARE, EVEN IF ADVISED OF THE POSSIBILITY OF SUCH DAMAGE.
-=======
 C    Copyright(C) 1999-2020 National Technology & Engineering Solutions
 C    of Sandia, LLC (NTESS).  Under the terms of Contract DE-NA0003525 with
 C    NTESS, the U.S. Government retains certain rights in this software.
 C
 C    See packages/seacas/LICENSE for details
->>>>>>> 4103bf6c
 
       COMMON /LEGOPT/ DOQA(2), DOLEG(2), DOAXIS(2), DOBOX
       LOGICAL DOQA, DOLEG, DOAXIS, DOBOX
