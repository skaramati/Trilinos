/*
<<<<<<< HEAD
 * Copyright(C) 2010-2017 National Technology & Engineering Solutions
 * of Sandia, LLC (NTESS).  Under the terms of Contract DE-NA0003525 with
 * NTESS, the U.S. Government retains certain rights in this software.
 *
 * Redistribution and use in source and binary forms, with or without
 * modification, are permitted provided that the following conditions are
 * met:
 *
 *     * Redistributions of source code must retain the above copyright
 *       notice, this list of conditions and the following disclaimer.
 *
 *     * Redistributions in binary form must reproduce the above
 *       copyright notice, this list of conditions and the following
 *       disclaimer in the documentation and/or other materials provided
 *       with the distribution.
 *
 *     * Neither the name of NTESS nor the names of its
 *       contributors may be used to endorse or promote products derived
 *       from this software without specific prior written permission.
 *
 * THIS SOFTWARE IS PROVIDED BY THE COPYRIGHT HOLDERS AND CONTRIBUTORS
 * "AS IS" AND ANY EXPRESS OR IMPLIED WARRANTIES, INCLUDING, BUT NOT
 * LIMITED TO, THE IMPLIED WARRANTIES OF MERCHANTABILITY AND FITNESS FOR
 * A PARTICULAR PURPOSE ARE DISCLAIMED. IN NO EVENT SHALL THE COPYRIGHT
 * OWNER OR CONTRIBUTORS BE LIABLE FOR ANY DIRECT, INDIRECT, INCIDENTAL,
 * SPECIAL, EXEMPLARY, OR CONSEQUENTIAL DAMAGES (INCLUDING, BUT NOT
 * LIMITED TO, PROCUREMENT OF SUBSTITUTE GOODS OR SERVICES; LOSS OF USE,
 * DATA, OR PROFITS; OR BUSINESS INTERRUPTION) HOWEVER CAUSED AND ON ANY
 * THEORY OF LIABILITY, WHETHER IN CONTRACT, STRICT LIABILITY, OR TORT
 * (INCLUDING NEGLIGENCE OR OTHERWISE) ARISING IN ANY WAY OUT OF THE USE
 * OF THIS SOFTWARE, EVEN IF ADVISED OF THE POSSIBILITY OF SUCH DAMAGE.
 *
=======
 * Copyright(C) 1999-2020 National Technology & Engineering Solutions
 * of Sandia, LLC (NTESS).  Under the terms of Contract DE-NA0003525 with
 * NTESS, the U.S. Government retains certain rights in this software.
 *
 * See packages/seacas/LICENSE for details
>>>>>>> 4103bf6c
 */

#include <cstdlib>

#include <string>

#include <EP_Internals.h>
#include <EP_ParallelDisks.h>
<<<<<<< HEAD

#ifdef _WIN32
#include <Shlwapi.h>
#endif

/*****************************************************************************/
Excn::ParallelDisks::ParallelDisks() = default;

/*****************************************************************************/
Excn::ParallelDisks::~ParallelDisks() = default;

/*****************************************************************************/
void Excn::ParallelDisks::Number_of_Raids(int i)
{
  number_of_raids = i;
  create_disk_names();
}

/*****************************************************************************/
void Excn::ParallelDisks::Raid_Offset(int i)
{
  raid_offset = i;
  create_disk_names();
}

/*****************************************************************************/
int Excn::ParallelDisks::Number_of_Raids() const { return number_of_raids; }

/*****************************************************************************/
int Excn::ParallelDisks::Raid_Offset() const { return raid_offset; }
=======

#ifdef _WIN32
#include <Shlwapi.h>
#endif

/*****************************************************************************/
Excn::ParallelDisks::ParallelDisks() = default;
>>>>>>> 4103bf6c

/*****************************************************************************/
Excn::ParallelDisks::~ParallelDisks() = default;

/*****************************************************************************/
void Excn::ParallelDisks::rename_file_for_mp(const std::string &rootdir, const std::string &subdir,
                                             std::string &name, int node, int numproc) const
{
  // Possible to have node layout without parallel disks

  std::string prepend;
  if (!rootdir.empty()) {
    prepend = rootdir + "/";
  }
  else if (Excn::is_path_absolute(name)) {
    prepend = "";
  }
  else {
    prepend = "./";
  }

  int lnn = node;
<<<<<<< HEAD
  if (number_of_raids != 0) {
    int diskn = lnn % number_of_raids;
    Create_IO_Filename(name, lnn, numproc);
    name = disk_names[diskn] + "/" + subdir + "/" + name;
  }
  else {
    Create_IO_Filename(name, lnn, numproc);
    if (!subdir.empty()) {
      name = subdir + "/" + name;
    }
=======
  Create_IO_Filename(name, lnn, numproc);
  if (!subdir.empty()) {
    name = subdir + "/" + name;
>>>>>>> 4103bf6c
  }
  name = prepend + name;
}

/*****************************************************************************/
void Excn::ParallelDisks::Create_IO_Filename(std::string &name, int processor, int num_processors)
{
<<<<<<< HEAD

  if (number_of_raids == 0) {
    return;
  }

  disk_names.resize(number_of_raids);
  for (int i = 0; i < number_of_raids; i++) {
    int num = i + raid_offset;
    if (num < 10) {
#ifdef COUGAR
      disk_names[i] = std::to_string(num);
#else
      disk_names[i] = "0" + std::to_string(num);
#endif
    }
    else {
      disk_names[i] = std::to_string(num);
    }
=======
  // Current format for per-processor file names is:
  // PREFIX/basename.num_proc.cur_proc
  // the 'cur_proc' field is padded to be the same width as
  // the 'num_proc' field
  // Examples: basename.8.1, basename.64.03, basename.128.001

  // Create a std::string containing the total number of processors
  std::string num_proc   = std::to_string(num_processors);
  size_t      proc_width = num_proc.length();

  // Create a std::string containing the current processor number
  std::string cur_proc  = std::to_string(processor);
  size_t      cur_width = cur_proc.length();

  // Build the filename
  name += ".";
  name += num_proc;
  name += ".";

  // Now, pad with zeros so that 'cur_proc' portion is same
  // width as 'num_proc' portion.
  while (cur_width++ < proc_width) {
    name += "0";
>>>>>>> 4103bf6c
  }

<<<<<<< HEAD
/*****************************************************************************/
void Excn::ParallelDisks::Create_IO_Filename(std::string &name, int processor, int num_processors)
{
  // Current format for per-processor file names is:
  // PREFIX/basename.num_proc.cur_proc
  // the 'cur_proc' field is padded to be the same width as
  // the 'num_proc' field
  // Examples: basename.8.1, basename.64.03, basename.128.001

  // Create a std::string containing the total number of processors
  std::string num_proc   = std::to_string(num_processors);
  size_t      proc_width = num_proc.length();

  // Create a std::string containing the current processor number
  std::string cur_proc  = std::to_string(processor);
  size_t      cur_width = cur_proc.length();

  // Build the filename
  name += ".";
  name += num_proc;
  name += ".";

  // Now, pad with zeros so that 'cur_proc' portion is same
  // width as 'num_proc' portion.
  while (cur_width++ < proc_width) {
    name += "0";
  }

=======
>>>>>>> 4103bf6c
  name += cur_proc;
}<|MERGE_RESOLUTION|>--- conflicted
+++ resolved
@@ -1,44 +1,9 @@
 /*
-<<<<<<< HEAD
- * Copyright(C) 2010-2017 National Technology & Engineering Solutions
- * of Sandia, LLC (NTESS).  Under the terms of Contract DE-NA0003525 with
- * NTESS, the U.S. Government retains certain rights in this software.
- *
- * Redistribution and use in source and binary forms, with or without
- * modification, are permitted provided that the following conditions are
- * met:
- *
- *     * Redistributions of source code must retain the above copyright
- *       notice, this list of conditions and the following disclaimer.
- *
- *     * Redistributions in binary form must reproduce the above
- *       copyright notice, this list of conditions and the following
- *       disclaimer in the documentation and/or other materials provided
- *       with the distribution.
- *
- *     * Neither the name of NTESS nor the names of its
- *       contributors may be used to endorse or promote products derived
- *       from this software without specific prior written permission.
- *
- * THIS SOFTWARE IS PROVIDED BY THE COPYRIGHT HOLDERS AND CONTRIBUTORS
- * "AS IS" AND ANY EXPRESS OR IMPLIED WARRANTIES, INCLUDING, BUT NOT
- * LIMITED TO, THE IMPLIED WARRANTIES OF MERCHANTABILITY AND FITNESS FOR
- * A PARTICULAR PURPOSE ARE DISCLAIMED. IN NO EVENT SHALL THE COPYRIGHT
- * OWNER OR CONTRIBUTORS BE LIABLE FOR ANY DIRECT, INDIRECT, INCIDENTAL,
- * SPECIAL, EXEMPLARY, OR CONSEQUENTIAL DAMAGES (INCLUDING, BUT NOT
- * LIMITED TO, PROCUREMENT OF SUBSTITUTE GOODS OR SERVICES; LOSS OF USE,
- * DATA, OR PROFITS; OR BUSINESS INTERRUPTION) HOWEVER CAUSED AND ON ANY
- * THEORY OF LIABILITY, WHETHER IN CONTRACT, STRICT LIABILITY, OR TORT
- * (INCLUDING NEGLIGENCE OR OTHERWISE) ARISING IN ANY WAY OUT OF THE USE
- * OF THIS SOFTWARE, EVEN IF ADVISED OF THE POSSIBILITY OF SUCH DAMAGE.
- *
-=======
  * Copyright(C) 1999-2020 National Technology & Engineering Solutions
  * of Sandia, LLC (NTESS).  Under the terms of Contract DE-NA0003525 with
  * NTESS, the U.S. Government retains certain rights in this software.
  *
  * See packages/seacas/LICENSE for details
->>>>>>> 4103bf6c
  */
 
 #include <cstdlib>
@@ -47,7 +12,6 @@
 
 #include <EP_Internals.h>
 #include <EP_ParallelDisks.h>
-<<<<<<< HEAD
 
 #ifdef _WIN32
 #include <Shlwapi.h>
@@ -55,38 +19,6 @@
 
 /*****************************************************************************/
 Excn::ParallelDisks::ParallelDisks() = default;
-
-/*****************************************************************************/
-Excn::ParallelDisks::~ParallelDisks() = default;
-
-/*****************************************************************************/
-void Excn::ParallelDisks::Number_of_Raids(int i)
-{
-  number_of_raids = i;
-  create_disk_names();
-}
-
-/*****************************************************************************/
-void Excn::ParallelDisks::Raid_Offset(int i)
-{
-  raid_offset = i;
-  create_disk_names();
-}
-
-/*****************************************************************************/
-int Excn::ParallelDisks::Number_of_Raids() const { return number_of_raids; }
-
-/*****************************************************************************/
-int Excn::ParallelDisks::Raid_Offset() const { return raid_offset; }
-=======
-
-#ifdef _WIN32
-#include <Shlwapi.h>
-#endif
-
-/*****************************************************************************/
-Excn::ParallelDisks::ParallelDisks() = default;
->>>>>>> 4103bf6c
 
 /*****************************************************************************/
 Excn::ParallelDisks::~ParallelDisks() = default;
@@ -109,76 +41,13 @@
   }
 
   int lnn = node;
-<<<<<<< HEAD
-  if (number_of_raids != 0) {
-    int diskn = lnn % number_of_raids;
-    Create_IO_Filename(name, lnn, numproc);
-    name = disk_names[diskn] + "/" + subdir + "/" + name;
-  }
-  else {
-    Create_IO_Filename(name, lnn, numproc);
-    if (!subdir.empty()) {
-      name = subdir + "/" + name;
-    }
-=======
   Create_IO_Filename(name, lnn, numproc);
   if (!subdir.empty()) {
     name = subdir + "/" + name;
->>>>>>> 4103bf6c
   }
   name = prepend + name;
 }
 
-/*****************************************************************************/
-void Excn::ParallelDisks::Create_IO_Filename(std::string &name, int processor, int num_processors)
-{
-<<<<<<< HEAD
-
-  if (number_of_raids == 0) {
-    return;
-  }
-
-  disk_names.resize(number_of_raids);
-  for (int i = 0; i < number_of_raids; i++) {
-    int num = i + raid_offset;
-    if (num < 10) {
-#ifdef COUGAR
-      disk_names[i] = std::to_string(num);
-#else
-      disk_names[i] = "0" + std::to_string(num);
-#endif
-    }
-    else {
-      disk_names[i] = std::to_string(num);
-    }
-=======
-  // Current format for per-processor file names is:
-  // PREFIX/basename.num_proc.cur_proc
-  // the 'cur_proc' field is padded to be the same width as
-  // the 'num_proc' field
-  // Examples: basename.8.1, basename.64.03, basename.128.001
-
-  // Create a std::string containing the total number of processors
-  std::string num_proc   = std::to_string(num_processors);
-  size_t      proc_width = num_proc.length();
-
-  // Create a std::string containing the current processor number
-  std::string cur_proc  = std::to_string(processor);
-  size_t      cur_width = cur_proc.length();
-
-  // Build the filename
-  name += ".";
-  name += num_proc;
-  name += ".";
-
-  // Now, pad with zeros so that 'cur_proc' portion is same
-  // width as 'num_proc' portion.
-  while (cur_width++ < proc_width) {
-    name += "0";
->>>>>>> 4103bf6c
-  }
-
-<<<<<<< HEAD
 /*****************************************************************************/
 void Excn::ParallelDisks::Create_IO_Filename(std::string &name, int processor, int num_processors)
 {
@@ -207,7 +76,5 @@
     name += "0";
   }
 
-=======
->>>>>>> 4103bf6c
   name += cur_proc;
 }