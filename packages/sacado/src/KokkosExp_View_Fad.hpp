// @HEADER
// ***********************************************************************
//
//                           Sacado Package
//                 Copyright (2006) Sandia Corporation
//
// Under the terms of Contract DE-AC04-94AL85000 with Sandia Corporation,
// the U.S. Government retains certain rights in this software.
//
// This library is free software; you can redistribute it and/or modify
// it under the terms of the GNU Lesser General Public License as
// published by the Free Software Foundation; either version 2.1 of the
// License, or (at your option) any later version.
//
// This library is distributed in the hope that it will be useful, but
// WITHOUT ANY WARRANTY; without even the implied warranty of
// MERCHANTABILITY or FITNESS FOR A PARTICULAR PURPOSE.  See the GNU
// Lesser General Public License for more details.
//
// You should have received a copy of the GNU Lesser General Public
// License along with this library; if not, write to the Free Software
// Foundation, Inc., 51 Franklin St, Fifth Floor, Boston, MA 02110-1301
// USA
// Questions? Contact David M. Gay (dmgay@sandia.gov) or Eric T. Phipps
// (etphipp@sandia.gov).
//
// ***********************************************************************
// @HEADER

#ifndef KOKKOS_EXPERIMENTAL_VIEW_SACADO_FAD_HPP
#define KOKKOS_EXPERIMENTAL_VIEW_SACADO_FAD_HPP

#include "Sacado_ConfigDefs.h"
#if defined(HAVE_SACADO_KOKKOS)

// Only include forward declarations so any overloads appear before they
// might be used inside Kokkos
#include "Kokkos_View_Fad_Fwd.hpp"
// We are hooking into Kokkos Core internals here
// Need to define this macro since we include non-public headers
#ifndef KOKKOS_IMPL_PUBLIC_INCLUDE
#define KOKKOS_IMPL_PUBLIC_INCLUDE
#define KOKKOS_IMPL_PUBLIC_INCLUDE_NOTDEFINED_CORE
#endif
#include "Kokkos_Layout.hpp"
#ifdef KOKKOS_IMPL_PUBLIC_INCLUDE_NOTDEFINED_CORE
#undef KOKKOS_IMPL_PUBLIC_INCLUDE
#undef KOKKOS_IMPL_PUBLIC_INCLUDE_NOTDEFINED_CORE
#endif

// Some definition that should exist whether the specializations exist or not

namespace Kokkos {

// Whether a given type is a view with Sacado FAD scalar type
template <typename view_type>
struct is_view_fad { static const bool value = false; };

// Whether a given type is a view with Sacado FAD scalar type with contiguous
// layout
template <typename view_type>
struct is_view_fad_contiguous { static const bool value = false; };

// Template function for extracting sacado dimension
template <typename view_type>
KOKKOS_INLINE_FUNCTION
constexpr unsigned
dimension_scalar(const view_type& /* view */) {
  return 0;
}

// Template function for extracting aligned sacado dimension
template <typename view_type>
KOKKOS_INLINE_FUNCTION
constexpr unsigned
dimension_scalar_aligned(const view_type& view) {
  return dimension_scalar(view);
}

}

// Make sure the user really wants these View specializations
#if defined(HAVE_SACADO_VIEW_SPEC) && !defined(SACADO_DISABLE_FAD_VIEW_SPEC)

//----------------------------------------------------------------------------

namespace Kokkos {
namespace Impl {

struct ViewSpecializeSacadoFad {};
struct ViewSpecializeSacadoFadContiguous {};

template< class ... Args >
struct is_ViewSpecializeSacadoFad { enum { value = false }; };

template< class D , class ... P , class ... Args >
struct is_ViewSpecializeSacadoFad< Kokkos::View<D,P...> , Args... > {
  enum { value =
    std::is_same< typename Kokkos::ViewTraits<D,P...>::specialize
                , ViewSpecializeSacadoFad >::value
    &&
    ( ( sizeof...(Args) == 0 ) ||
      is_ViewSpecializeSacadoFad< Args... >::value ) };
};

} // namespace Impl
} // namespace Kokkos

namespace Kokkos {

template <typename T, typename ... P>
struct is_view_fad< View<T,P...> > {
  typedef View<T,P...> view_type;
  static const bool value =
    std::is_same< typename view_type::specialize,
                  Impl::ViewSpecializeSacadoFad >::value ||
    std::is_same< typename view_type::specialize,
                  Impl::ViewSpecializeSacadoFadContiguous >::value;
};

template <typename T, typename ... P>
struct is_view_fad_contiguous< View<T,P...> > {
  typedef View<T,P...> view_type;
  static const bool value =
    std::is_same< typename view_type::specialize,
                  Impl::ViewSpecializeSacadoFadContiguous >::value;
};

}

<<<<<<< HEAD
namespace Kokkos {
namespace Impl {

// Overload view_copy for Fad View's:
//   1.  Should be faster than using Fad directly
//   2.  Fixes issues with hierarchical parallelism since the default
//       implementation uses MDRangePolicy which doesn't work with hierarchical
//       parallelism.
// Needs to go before include of Kokkos_Core.hpp so it is in scope when
// Kokkos_CopyViews.hpp is included by Kokkos_Core.hpp, which internally
// calls view_copy().
template<class DT, class ... DP,
         class ST, class ... SP>
typename std::enable_if< is_view_fad< Kokkos::View<DT,DP...> >::value &&
                         is_view_fad< Kokkos::View<ST,SP...> >::value
                       >::type
view_copy(const Kokkos::View<DT,DP...>& dst, const Kokkos::View<ST,SP...>& src);

template<class Space, class T, class ... P>
struct MirrorType;

} // namespace Impl

// Declare overloads of create_mirror() so they are in scope
// Kokkos_Core.hpp is included below

template< class T , class ... P >
inline
typename Kokkos::View<T,P...>::HostMirror
create_mirror(
  const Kokkos::View<T,P...> & src,
  typename std::enable_if<
    ( std::is_same< typename ViewTraits<T,P...>::specialize ,
        Kokkos::Impl::ViewSpecializeSacadoFad >::value ||
      std::is_same< typename ViewTraits<T,P...>::specialize ,
        Kokkos::Impl::ViewSpecializeSacadoFadContiguous >::value ) &&
    !std::is_same< typename Kokkos::ViewTraits<T,P...>::array_layout,
        Kokkos::LayoutStride >::value >::type * = 0);


template< class T , class ... P >
inline
typename Kokkos::View<T,P...>::HostMirror
create_mirror(
  const Kokkos::View<T,P...> & src,
  typename std::enable_if<
    ( std::is_same< typename ViewTraits<T,P...>::specialize ,
        Kokkos::Impl::ViewSpecializeSacadoFad >::value ||
      std::is_same< typename ViewTraits<T,P...>::specialize ,
        Kokkos::Impl::ViewSpecializeSacadoFadContiguous >::value ) &&
    std::is_same< typename Kokkos::ViewTraits<T,P...>::array_layout,
      Kokkos::LayoutStride >::value >::type * = 0);

template<class Space, class T, class ... P>
typename Impl::MirrorType<Space,T,P ...>::view_type
create_mirror(
  const Space&,
  const Kokkos::View<T,P...> & src,
  typename std::enable_if<
    std::is_same< typename ViewTraits<T,P...>::specialize ,
      Kokkos::Impl::ViewSpecializeSacadoFad >::value ||
    std::is_same< typename ViewTraits<T,P...>::specialize ,
      Kokkos::Impl::ViewSpecializeSacadoFadContiguous >::value >::type * = 0);

} // namespace Kokkos

namespace Kokkos {
namespace Experimental {

template <class DT, class... DP>
void KOKKOS_INLINE_FUNCTION local_deep_copy_contiguous(
    const View<DT, DP...>& dst,
    typename ViewTraits<DT, DP...>::const_value_type& value,
    typename std::enable_if<(
      ( std::is_same< typename ViewTraits<DT,DP...>::specialize,
        Kokkos::Impl::ViewSpecializeSacadoFad >::value
        ||
        std::is_same< typename ViewTraits<DT,DP...>::specialize,
        Kokkos::Impl::ViewSpecializeSacadoFadContiguous >::value )
      && (unsigned(ViewTraits<DT, DP...>::rank) == 1))>::type* = nullptr);

template <class DT, class... DP>
void KOKKOS_INLINE_FUNCTION local_deep_copy_contiguous(
    const View<DT, DP...>& dst,
    typename ViewTraits<DT, DP...>::const_value_type& value,
    typename std::enable_if<(
      ( std::is_same< typename ViewTraits<DT,DP...>::specialize,
        Kokkos::Impl::ViewSpecializeSacadoFad >::value
        ||
        std::is_same< typename ViewTraits<DT,DP...>::specialize,
        Kokkos::Impl::ViewSpecializeSacadoFadContiguous >::value )
      && (unsigned(ViewTraits<DT, DP...>::rank) == 2))>::type* = nullptr);

template <class DT, class... DP>
void KOKKOS_INLINE_FUNCTION local_deep_copy_contiguous(
    const View<DT, DP...>& dst,
    typename ViewTraits<DT, DP...>::const_value_type& value,
    typename std::enable_if<(
      ( std::is_same< typename ViewTraits<DT,DP...>::specialize,
        Kokkos::Impl::ViewSpecializeSacadoFad >::value
        ||
        std::is_same< typename ViewTraits<DT,DP...>::specialize,
        Kokkos::Impl::ViewSpecializeSacadoFadContiguous >::value )
      && (unsigned(ViewTraits<DT, DP...>::rank) == 3))>::type* = nullptr);

template <class DT, class... DP>
void KOKKOS_INLINE_FUNCTION local_deep_copy_contiguous(
    const View<DT, DP...>& dst,
    typename ViewTraits<DT, DP...>::const_value_type& value,
    typename std::enable_if<(
      ( std::is_same< typename ViewTraits<DT,DP...>::specialize,
        Kokkos::Impl::ViewSpecializeSacadoFad >::value
        ||
        std::is_same< typename ViewTraits<DT,DP...>::specialize,
        Kokkos::Impl::ViewSpecializeSacadoFadContiguous >::value )
      && (unsigned(ViewTraits<DT, DP...>::rank) == 4))>::type* = nullptr);

template <class DT, class... DP>
void KOKKOS_INLINE_FUNCTION local_deep_copy_contiguous(
    const View<DT, DP...>& dst,
    typename ViewTraits<DT, DP...>::const_value_type& value,
    typename std::enable_if<(
      ( std::is_same< typename ViewTraits<DT,DP...>::specialize,
        Kokkos::Impl::ViewSpecializeSacadoFad >::value
        ||
        std::is_same< typename ViewTraits<DT,DP...>::specialize,
        Kokkos::Impl::ViewSpecializeSacadoFadContiguous >::value )
      && (unsigned(ViewTraits<DT, DP...>::rank) == 5))>::type* = nullptr);

template <class DT, class... DP>
void KOKKOS_INLINE_FUNCTION local_deep_copy_contiguous(
    const View<DT, DP...>& dst,
    typename ViewTraits<DT, DP...>::const_value_type& value,
    typename std::enable_if<(
      ( std::is_same< typename ViewTraits<DT,DP...>::specialize,
        Kokkos::Impl::ViewSpecializeSacadoFad >::value
        ||
        std::is_same< typename ViewTraits<DT,DP...>::specialize,
        Kokkos::Impl::ViewSpecializeSacadoFadContiguous >::value )
      && (unsigned(ViewTraits<DT, DP...>::rank) == 6))>::type* = nullptr);

template <class DT, class... DP>
void KOKKOS_INLINE_FUNCTION local_deep_copy_contiguous(
    const View<DT, DP...>& dst,
    typename ViewTraits<DT, DP...>::const_value_type& value,
    typename std::enable_if<(
      ( std::is_same< typename ViewTraits<DT,DP...>::specialize,
        Kokkos::Impl::ViewSpecializeSacadoFad >::value
        ||
        std::is_same< typename ViewTraits<DT,DP...>::specialize,
        Kokkos::Impl::ViewSpecializeSacadoFadContiguous >::value )
      && (unsigned(ViewTraits<DT, DP...>::rank) == 7))>::type* = nullptr);

template <class TeamType, class DT, class... DP>
void KOKKOS_INLINE_FUNCTION local_deep_copy_contiguous(
    const TeamType& team, const View<DT, DP...>& dst,
    typename ViewTraits<DT, DP...>::const_value_type& value,
    typename std::enable_if<(
      ( std::is_same< typename ViewTraits<DT,DP...>::specialize,
        Kokkos::Impl::ViewSpecializeSacadoFad >::value
        ||
        std::is_same< typename ViewTraits<DT,DP...>::specialize,
        Kokkos::Impl::ViewSpecializeSacadoFadContiguous >::value )
      && (unsigned(ViewTraits<DT, DP...>::rank) == 1))>::type* = nullptr);

template <class TeamType, class DT, class... DP>
void KOKKOS_INLINE_FUNCTION local_deep_copy_contiguous(
    const TeamType& team, const View<DT, DP...>& dst,
    typename ViewTraits<DT, DP...>::const_value_type& value,
    typename std::enable_if<(
      ( std::is_same< typename ViewTraits<DT,DP...>::specialize,
        Kokkos::Impl::ViewSpecializeSacadoFad >::value
        ||
        std::is_same< typename ViewTraits<DT,DP...>::specialize,
        Kokkos::Impl::ViewSpecializeSacadoFadContiguous >::value )
      && (unsigned(ViewTraits<DT, DP...>::rank) == 2))>::type* = nullptr);

template <class TeamType, class DT, class... DP>
void KOKKOS_INLINE_FUNCTION local_deep_copy_contiguous(
    const TeamType& team, const View<DT, DP...>& dst,
    typename ViewTraits<DT, DP...>::const_value_type& value,
    typename std::enable_if<(
      ( std::is_same< typename ViewTraits<DT,DP...>::specialize,
        Kokkos::Impl::ViewSpecializeSacadoFad >::value
        ||
        std::is_same< typename ViewTraits<DT,DP...>::specialize,
        Kokkos::Impl::ViewSpecializeSacadoFadContiguous >::value )
      && (unsigned(ViewTraits<DT, DP...>::rank) == 3))>::type* = nullptr);

template <class TeamType, class DT, class... DP>
void KOKKOS_INLINE_FUNCTION local_deep_copy_contiguous(
    const TeamType& team, const View<DT, DP...>& dst,
    typename ViewTraits<DT, DP...>::const_value_type& value,
    typename std::enable_if<(
      ( std::is_same< typename ViewTraits<DT,DP...>::specialize,
        Kokkos::Impl::ViewSpecializeSacadoFad >::value
        ||
        std::is_same< typename ViewTraits<DT,DP...>::specialize,
        Kokkos::Impl::ViewSpecializeSacadoFadContiguous >::value )
      && (unsigned(ViewTraits<DT, DP...>::rank) == 4))>::type* = nullptr);

template <class TeamType, class DT, class... DP>
void KOKKOS_INLINE_FUNCTION local_deep_copy_contiguous(
    const TeamType& team, const View<DT, DP...>& dst,
    typename ViewTraits<DT, DP...>::const_value_type& value,
    typename std::enable_if<(
      ( std::is_same< typename ViewTraits<DT,DP...>::specialize,
        Kokkos::Impl::ViewSpecializeSacadoFad >::value
        ||
        std::is_same< typename ViewTraits<DT,DP...>::specialize,
        Kokkos::Impl::ViewSpecializeSacadoFadContiguous >::value )
      && (unsigned(ViewTraits<DT, DP...>::rank) == 5))>::type* = nullptr);

template <class TeamType, class DT, class... DP>
void KOKKOS_INLINE_FUNCTION local_deep_copy_contiguous(
    const TeamType& team, const View<DT, DP...>& dst,
    typename ViewTraits<DT, DP...>::const_value_type& value,
    typename std::enable_if<(
      ( std::is_same< typename ViewTraits<DT,DP...>::specialize,
        Kokkos::Impl::ViewSpecializeSacadoFad >::value
        ||
        std::is_same< typename ViewTraits<DT,DP...>::specialize,
        Kokkos::Impl::ViewSpecializeSacadoFadContiguous >::value )
      && (unsigned(ViewTraits<DT, DP...>::rank) == 6))>::type* = nullptr);

template <class TeamType, class DT, class... DP>
void KOKKOS_INLINE_FUNCTION local_deep_copy_contiguous(
    const TeamType& team, const View<DT, DP...>& dst,
    typename ViewTraits<DT, DP...>::const_value_type& value,
    typename std::enable_if<(
      ( std::is_same< typename ViewTraits<DT,DP...>::specialize,
        Kokkos::Impl::ViewSpecializeSacadoFad >::value
        ||
        std::is_same< typename ViewTraits<DT,DP...>::specialize,
        Kokkos::Impl::ViewSpecializeSacadoFadContiguous >::value )
      && (unsigned(ViewTraits<DT, DP...>::rank) == 7))>::type* = nullptr);

} // namespace Experimental
} // namespace Kokkos

=======
>>>>>>> 4217ccae
#include "Sacado_Traits.hpp"
#include "Kokkos_Core.hpp"
#include "Kokkos_LayoutContiguous.hpp"
#include "Kokkos_LayoutNatural.hpp"

namespace Kokkos {
namespace Impl {

// Define our overload of view_copy above.  Needs to happen after including
// Kokkos_Core.hpp since it calls the default implementation
template<class DT, class ... DP,
         class ST, class ... SP>
typename std::enable_if< is_view_fad< Kokkos::View<DT,DP...> >::value &&
                         is_view_fad< Kokkos::View<ST,SP...> >::value
                       >::type
view_copy(const Kokkos::View<DT,DP...>& dst, const Kokkos::View<ST,SP...>& src)
{
  typedef typename Kokkos::View<DT,DP...>::array_type dst_array_type;
  typedef typename Kokkos::View<ST,SP...>::array_type src_array_type;
  view_copy( dst_array_type(dst) , src_array_type(src) );
}

template<class ExecutionSpace,
         class DT, class ... DP,
         class ST, class ... SP>
typename std::enable_if< is_view_fad< Kokkos::View<DT,DP...> >::value &&
                         is_view_fad< Kokkos::View<ST,SP...> >::value
                       >::type
view_copy(const ExecutionSpace& space,
          const Kokkos::View<DT,DP...>& dst, const Kokkos::View<ST,SP...>& src)
{
  typedef typename Kokkos::View<DT,DP...>::array_type dst_array_type;
  typedef typename Kokkos::View<ST,SP...>::array_type src_array_type;
  view_copy( space, dst_array_type(dst) , src_array_type(src) );
}

} // namespace Impl
} // namespace Kokkos

namespace Kokkos {

template <typename T, typename ... P>
KOKKOS_INLINE_FUNCTION
constexpr typename
std::enable_if< is_view_fad< View<T,P...> >::value, unsigned >::type
dimension_scalar(const View<T,P...>& view) {
#ifdef KOKKOS_ENABLE_DEPRECATED_CODE
  return view.implementation_map().dimension_scalar();
#else
  return view.impl_map().dimension_scalar();
#endif
}

template <typename Layout>
struct ApplyNatural {
  typedef LayoutNatural<Layout> type;
};

template <typename Layout>
struct ApplyNatural< LayoutNatural<Layout> > {
  typedef LayoutNatural<Layout> type;
};

template < typename T, typename Enable = void >
struct ArrayScalar;

template < typename T >
struct ArrayScalar< T, typename std::enable_if< !Sacado::IsFad<T>::value >::type > {
  typedef T type;
};

template < typename T >
struct ArrayScalar< T, typename std::enable_if< Sacado::IsFad<T>::value >::type > {
  typedef typename ArrayScalar< typename Sacado::ValueType<T>::type >::type* type;
};


template < typename DataType, int Rank >
struct AppendRankToConvertedFad {
  static_assert( Rank > -1, "Sacado AppendRankToConvertedFad Error: Rank < 0" );
  typedef typename AppendRankToConvertedFad<DataType,Rank-1>::type* type;
};

// terminating specialization
template < typename DataType >
struct AppendRankToConvertedFad< DataType, 0 > {
  typedef DataType type;
};


template < class ArrayLayout, class Enable = void >
struct ViewArrayLayoutSelector;

template < class ArrayLayout >
struct ViewArrayLayoutSelector< ArrayLayout, typename std::enable_if< std::is_same<ArrayLayout, Kokkos::LayoutLeft>::value >::type >
{
  using type = Kokkos::LayoutLeft;
};

template < class ArrayLayout >
struct ViewArrayLayoutSelector< ArrayLayout, typename std::enable_if< std::is_same<ArrayLayout, Kokkos::LayoutRight>::value >::type >
{
  using type = Kokkos::LayoutRight;
};

template < class ArrayLayout >
struct ViewArrayLayoutSelector< ArrayLayout, typename std::enable_if< std::is_same<ArrayLayout, Kokkos::LayoutStride>::value >::type >
{
  using type = Kokkos::LayoutStride;
};

template < typename ViewType, typename Enable = void >
struct PODViewDeepCopyType;

template < typename ViewType >
struct PODViewDeepCopyType< ViewType, typename std::enable_if< is_view_fad<ViewType>::value >::type >
{

  typedef ViewType view_type;
  typedef typename ArrayScalar< typename view_type::value_type >::type fad_converted_type;
  typedef typename AppendRankToConvertedFad< fad_converted_type, view_type::rank >::type new_data_type;

  typedef typename ViewArrayLayoutSelector<typename view_type::array_layout>::type layout;
  //typedef typename view_type::array_layout layout;
  typedef typename view_type::device_type device;
  typedef typename view_type::memory_traits memory;

  typedef Kokkos::View< new_data_type, layout, device, memory > type;
};

// Not a Fad type
template < typename ViewType >
struct PODViewDeepCopyType< ViewType, typename std::enable_if< !is_view_fad<ViewType>::value >::type > 
{
  typedef ViewType type;
};


template <typename ViewType, typename Enabled = void>
struct NaturalArrayType {
  typedef ViewType type;
};

template <typename D, typename ... P>
struct NaturalArrayType< View<D,P...>,
                            typename std::enable_if< is_view_fad< View<D,P...> >::value >::type > {
  typedef View<D,P...> view_type;
  typedef typename view_type::data_type data_type;
  typedef typename view_type::array_layout layout;
  typedef typename view_type::device_type device;
  typedef typename view_type::memory_traits memory;
  //typedef typename ApplyNatural<layout>::type natural_layout;
  typedef typename ViewArrayLayoutSelector<layout>::type natural_layout;
  typedef View<data_type,natural_layout,device,memory> type;
};

namespace Impl {

template <class OutputView, typename Enabled = void>
struct SacadoViewFill
{
  typedef typename OutputView::const_value_type  const_value_type ;
  typedef typename OutputView::execution_space execution_space ;

  const OutputView output ;
  const_value_type input ;

  KOKKOS_INLINE_FUNCTION
  void operator()( const size_t i0 ) const
  {
    const size_t n1 = output.extent(1);
    const size_t n2 = output.extent(2);
    const size_t n3 = output.extent(3);
    const size_t n4 = output.extent(4);
    const size_t n5 = output.extent(5);
    const size_t n6 = output.extent(6);

    for ( size_t i1 = 0 ; i1 < n1 ; ++i1 ) {
    for ( size_t i2 = 0 ; i2 < n2 ; ++i2 ) {
    for ( size_t i3 = 0 ; i3 < n3 ; ++i3 ) {
    for ( size_t i4 = 0 ; i4 < n4 ; ++i4 ) {
    for ( size_t i5 = 0 ; i5 < n5 ; ++i5 ) {
    for ( size_t i6 = 0 ; i6 < n6 ; ++i6 ) {
      output.access(i0,i1,i2,i3,i4,i5,i6) = input ;
    }}}}}}
  }

  SacadoViewFill( const OutputView & arg_out , const_value_type & arg_in )
    : output( arg_out ), input( arg_in )
    {
      const size_t n0 = output.extent(0);
      Kokkos::RangePolicy<execution_space> policy( 0, n0 );
      Kokkos::parallel_for( policy, *this );
    }
};

}

// Overload of deep_copy for Fad views intializing to a constant scalar
template< class DT, class ... DP >
void deep_copy(
  const View<DT,DP...> & view ,
  const typename Sacado::ScalarType< typename View<DT,DP...>::value_type >::type & value
  , typename std::enable_if<(
  std::is_same< typename ViewTraits<DT,DP...>::specialize
              , Kokkos::Impl::ViewSpecializeSacadoFad >::value ||
  std::is_same< typename ViewTraits<DT,DP...>::specialize
              , Kokkos::Impl::ViewSpecializeSacadoFadContiguous >::value
  )>::type * = 0 )
{
  static_assert(
    std::is_same< typename ViewTraits<DT,DP...>::value_type ,
                  typename ViewTraits<DT,DP...>::non_const_value_type >::value
    , "Can only deep copy into non-const type" );

  Impl::SacadoViewFill< View<DT,DP...> >( view , value );
}


// Overload of deep_copy for Fad views intializing to a constant Fad
template< class DT, class ... DP >
void deep_copy(
  const View<DT,DP...> & view ,
  const typename View<DT,DP...>::value_type & value
  , typename std::enable_if<(
  std::is_same< typename ViewTraits<DT,DP...>::specialize
              , Kokkos::Impl::ViewSpecializeSacadoFad >::value ||
  std::is_same< typename ViewTraits<DT,DP...>::specialize
              , Kokkos::Impl::ViewSpecializeSacadoFadContiguous >::value
  )>::type * = 0 )
{
  static_assert(
    std::is_same< typename ViewTraits<DT,DP...>::value_type ,
                  typename ViewTraits<DT,DP...>::non_const_value_type >::value
    , "Can only deep copy into non-const type" );

  Impl::SacadoViewFill< View<DT,DP...> >( view , value );
}

/* Specialize for deep copy of FAD */
template< class ExecSpace, class DT , class ... DP , class ST , class ... SP >
inline
void deep_copy( const ExecSpace &,
                const View<DT,DP...> & dst ,
                const View<ST,SP...> & src
  , typename std::enable_if<(
  ( std::is_same< typename ViewTraits<DT,DP...>::specialize
                , Kokkos::Impl::ViewSpecializeSacadoFad >::value
    ||
    std::is_same< typename ViewTraits<DT,DP...>::specialize
                , Kokkos::Impl::ViewSpecializeSacadoFadContiguous >::value )
  &&
  ( std::is_same< typename ViewTraits<ST,SP...>::specialize
                , Kokkos::Impl::ViewSpecializeSacadoFad >::value
    ||
    std::is_same< typename ViewTraits<ST,SP...>::specialize
                , Kokkos::Impl::ViewSpecializeSacadoFadContiguous >::value )
  )>::type * = 0 )
{
  static_assert(
    std::is_same< typename ViewTraits<DT,DP...>::value_type ,
                  typename ViewTraits<DT,DP...>::non_const_value_type >::value
    , "Deep copy destination must be non-const" );

  static_assert(
    ( unsigned(ViewTraits<DT,DP...>::rank) ==
      unsigned(ViewTraits<ST,SP...>::rank) )
    , "Deep copy destination and source must have same rank" );

#if 0
  // Current impl
  typedef typename View<DT,DP...>::array_type dst_array_type;
  typedef typename View<ST,SP...>::array_type src_array_type;
  typename NaturalArrayType< dst_array_type >::type dst_array( dst );
  typename NaturalArrayType< src_array_type >::type src_array( src );
#else
  // Copy-assign Views of FadType to Kokkos Views to use Kokkos' deep_copy routine
  typename PODViewDeepCopyType< View<DT,DP...> >::type dst_array( dst );
  typename PODViewDeepCopyType< View<ST,SP...> >::type src_array( src );
#endif
  Kokkos::deep_copy( ExecSpace(), dst_array , src_array );
}

/* Specialize for deep copy of FAD */
template< class DT , class ... DP , class ST , class ... SP >
inline
void deep_copy( const View<DT,DP...> & dst ,
                const View<ST,SP...> & src
  , typename std::enable_if<(
  ( std::is_same< typename ViewTraits<DT,DP...>::specialize
                , Kokkos::Impl::ViewSpecializeSacadoFad >::value
    ||
    std::is_same< typename ViewTraits<DT,DP...>::specialize
                , Kokkos::Impl::ViewSpecializeSacadoFadContiguous >::value )
  &&
  ( std::is_same< typename ViewTraits<ST,SP...>::specialize
                , Kokkos::Impl::ViewSpecializeSacadoFad >::value
    ||
    std::is_same< typename ViewTraits<ST,SP...>::specialize
                , Kokkos::Impl::ViewSpecializeSacadoFadContiguous >::value )
  )>::type * = 0 )
{
  using exec_space = typename View<DT,DP...>::execution_space;
  Kokkos::fence();
  Kokkos::deep_copy(exec_space(), dst, src);
  Kokkos::fence();
}

template< class T , class ... P >
inline
typename std::enable_if<
  ( std::is_same< typename ViewTraits<T,P...>::specialize ,
      Kokkos::Impl::ViewSpecializeSacadoFad >::value ||
    std::is_same< typename ViewTraits<T,P...>::specialize ,
      Kokkos::Impl::ViewSpecializeSacadoFadContiguous >::value ) &&
    !std::is_same< typename Kokkos::ViewTraits<T,P...>::array_layout,
      Kokkos::LayoutStride >::value,
  typename Kokkos::View<T,P...>::HostMirror>::type
create_mirror(const Kokkos::View<T,P...> & src)
{
  typedef View<T,P...>                   src_type ;
  typedef typename src_type::HostMirror  dst_type ;

  typename src_type::array_layout layout = src.layout();
  layout.dimension[src_type::rank] = Kokkos::dimension_scalar(src);

  return dst_type(std::string(src.label()).append("_mirror"), layout);
}

template< class T , class ... P >
inline
typename std::enable_if<
  ( std::is_same< typename ViewTraits<T,P...>::specialize ,
      Kokkos::Impl::ViewSpecializeSacadoFad >::value ||
    std::is_same< typename ViewTraits<T,P...>::specialize ,
      Kokkos::Impl::ViewSpecializeSacadoFadContiguous >::value ) &&
    std::is_same< typename Kokkos::ViewTraits<T,P...>::array_layout,
      Kokkos::LayoutStride >::value,
  typename Kokkos::View<T,P...>::HostMirror>::type
create_mirror(const Kokkos::View<T,P...> & src)
{
  typedef View<T,P...>                   src_type ;
  typedef typename src_type::array_type  src_array_type ;
  typedef typename src_type::HostMirror  dst_type ;

  Kokkos::LayoutStride layout ;

  // Use dimensions/strides from array_type to get hidden dim/stride
  src_array_type src_array = src;
  layout.dimension[0] = src_array.extent(0);
  layout.dimension[1] = src_array.extent(1);
  layout.dimension[2] = src_array.extent(2);
  layout.dimension[3] = src_array.extent(3);
  layout.dimension[4] = src_array.extent(4);
  layout.dimension[5] = src_array.extent(5);
  layout.dimension[6] = src_array.extent(6);
  layout.dimension[7] = src_array.extent(7);

  layout.stride[0] = src_array.stride_0();
  layout.stride[1] = src_array.stride_1();
  layout.stride[2] = src_array.stride_2();
  layout.stride[3] = src_array.stride_3();
  layout.stride[4] = src_array.stride_4();
  layout.stride[5] = src_array.stride_5();
  layout.stride[6] = src_array.stride_6();
  layout.stride[7] = src_array.stride_7();

  return dst_type(std::string(src.label()).append("_mirror"), layout);
}

template<class Space, class T, class ... P, typename Enabled>
typename std::enable_if<
  std::is_same< typename ViewTraits<T,P...>::specialize ,
    Kokkos::Impl::ViewSpecializeSacadoFad >::value ||
  std::is_same< typename ViewTraits<T,P...>::specialize ,
    Kokkos::Impl::ViewSpecializeSacadoFadContiguous >::value,
  typename Impl::MirrorType<Space,T,P ...>::view_type>::type
create_mirror(const Space& , const Kokkos::View<T,P...> & src)
{
  typedef View<T,P...> src_type ;
  typename src_type::array_layout layout = src.layout();
  layout.dimension[src_type::rank] = Kokkos::dimension_scalar(src);
  return typename Impl::MirrorType<Space,T,P ...>::view_type(src.label(),layout);
}

template< class T , class ... P >
inline
typename std::enable_if<
  ( std::is_same< typename ViewTraits<T,P...>::specialize ,
      Kokkos::Impl::ViewSpecializeSacadoFad >::value ||
    std::is_same< typename ViewTraits<T,P...>::specialize ,
      Kokkos::Impl::ViewSpecializeSacadoFadContiguous >::value ) &&
    !std::is_same< typename Kokkos::ViewTraits<T,P...>::array_layout,
      Kokkos::LayoutStride >::value,
  typename Kokkos::View<T,P...>::HostMirror>::type
create_mirror(Kokkos::Impl::WithoutInitializing_t wi,
              const Kokkos::View<T,P...> & src)
{
  typedef View<T,P...>                   src_type ;
  typedef typename src_type::HostMirror  dst_type ;

  typename src_type::array_layout layout = src.layout();
  layout.dimension[src_type::rank] = Kokkos::dimension_scalar(src);

  return dst_type(
    Kokkos::view_alloc(std::string(src.label()).append("_mirror"), wi), layout);
}

template< class T , class ... P >
inline
typename std::enable_if<
  ( std::is_same< typename ViewTraits<T,P...>::specialize ,
      Kokkos::Impl::ViewSpecializeSacadoFad >::value ||
    std::is_same< typename ViewTraits<T,P...>::specialize ,
      Kokkos::Impl::ViewSpecializeSacadoFadContiguous >::value ) &&
    std::is_same< typename Kokkos::ViewTraits<T,P...>::array_layout,
      Kokkos::LayoutStride >::value,
  typename Kokkos::View<T,P...>::HostMirror>::type
create_mirror(Kokkos::Impl::WithoutInitializing_t wi,
              const Kokkos::View<T,P...> & src)
{
  typedef View<T,P...>                   src_type ;
  typedef typename src_type::array_type  src_array_type ;
  typedef typename src_type::HostMirror  dst_type ;

  Kokkos::LayoutStride layout ;

  // Use dimensions/strides from array_type to get hidden dim/stride
  src_array_type src_array = src;
  layout.dimension[0] = src_array.extent(0);
  layout.dimension[1] = src_array.extent(1);
  layout.dimension[2] = src_array.extent(2);
  layout.dimension[3] = src_array.extent(3);
  layout.dimension[4] = src_array.extent(4);
  layout.dimension[5] = src_array.extent(5);
  layout.dimension[6] = src_array.extent(6);
  layout.dimension[7] = src_array.extent(7);

  layout.stride[0] = src_array.stride_0();
  layout.stride[1] = src_array.stride_1();
  layout.stride[2] = src_array.stride_2();
  layout.stride[3] = src_array.stride_3();
  layout.stride[4] = src_array.stride_4();
  layout.stride[5] = src_array.stride_5();
  layout.stride[6] = src_array.stride_6();
  layout.stride[7] = src_array.stride_7();

  return dst_type(
    Kokkos::view_alloc(std::string(src.label()).append("_mirror"), wi), layout);
}

template<class Space, class T, class ... P, typename Enable>
typename std::enable_if<
  ( std::is_same< typename ViewTraits<T,P...>::specialize ,
      Kokkos::Impl::ViewSpecializeSacadoFad >::value ||
    std::is_same< typename ViewTraits<T,P...>::specialize ,
      Kokkos::Impl::ViewSpecializeSacadoFadContiguous >::value ),
  typename Impl::MirrorType<Space,T,P ...>::view_type>::type
create_mirror(Kokkos::Impl::WithoutInitializing_t wi,
              const Space& , const Kokkos::View<T,P...> & src)
{
  typedef View<T,P...> src_type ;
  typename src_type::array_layout layout = src.layout();
  layout.dimension[src_type::rank] = Kokkos::dimension_scalar(src);
  return typename Impl::MirrorType<Space,T,P ...>::view_type(
    Kokkos::view_alloc(src.label(), wi), layout);
}

template <class Space, class T, class... P>
typename Impl::MirrorViewType<Space, T, P...>::view_type
create_mirror_view_and_copy(
    const Space&, const Kokkos::View<T, P...>& src,
    std::string const& name,
    typename std::enable_if<
        ( std::is_same<typename ViewTraits<T, P...>::specialize,
              Kokkos::Impl::ViewSpecializeSacadoFad>::value ||
          std::is_same< typename ViewTraits<T,P...>::specialize ,
              Kokkos::Impl::ViewSpecializeSacadoFadContiguous >::value ) &&
        Impl::MirrorViewType<Space, T, P...>::is_same_memspace>::type*)
{
  (void)name;
  fence(
      "Kokkos::create_mirror_view_and_copy: fence before returning src view");  // same behavior as deep_copy(src, src)
  return src;
}

template <class Space, class T, class... P>
typename Impl::MirrorViewType<Space, T, P...>::view_type
create_mirror_view_and_copy(
    const Space&, const Kokkos::View<T, P...>& src,
    std::string const& name,
    typename std::enable_if<
        ( std::is_same<typename ViewTraits<T, P...>::specialize,
              Kokkos::Impl::ViewSpecializeSacadoFad>::value ||
          std::is_same< typename ViewTraits<T,P...>::specialize ,
              Kokkos::Impl::ViewSpecializeSacadoFadContiguous >::value ) &&
        !Impl::MirrorViewType<Space, T, P...>::is_same_memspace>::type*)
{
  using src_type    = View<T,P...>;
  using Mirror      = typename Impl::MirrorViewType<Space, T, P...>::view_type;
  std::string label = name.empty() ? src.label() : name;
  typename src_type::array_layout layout = src.layout();
  layout.dimension[src_type::rank] = Kokkos::dimension_scalar(src);
  auto mirror       = typename Mirror::non_const_type{
      view_alloc(WithoutInitializing, label), layout};
  deep_copy(mirror, src);
  return mirror;
}

namespace Impl {

template <unsigned N, typename... Args>
KOKKOS_FUNCTION std::enable_if_t<
    N == View<Args...>::Rank &&
    (std::is_same<typename ViewTraits<Args...>::specialize,
                  Kokkos::Impl::ViewSpecializeSacadoFad>::value ||
     std::is_same<typename ViewTraits<Args...>::specialize,
                  Kokkos::Impl::ViewSpecializeSacadoFadContiguous>::value),
    View<Args...>>
as_view_of_rank_n(View<Args...> v) {
  return v;
}

// Placeholder implementation to compile generic code for DynRankView; should
// never be called
template <unsigned N, typename T, typename... Args>
std::enable_if_t<
    N != View<T, Args...>::Rank &&
        (std::is_same<typename ViewTraits<T, Args...>::specialize,
                      Kokkos::Impl::ViewSpecializeSacadoFad>::value ||
         std::is_same<typename ViewTraits<T, Args...>::specialize,
                      Kokkos::Impl::ViewSpecializeSacadoFadContiguous>::value),
    View<typename RankDataType<typename View<T, Args...>::value_type, N>::type,
         Args...>>
as_view_of_rank_n(View<T, Args...>) {
  Kokkos::Impl::throw_runtime_exception(
      "Trying to get at a View of the wrong rank");
  return {};
}

}

} // namespace Kokkos

namespace Kokkos {
namespace Experimental {

template <class DT, class... DP>
void KOKKOS_INLINE_FUNCTION local_deep_copy_contiguous(
    const View<DT, DP...>& dst,
    typename ViewTraits<DT, DP...>::const_value_type& value,
    typename std::enable_if<(
      ( std::is_same< typename ViewTraits<DT,DP...>::specialize,
        Kokkos::Impl::ViewSpecializeSacadoFad >::value
        ||
        std::is_same< typename ViewTraits<DT,DP...>::specialize,
        Kokkos::Impl::ViewSpecializeSacadoFadContiguous >::value )
      && (unsigned(ViewTraits<DT, DP...>::rank) == 1))>::type*)
{
  if (dst.data() == nullptr)
    return;

  for (size_t i0 = 0; i0 < dst.extent(0); ++i0)
    dst(i0) = value;
}

template <class DT, class... DP>
void KOKKOS_INLINE_FUNCTION local_deep_copy_contiguous(
    const View<DT, DP...>& dst,
    typename ViewTraits<DT, DP...>::const_value_type& value,
    typename std::enable_if<(
      ( std::is_same< typename ViewTraits<DT,DP...>::specialize,
        Kokkos::Impl::ViewSpecializeSacadoFad >::value
        ||
        std::is_same< typename ViewTraits<DT,DP...>::specialize,
        Kokkos::Impl::ViewSpecializeSacadoFadContiguous >::value )
      && (unsigned(ViewTraits<DT, DP...>::rank) == 2))>::type*)
{
  if (dst.data() == nullptr)
    return;

  for (size_t i0 = 0; i0 < dst.extent(0); ++i0)
    for (size_t i1 = 0; i1 < dst.extent(1); ++i1)
      dst(i0,i1) = value;
}

template <class DT, class... DP>
void KOKKOS_INLINE_FUNCTION local_deep_copy_contiguous(
    const View<DT, DP...>& dst,
    typename ViewTraits<DT, DP...>::const_value_type& value,
    typename std::enable_if<(
      ( std::is_same< typename ViewTraits<DT,DP...>::specialize,
        Kokkos::Impl::ViewSpecializeSacadoFad >::value
        ||
        std::is_same< typename ViewTraits<DT,DP...>::specialize,
        Kokkos::Impl::ViewSpecializeSacadoFadContiguous >::value )
      && (unsigned(ViewTraits<DT, DP...>::rank) == 3))>::type*)
{
  if (dst.data() == nullptr)
    return;

  for (size_t i0 = 0; i0 < dst.extent(0); ++i0)
    for (size_t i1 = 0; i1 < dst.extent(1); ++i1)
      for (size_t i2 = 0; i2 < dst.extent(2); ++i2)
        dst(i0,i1,i2) = value;
}

template <class DT, class... DP>
void KOKKOS_INLINE_FUNCTION local_deep_copy_contiguous(
    const View<DT, DP...>& dst,
    typename ViewTraits<DT, DP...>::const_value_type& value,
    typename std::enable_if<(
      ( std::is_same< typename ViewTraits<DT,DP...>::specialize,
        Kokkos::Impl::ViewSpecializeSacadoFad >::value
        ||
        std::is_same< typename ViewTraits<DT,DP...>::specialize,
        Kokkos::Impl::ViewSpecializeSacadoFadContiguous >::value )
      && (unsigned(ViewTraits<DT, DP...>::rank) == 4))>::type*)
{
  if (dst.data() == nullptr)
    return;

  for (size_t i0 = 0; i0 < dst.extent(0); ++i0)
    for (size_t i1 = 0; i1 < dst.extent(1); ++i1)
      for (size_t i2 = 0; i2 < dst.extent(2); ++i2)
        for (size_t i3 = 0; i3 < dst.extent(3); ++i3)
          dst(i0,i1,i2,i3) = value;
}

template <class DT, class... DP>
void KOKKOS_INLINE_FUNCTION local_deep_copy_contiguous(
    const View<DT, DP...>& dst,
    typename ViewTraits<DT, DP...>::const_value_type& value,
    typename std::enable_if<(
      ( std::is_same< typename ViewTraits<DT,DP...>::specialize,
        Kokkos::Impl::ViewSpecializeSacadoFad >::value
        ||
        std::is_same< typename ViewTraits<DT,DP...>::specialize,
        Kokkos::Impl::ViewSpecializeSacadoFadContiguous >::value )
      && (unsigned(ViewTraits<DT, DP...>::rank) == 5))>::type*)
{
  if (dst.data() == nullptr)
    return;

  for (size_t i0 = 0; i0 < dst.extent(0); ++i0)
    for (size_t i1 = 0; i1 < dst.extent(1); ++i1)
      for (size_t i2 = 0; i2 < dst.extent(2); ++i2)
        for (size_t i3 = 0; i3 < dst.extent(3); ++i3)
          for (size_t i4 = 0; i4 < dst.extent(4); ++i4)
            dst(i0,i1,i2,i3,i4) = value;
}

template <class DT, class... DP>
void KOKKOS_INLINE_FUNCTION local_deep_copy_contiguous(
    const View<DT, DP...>& dst,
    typename ViewTraits<DT, DP...>::const_value_type& value,
    typename std::enable_if<(
      ( std::is_same< typename ViewTraits<DT,DP...>::specialize,
        Kokkos::Impl::ViewSpecializeSacadoFad >::value
        ||
        std::is_same< typename ViewTraits<DT,DP...>::specialize,
        Kokkos::Impl::ViewSpecializeSacadoFadContiguous >::value )
      && (unsigned(ViewTraits<DT, DP...>::rank) == 6))>::type*)
{
  if (dst.data() == nullptr)
    return;

  for (size_t i0 = 0; i0 < dst.extent(0); ++i0)
    for (size_t i1 = 0; i1 < dst.extent(1); ++i1)
      for (size_t i2 = 0; i2 < dst.extent(2); ++i2)
        for (size_t i3 = 0; i3 < dst.extent(3); ++i3)
          for (size_t i4 = 0; i4 < dst.extent(4); ++i4)
            for (size_t i5 = 0; i5 < dst.extent(5); ++i5)
              dst(i0,i1,i2,i3,i4,i5) = value;
}

template <class DT, class... DP>
void KOKKOS_INLINE_FUNCTION local_deep_copy_contiguous(
    const View<DT, DP...>& dst,
    typename ViewTraits<DT, DP...>::const_value_type& value,
    typename std::enable_if<(
      ( std::is_same< typename ViewTraits<DT,DP...>::specialize,
        Kokkos::Impl::ViewSpecializeSacadoFad >::value
        ||
        std::is_same< typename ViewTraits<DT,DP...>::specialize,
        Kokkos::Impl::ViewSpecializeSacadoFadContiguous >::value )
      && (unsigned(ViewTraits<DT, DP...>::rank) == 7))>::type*)
{
  if (dst.data() == nullptr)
    return;

  for (size_t i0 = 0; i0 < dst.extent(0); ++i0)
    for (size_t i1 = 0; i1 < dst.extent(1); ++i1)
      for (size_t i2 = 0; i2 < dst.extent(2); ++i2)
        for (size_t i3 = 0; i3 < dst.extent(3); ++i3)
          for (size_t i4 = 0; i4 < dst.extent(4); ++i4)
            for (size_t i5 = 0; i5 < dst.extent(5); ++i5)
              for (size_t i6 = 0; i6 < dst.extent(6); ++i6)
                dst(i0,i1,i2,i3,i4,i5,i6) = value;
}

template <class TeamType, class DT, class... DP>
void KOKKOS_INLINE_FUNCTION local_deep_copy_contiguous(
    const TeamType& team, const View<DT, DP...>& dst,
    typename ViewTraits<DT, DP...>::const_value_type& value,
    typename std::enable_if<(
      ( std::is_same< typename ViewTraits<DT,DP...>::specialize,
        Kokkos::Impl::ViewSpecializeSacadoFad >::value
        ||
        std::is_same< typename ViewTraits<DT,DP...>::specialize,
        Kokkos::Impl::ViewSpecializeSacadoFadContiguous >::value )
      && (unsigned(ViewTraits<DT, DP...>::rank) == 1))>::type*)
{
  if (dst.data() == nullptr)
    return;

  const size_t N = dst.extent(0);

  team.team_barrier();
  Kokkos::parallel_for(Kokkos::TeamThreadRange(team, N),
                       [&](const int& i) { dst(i) = value; });
  team.team_barrier();
}

template <class TeamType, class DT, class... DP>
void KOKKOS_INLINE_FUNCTION local_deep_copy_contiguous(
    const TeamType& team, const View<DT, DP...>& dst,
    typename ViewTraits<DT, DP...>::const_value_type& value,
    typename std::enable_if<(
      ( std::is_same< typename ViewTraits<DT,DP...>::specialize,
        Kokkos::Impl::ViewSpecializeSacadoFad >::value
        ||
        std::is_same< typename ViewTraits<DT,DP...>::specialize,
        Kokkos::Impl::ViewSpecializeSacadoFadContiguous >::value )
      && (unsigned(ViewTraits<DT, DP...>::rank) == 2))>::type*)
{
  if (dst.data() == nullptr)
    return;

  const size_t N = dst.extent(0) * dst.extent(1);

  team.team_barrier();
  Kokkos::parallel_for(Kokkos::TeamThreadRange(team, N), [&](const int& i) {
    int i0      = i % dst.extent(0);
    int i1      = i / dst.extent(0);
    dst(i0, i1) = value;
  });
  team.team_barrier();
}

template <class TeamType, class DT, class... DP>
void KOKKOS_INLINE_FUNCTION local_deep_copy_contiguous(
    const TeamType& team, const View<DT, DP...>& dst,
    typename ViewTraits<DT, DP...>::const_value_type& value,
    typename std::enable_if<(
      ( std::is_same< typename ViewTraits<DT,DP...>::specialize,
        Kokkos::Impl::ViewSpecializeSacadoFad >::value
        ||
        std::is_same< typename ViewTraits<DT,DP...>::specialize,
        Kokkos::Impl::ViewSpecializeSacadoFadContiguous >::value )
      && (unsigned(ViewTraits<DT, DP...>::rank) == 3))>::type*)
{
  if (dst.data() == nullptr)
    return;

  const size_t N = dst.extent(0) * dst.extent(1) * dst.extent(2);

  team.team_barrier();
  Kokkos::parallel_for(Kokkos::TeamThreadRange(team, N), [&](const int& i) {
    int i0          = i % dst.extent(0);
    int itmp        = i / dst.extent(0);
    int i1          = itmp % dst.extent(1);
    int i2          = itmp / dst.extent(1);
    dst(i0, i1, i2) = value;
  });
  team.team_barrier();
}

template <class TeamType, class DT, class... DP>
void KOKKOS_INLINE_FUNCTION local_deep_copy_contiguous(
    const TeamType& team, const View<DT, DP...>& dst,
    typename ViewTraits<DT, DP...>::const_value_type& value,
    typename std::enable_if<(
      ( std::is_same< typename ViewTraits<DT,DP...>::specialize,
        Kokkos::Impl::ViewSpecializeSacadoFad >::value
        ||
        std::is_same< typename ViewTraits<DT,DP...>::specialize,
        Kokkos::Impl::ViewSpecializeSacadoFadContiguous >::value )
      && (unsigned(ViewTraits<DT, DP...>::rank) == 4))>::type*)
{
  if (dst.data() == nullptr)
    return;

  const size_t N =
      dst.extent(0) * dst.extent(1) * dst.extent(2) * dst.extent(3);

  team.team_barrier();
  Kokkos::parallel_for(Kokkos::TeamThreadRange(team, N), [&](const int& i) {
    int i0              = i % dst.extent(0);
    int itmp            = i / dst.extent(0);
    int i1              = itmp % dst.extent(1);
    itmp                = itmp / dst.extent(1);
    int i2              = itmp % dst.extent(2);
    int i3              = itmp / dst.extent(2);
    dst(i0, i1, i2, i3) = value;
  });
  team.team_barrier();
}

template <class TeamType, class DT, class... DP>
void KOKKOS_INLINE_FUNCTION local_deep_copy_contiguous(
    const TeamType& team, const View<DT, DP...>& dst,
    typename ViewTraits<DT, DP...>::const_value_type& value,
    typename std::enable_if<(
      ( std::is_same< typename ViewTraits<DT,DP...>::specialize,
        Kokkos::Impl::ViewSpecializeSacadoFad >::value
        ||
        std::is_same< typename ViewTraits<DT,DP...>::specialize,
        Kokkos::Impl::ViewSpecializeSacadoFadContiguous >::value )
      && (unsigned(ViewTraits<DT, DP...>::rank) == 5))>::type*)
{
  if (dst.data() == nullptr)
    return;

  const size_t N = dst.extent(0) * dst.extent(1) * dst.extent(2) *
                   dst.extent(3) * dst.extent(4);

  team.team_barrier();
  Kokkos::parallel_for(Kokkos::TeamThreadRange(team, N), [&](const int& i) {
    int i0                  = i % dst.extent(0);
    int itmp                = i / dst.extent(0);
    int i1                  = itmp % dst.extent(1);
    itmp                    = itmp / dst.extent(1);
    int i2                  = itmp % dst.extent(2);
    itmp                    = itmp / dst.extent(2);
    int i3                  = itmp % dst.extent(3);
    int i4                  = itmp / dst.extent(3);
    dst(i0, i1, i2, i3, i4) = value;
  });
  team.team_barrier();
}

template <class TeamType, class DT, class... DP>
void KOKKOS_INLINE_FUNCTION local_deep_copy_contiguous(
    const TeamType& team, const View<DT, DP...>& dst,
    typename ViewTraits<DT, DP...>::const_value_type& value,
    typename std::enable_if<(
      ( std::is_same< typename ViewTraits<DT,DP...>::specialize,
        Kokkos::Impl::ViewSpecializeSacadoFad >::value
        ||
        std::is_same< typename ViewTraits<DT,DP...>::specialize,
        Kokkos::Impl::ViewSpecializeSacadoFadContiguous >::value )
      && (unsigned(ViewTraits<DT, DP...>::rank) == 6))>::type*)
{
  if (dst.data() == nullptr)
    return;

  const size_t N = dst.extent(0) * dst.extent(1) * dst.extent(2) *
                   dst.extent(3) * dst.extent(4) * dst.extent(5);

  team.team_barrier();
  Kokkos::parallel_for(Kokkos::TeamThreadRange(team, N), [&](const int& i) {
    int i0                      = i % dst.extent(0);
    int itmp                    = i / dst.extent(0);
    int i1                      = itmp % dst.extent(1);
    itmp                        = itmp / dst.extent(1);
    int i2                      = itmp % dst.extent(2);
    itmp                        = itmp / dst.extent(2);
    int i3                      = itmp % dst.extent(3);
    itmp                        = itmp / dst.extent(3);
    int i4                      = itmp % dst.extent(4);
    int i5                      = itmp / dst.extent(4);
    dst(i0, i1, i2, i3, i4, i5) = value;
  });
  team.team_barrier();
}

template <class TeamType, class DT, class... DP>
void KOKKOS_INLINE_FUNCTION local_deep_copy_contiguous(
    const TeamType& team, const View<DT, DP...>& dst,
    typename ViewTraits<DT, DP...>::const_value_type& value,
    typename std::enable_if<(
      ( std::is_same< typename ViewTraits<DT,DP...>::specialize,
        Kokkos::Impl::ViewSpecializeSacadoFad >::value
        ||
        std::is_same< typename ViewTraits<DT,DP...>::specialize,
        Kokkos::Impl::ViewSpecializeSacadoFadContiguous >::value )
      && (unsigned(ViewTraits<DT, DP...>::rank) == 7))>::type*)
{
  if (dst.data() == nullptr)
    return;

  const size_t N = dst.extent(0) * dst.extent(1) * dst.extent(2) *
                   dst.extent(3) * dst.extent(4) * dst.extent(5) *
                   dst.extent(6);

  team.team_barrier();
  Kokkos::parallel_for(Kokkos::TeamThreadRange(team, N), [&](const int& i) {
    int i0                          = i % dst.extent(0);
    int itmp                        = i / dst.extent(0);
    int i1                          = itmp % dst.extent(1);
    itmp                            = itmp / dst.extent(1);
    int i2                          = itmp % dst.extent(2);
    itmp                            = itmp / dst.extent(2);
    int i3                          = itmp % dst.extent(3);
    itmp                            = itmp / dst.extent(3);
    int i4                          = itmp % dst.extent(4);
    itmp                            = itmp / dst.extent(4);
    int i5                          = itmp % dst.extent(5);
    int i6                          = itmp / dst.extent(5);
    dst(i0, i1, i2, i3, i4, i5, i6) = value;
  });
  team.team_barrier();
}

} // namespace Experimental
} // namespace Kokkos

//----------------------------------------------------------------------------

namespace Kokkos {
namespace Impl {

template< class DataType , class ArrayLayout , class ScalarType , unsigned DimFad >
struct FadViewDataAnalysis
{
private:

  typedef ViewArrayAnalysis< DataType > array_analysis ;

public:

  // Specialized view data mapping:
  typedef ViewSpecializeSacadoFad specialize ;

  typedef typename array_analysis::dimension             dimension ;
  typedef typename array_analysis::value_type            value_type ;
  typedef typename array_analysis::const_value_type      const_value_type ;
  typedef typename array_analysis::non_const_value_type  non_const_value_type ;

  // Generate analogous multidimensional array specification type.
  typedef typename
    ViewDataType< value_type , dimension >::type  type ;
  typedef typename
    ViewDataType< const_value_type , dimension >::type  const_type ;
  typedef typename
    ViewDataType< non_const_value_type , dimension >::type  non_const_type ;

private:

  // A const ?
  enum { is_const = std::is_same< value_type , const_value_type >::value };

  // The unwrapped scalar types:
  typedef typename
    std::conditional< is_const , const ScalarType , ScalarType >::type
      scalar_type ;

  typedef ScalarType        non_const_scalar_type ;
  typedef const ScalarType  const_scalar_type ;

  // Append the FAD static dimension
  typedef typename array_analysis::dimension::
    template append<( DimFad ? DimFad + 1 : 0 )>::type
      scalar_dimension ;

public:

  // Generate "flattened" multidimensional array specification type.
  typedef typename
    ViewDataType< scalar_type , scalar_dimension >::type scalar_array_type ;

  typedef typename
    ViewDataType< const_scalar_type , scalar_dimension >::type
      const_scalar_array_type ;

  typedef typename
    ViewDataType< non_const_scalar_type , scalar_dimension >::type
      non_const_scalar_array_type ;
};

// Specialization for LayoutContiguous, where the Fad type is kept contiguous.
// This requires a separate view specialization.
template< class DataType , class ArrayLayout , class ScalarType , unsigned DimFad, unsigned Stride >
struct FadViewDataAnalysis<DataType, LayoutContiguous<ArrayLayout,Stride>, ScalarType, DimFad>
{
private:

  typedef ViewArrayAnalysis< DataType > array_analysis ;

public:

  // For now use the default mapping
  typedef ViewSpecializeSacadoFadContiguous specialize ;

  typedef typename array_analysis::dimension             dimension ;
  typedef typename array_analysis::value_type            value_type ;
  typedef typename array_analysis::const_value_type      const_value_type ;
  typedef typename array_analysis::non_const_value_type  non_const_value_type ;

  // Generate analogous multidimensional array specification type.
  typedef typename
    ViewDataType< value_type , dimension >::type  type ;
  typedef typename
    ViewDataType< const_value_type , dimension >::type  const_type ;
  typedef typename
    ViewDataType< non_const_value_type , dimension >::type  non_const_type ;

private:

  // A const ?
  enum { is_const = std::is_same< value_type , const_value_type >::value };

  // The unwrapped scalar types:
  typedef typename
    std::conditional< is_const , const ScalarType , ScalarType >::type
      scalar_type ;

  typedef ScalarType        non_const_scalar_type ;
  typedef const ScalarType  const_scalar_type ;

  // Prepend/append the FAD dimension
  typedef typename std::conditional<
    std::is_same< ArrayLayout, Kokkos::LayoutLeft >::value,
    typename array_analysis::dimension::
      template prepend<0>::type,
    typename array_analysis::dimension::
      template append<0>::type >::type
    scalar_dimension ;

public:

  // Generate "flattened" multidimensional array specification type.
  typedef typename
    ViewDataType< scalar_type , scalar_dimension >::type scalar_array_type ;

  typedef typename
    ViewDataType< const_scalar_type , scalar_dimension >::type
      const_scalar_array_type ;

  typedef typename
    ViewDataType< non_const_scalar_type , scalar_dimension >::type
      non_const_scalar_array_type ;

};

// Specialization for LayoutNatural, where we don't allow striding within
// the FadType.
//
// Currently this is implemented by choosing the default ViewMapping
// specialization.
template< class DataType , class ArrayLayout , class ScalarType , unsigned DimFad >
struct FadViewDataAnalysis<DataType, LayoutNatural<ArrayLayout>, ScalarType, DimFad>
{
private:

  typedef ViewArrayAnalysis< DataType > array_analysis ;

public:

  // For now use the default mapping
  typedef void specialize ;

  typedef typename array_analysis::dimension             dimension ;
  typedef typename array_analysis::value_type            value_type ;
  typedef typename array_analysis::const_value_type      const_value_type ;
  typedef typename array_analysis::non_const_value_type  non_const_value_type ;

  // Generate analogous multidimensional array specification type.
  typedef typename
    ViewDataType< value_type , dimension >::type  type ;
  typedef typename
    ViewDataType< const_value_type , dimension >::type  const_type ;
  typedef typename
    ViewDataType< non_const_value_type , dimension >::type  non_const_type ;

  // Generate "flattened" multidimensional array specification type.
  typedef type            scalar_array_type ;
  typedef const_type      const_scalar_array_type ;
  typedef non_const_type  non_const_scalar_array_type ;

};

} // namespace Impl
} // namespace Kokkos

//----------------------------------------------------------------------------

namespace Sacado {

namespace Fad         { namespace Exp { template< typename > class GeneralFad ; } }

#ifndef SACADO_NEW_FAD_DESIGN_IS_DEFAULT
namespace Fad         { template< typename > class DFad ; }
namespace Fad         { template< typename , int > class SFad ; }
namespace Fad         { template< typename , int > class SLFad ; }
#endif

namespace CacheFad    { template< typename > class DFad ; }
namespace ELRFad      { template< typename > class DFad ; }
namespace ELRCacheFad { template< typename > class DFad ; }

namespace CacheFad    { template< typename , int > class SFad ; }
namespace ELRFad      { template< typename , int > class SFad ; }
namespace ELRCacheFad { template< typename , int > class SFad ; }


namespace CacheFad    { template< typename , int > class SLFad ; }
namespace ELRFad      { template< typename , int > class SLFad ; }
namespace ELRCacheFad { template< typename , int > class SLFad ; }
}

namespace Kokkos {
namespace Impl {

#define KOKKOS_VIEW_DATA_ANALYSIS_SACADO_FAD( NS ) \
template< class DataType , class ArrayLayout , typename ScalarType > \
struct ViewDataAnalysis \
  < DataType     /* Original view data type */ \
  , ArrayLayout \
  , Sacado:: NS ::DFad< ScalarType > \
  > : public FadViewDataAnalysis< DataType, ArrayLayout, ScalarType , 0 > {}; \
\
template< class DataType , class ArrayLayout , typename ScalarType , int N > \
struct ViewDataAnalysis \
  < DataType     /* Original view data type */ \
  , ArrayLayout \
  , Sacado:: NS ::SFad< ScalarType , N > \
  > : public FadViewDataAnalysis< DataType, ArrayLayout, ScalarType , \
       int(Sacado::StaticSize< Sacado:: NS ::SFad< ScalarType , N > >::value) \
       > {}; \
\
template< class DataType , class ArrayLayout , typename ScalarType , int N > \
struct ViewDataAnalysis \
  < DataType     /* Original view data type */ \
  , ArrayLayout \
  , Sacado:: NS ::SLFad< ScalarType , N > \
  > : public FadViewDataAnalysis< DataType, ArrayLayout, ScalarType , \
       int(Sacado::StaticSize< Sacado:: NS ::SLFad< ScalarType , N > >::value) \
       > {}; \

template< class DataType , class ArrayLayout , typename StorageType >
struct ViewDataAnalysis
  < DataType     /* Original view data type */
  , ArrayLayout
  , Sacado::Fad::Exp::GeneralFad< StorageType >
    > : public FadViewDataAnalysis< DataType, ArrayLayout, typename StorageType::value_type , 0 > {};

#ifndef SACADO_NEW_FAD_DESIGN_IS_DEFAULT
KOKKOS_VIEW_DATA_ANALYSIS_SACADO_FAD( Fad )
#endif

KOKKOS_VIEW_DATA_ANALYSIS_SACADO_FAD( CacheFad )
KOKKOS_VIEW_DATA_ANALYSIS_SACADO_FAD( ELRFad )
KOKKOS_VIEW_DATA_ANALYSIS_SACADO_FAD( ELRCacheFad )

#undef KOKKOS_VIEW_DATA_ANALYSIS_SACADO_FAD

} // namespace Impl
} // namespace Kokkos

//----------------------------------------------------------------------------

namespace Kokkos {

// Copied from Sacado_ViewFactory
template <class View, class ... ViewPack>
KOKKOS_INLINE_FUNCTION
unsigned dimension_scalar(const View& v, const ViewPack&... views) {
  const unsigned dim0 = dimension_scalar(v);
  const unsigned dim1 = dimension_scalar(views...);
  return dim0 >= dim1 ? dim0 : dim1 ;
}

} // namespace Kokkos

//----------------------------------------------------------------------------

namespace Kokkos { namespace Impl {

template < typename Specialize, typename A, typename B >
struct CommonViewValueType;

template < typename A, typename B >
struct CommonViewValueType< Kokkos::Impl::ViewSpecializeSacadoFad, A, B >
{
  using value_type = typename Sacado::Promote<A,B>::type ;
};

template < typename A, typename B >
struct CommonViewValueType< Kokkos::Impl::ViewSpecializeSacadoFadContiguous, A, B >
{
  using value_type = typename Sacado::Promote<A,B>::type ;
};


template < class Specialize, class ValueType >
struct CommonViewAllocProp;

template < class ValueType >
struct CommonViewAllocProp< Kokkos::Impl::ViewSpecializeSacadoFad, ValueType >
{
  using value_type = ValueType;
  using scalar_array_type = typename Sacado::ValueType< value_type >::type;
  unsigned fad_dim;
  bool is_view_type;

  KOKKOS_INLINE_FUNCTION
  CommonViewAllocProp()
  : fad_dim(0) , is_view_type(false) {}

  // Assume all views are View or DynRankView
  // TODO If assumption is insufficient, better deduction on is_view...
  template < class View >
  KOKKOS_INLINE_FUNCTION
  CommonViewAllocProp( const View & view )
  : fad_dim ( dimension_scalar(view) )
  {
    is_view_type = (Kokkos::is_view<View>::value || Kokkos::is_view_fad<View>::value);
  }

  // TODO If assumption is insufficient, better deduction on is_view...
  template < class View, class ... Views >
  KOKKOS_INLINE_FUNCTION
  CommonViewAllocProp( const View & view,  const Views & ... views ) 
  : fad_dim ( dimension_scalar(view, views... ) )
  {
    is_view_type = (Kokkos::is_view<View>::value || Kokkos::is_view_fad<View>::value);
  }

};

template < class ValueType >
struct CommonViewAllocProp< Kokkos::Impl::ViewSpecializeSacadoFadContiguous, ValueType >
{
  using value_type = ValueType;
  using scalar_array_type = typename Sacado::ValueType< value_type >::type;
  unsigned fad_dim;
  bool is_view_type;

  KOKKOS_INLINE_FUNCTION
  CommonViewAllocProp()
  : fad_dim(0) , is_view_type(false) {}

  // Assume all views are View or DynRankView
  // TODO If assumption is insufficient, better deduction on is_view...
  template < class View >
  KOKKOS_INLINE_FUNCTION
  CommonViewAllocProp( const View & view )
  : fad_dim ( dimension_scalar(view) )
  {
    is_view_type = (Kokkos::is_view<View>::value || Kokkos::is_view_fad<View>::value);
  }

  // TODO If assumption is insufficient, better deduction on is_view...
  template < class View, class ... Views >
  KOKKOS_INLINE_FUNCTION
  CommonViewAllocProp( const View & view,  const Views & ... views ) 
  : fad_dim ( dimension_scalar(view, views... ) )
  {
    is_view_type = (Kokkos::is_view<View>::value || Kokkos::is_view_fad<View>::value);
  }
};

// Detect if a ViewCtorProp contains a CommonViewAllocProp
template < typename ... P >
struct has_common_view_alloc_prop : public std::false_type {};

template < class Specialize, class ValueType >
struct has_common_view_alloc_prop< CommonViewAllocProp<Specialize, ValueType> > : public std::true_type {};


// Check for CommonViewAllocProp in pack of properties
template < typename ... >
struct check_has_common_view_alloc_prop;

template <>
struct check_has_common_view_alloc_prop<>
{
  enum { value = false };
};

template < typename P >
struct check_has_common_view_alloc_prop<P>
{
  enum { value = has_common_view_alloc_prop< P >::value };
};

template < typename P0, typename ... P >
struct check_has_common_view_alloc_prop<P0, P...>
{
  enum { value = ( (has_common_view_alloc_prop<P0>::value == true) ? true : check_has_common_view_alloc_prop<P...>::value ) };
};

template < typename ... >
struct compute_fad_dim_from_alloc_prop;

template < >
struct compute_fad_dim_from_alloc_prop<> {
  template <typename CtorProp>
  KOKKOS_INLINE_FUNCTION
  static unsigned eval(const CtorProp&) { return 0; }
};

template < typename P >
struct compute_fad_dim_from_alloc_prop<P> {
  template <typename CtorProp>
  KOKKOS_INLINE_FUNCTION
  static unsigned eval(const CtorProp&) { return 0; }
};

template < typename P0, typename ... P >
struct compute_fad_dim_from_alloc_prop<P0,P...> {
  template <typename CtorProp>
  KOKKOS_INLINE_FUNCTION
  static unsigned eval(const CtorProp& prop) {
    unsigned d1 = compute_fad_dim_from_alloc_prop<P0>::eval(prop);
    unsigned d2 = compute_fad_dim_from_alloc_prop<P...>::eval(prop);
    return d1 > d2 ? d1 : d2;
  }
};

template < class ValueType >
struct compute_fad_dim_from_alloc_prop<
  CommonViewAllocProp<ViewSpecializeSacadoFad, ValueType>
  > {
  template <typename CtorProp>
  KOKKOS_INLINE_FUNCTION
  static unsigned eval(const CtorProp& prop) {
    using specialize = ViewSpecializeSacadoFad;
    using CVAP = CommonViewAllocProp< specialize, ValueType >;
    auto cast_prop = ((Kokkos::Impl::ViewCtorProp<void, CVAP> const &)prop).value;
    return cast_prop.fad_dim;
  }
};

template < class ValueType >
struct compute_fad_dim_from_alloc_prop<
  CommonViewAllocProp<ViewSpecializeSacadoFadContiguous, ValueType>
  > {
  template <typename CtorProp>
  KOKKOS_INLINE_FUNCTION
  static unsigned eval(const CtorProp& prop) {
    using specialize = ViewSpecializeSacadoFadContiguous;
    using CVAP = CommonViewAllocProp< specialize, ValueType >;
    auto cast_prop = ((Kokkos::Impl::ViewCtorProp<void, CVAP> const &)prop).value;
    return cast_prop.fad_dim;
  }
};

template <typename Traits, typename ... P >
struct appendFadToLayoutViewAllocHelper
{
  using layout_type = typename Traits::array_layout;
  using specialize = typename Traits::specialize;
  using CtorProp = ViewCtorProp< P... >;

  KOKKOS_INLINE_FUNCTION
  static layout_type returnNewLayoutPlusFad( const CtorProp & arg_prop, const layout_type & arg_layout ) {

    layout_type appended_layout( arg_layout );

    // Static View case - DynRankView layout handled within createLayout calls

    const unsigned fad_dim =
      compute_fad_dim_from_alloc_prop<P...>::eval(arg_prop);
    appended_layout.dimension[ Traits::rank ] = (fad_dim > 0) ? fad_dim : 1;

    return appended_layout;
  }
};

template <typename Layout>
struct prependFadToLayout
{
  using layout_type = Layout;

  template < typename FadSizeType >
  KOKKOS_INLINE_FUNCTION
  static layout_type returnNewLayoutPlusFad( const layout_type & arg_layout, const FadSizeType fad_dim ) {

    layout_type prepended_layout(0,0,0,0,0,0,0,0);

    prepended_layout.dimension[0] = fad_dim;

    for ( int i = 1; i < ARRAY_LAYOUT_MAX_RANK; ++i ) {
      prepended_layout.dimension[i] = arg_layout.dimension[i-1];
    }

    return prepended_layout;
  }
};

} } // namespace Kokkos::Impl


//----------------------------------------------------------------------------


namespace Kokkos {
namespace Impl {

template< class Traits >
class ViewMapping< Traits , /* View internal mapping */
  typename std::enable_if<
    ( std::is_same< typename Traits::specialize
                  , ViewSpecializeSacadoFad >::value
      &&
      ( std::is_same< typename Traits::array_layout
                    , Kokkos::LayoutLeft >::value
        ||
        std::is_same< typename Traits::array_layout
                    , Kokkos::LayoutRight >::value
        ||
        std::is_same< typename Traits::array_layout
                    , Kokkos::LayoutStride >::value
      )
    )
    , typename Traits::specialize
    >::type >
{
private:

  template< class , class ... > friend class ViewMapping ;
  template< class , class ... > friend class Kokkos::View ;

  typedef typename Traits::value_type  fad_type ;
  typedef typename Sacado::ValueType< fad_type >::type fad_value_type ;
  typedef typename
    std::add_const< fad_value_type >::type  const_fad_value_type ;

  enum { FadStaticDimension = Sacado::StaticSize< fad_type >::value };
  typedef Sacado::integral_nonzero< unsigned , FadStaticDimension > sacado_size_type;

  // Only LayoutRight has a static stride one
  enum { FadStaticStride =
    std::is_same< typename Traits::array_layout
                , Kokkos::LayoutRight >::value ? 1 : 0 };

  typedef Sacado::integral_nonzero< unsigned , FadStaticStride > sacado_stride_type;

  typedef fad_value_type * handle_type ;

  typedef ViewArrayAnalysis< typename Traits::data_type > array_analysis ;

  // Offset without Fad dimension
  typedef ViewOffset< typename Traits::dimension
                    , typename Traits::array_layout
                    , void
                    >  offset_type ;

  // Append the fad dimension for the internal offset mapping.
  typedef ViewOffset
    < typename array_analysis::dimension::
        template append<( unsigned(FadStaticDimension) > 0 ? unsigned(FadStaticDimension) + 1 : 0 )>::type
    , typename Traits::array_layout
    , void
    >  array_offset_type ;

  handle_type  m_impl_handle ;
  offset_type  m_impl_offset ;
  array_offset_type  m_array_offset ;
  sacado_size_type m_fad_size ;
  sacado_stride_type m_fad_stride ;

public:

  //----------------------------------------
  // Domain dimensions

  enum { Rank = Traits::dimension::rank };

  // Using the internal offset mapping so limit to public rank:
  template< typename iType >
  KOKKOS_INLINE_FUNCTION constexpr size_t extent( const iType & r ) const
    { return m_impl_offset.m_dim.extent(r) ; }

  KOKKOS_INLINE_FUNCTION constexpr
  typename Traits::array_layout layout() const
    { return m_impl_offset.layout(); }

  KOKKOS_INLINE_FUNCTION constexpr size_t dimension_0() const
    { return m_impl_offset.dimension_0(); }
  KOKKOS_INLINE_FUNCTION constexpr size_t dimension_1() const
    { return m_impl_offset.dimension_1(); }
  KOKKOS_INLINE_FUNCTION constexpr size_t dimension_2() const
    { return m_impl_offset.dimension_2(); }
  KOKKOS_INLINE_FUNCTION constexpr size_t dimension_3() const
    { return m_impl_offset.dimension_3(); }
  KOKKOS_INLINE_FUNCTION constexpr size_t dimension_4() const
    { return m_impl_offset.dimension_4(); }
  KOKKOS_INLINE_FUNCTION constexpr size_t dimension_5() const
    { return m_impl_offset.dimension_5(); }
  KOKKOS_INLINE_FUNCTION constexpr size_t dimension_6() const
    { return m_impl_offset.dimension_6(); }
  KOKKOS_INLINE_FUNCTION constexpr size_t dimension_7() const
    { return m_impl_offset.dimension_7(); }

  // Can only be regular layout with uniform striding
  // when LayoutRight with contiguous values so not guaranteed true.
  using is_regular = std::false_type ;

  KOKKOS_INLINE_FUNCTION constexpr size_t stride_0() const
    { return m_impl_offset.stride_0(); }
  KOKKOS_INLINE_FUNCTION constexpr size_t stride_1() const
    { return m_impl_offset.stride_1(); }
  KOKKOS_INLINE_FUNCTION constexpr size_t stride_2() const
    { return m_impl_offset.stride_2(); }
  KOKKOS_INLINE_FUNCTION constexpr size_t stride_3() const
    { return m_impl_offset.stride_3(); }
  KOKKOS_INLINE_FUNCTION constexpr size_t stride_4() const
    { return m_impl_offset.stride_4(); }
  KOKKOS_INLINE_FUNCTION constexpr size_t stride_5() const
    { return m_impl_offset.stride_5(); }
  KOKKOS_INLINE_FUNCTION constexpr size_t stride_6() const
    { return m_impl_offset.stride_6(); }
  KOKKOS_INLINE_FUNCTION constexpr size_t stride_7() const
    { return m_impl_offset.stride_7(); }

  template< typename iType >
  KOKKOS_INLINE_FUNCTION void stride( iType * const s ) const
    { m_impl_offset.stride(s) ; }

  // Size of sacado scalar dimension
  KOKKOS_FORCEINLINE_FUNCTION constexpr unsigned dimension_scalar() const
    { return m_fad_size.value+1; }

  // trode of sacado scalar dimension
  KOKKOS_FORCEINLINE_FUNCTION constexpr unsigned stride_scalar() const
    { return m_fad_stride.value; }

  //----------------------------------------
  // Range of mapping

  // Return type of reference operators
  typedef typename
    Sacado::ViewFadType< fad_type , FadStaticDimension , FadStaticStride >::type  reference_type ;

  /** \brief Pointer to underlying memory type */
  typedef fad_value_type * pointer_type ;

  /** \brief  Span of the mapped range : [ data() .. data() + span() ) */
  KOKKOS_INLINE_FUNCTION constexpr size_t span() const
    { return m_array_offset.span(); }

  /** \brief  Is the mapped range span contiguous */
  KOKKOS_INLINE_FUNCTION constexpr bool span_is_contiguous() const
    { return m_array_offset.span_is_contiguous() ; }

  /** \brief Raw data access */
  KOKKOS_INLINE_FUNCTION constexpr pointer_type data() const
    { return m_impl_handle ; }

  //----------------------------------------

  KOKKOS_FORCEINLINE_FUNCTION
  reference_type reference() const
    { return reference_type( m_impl_handle
                           , m_fad_size.value
                           , m_fad_stride.value ); }

  template< typename I0 >
  KOKKOS_FORCEINLINE_FUNCTION
  reference_type
  reference( const I0 & i0 ) const
    { return reference_type( m_impl_handle + m_array_offset(i0,0)
                           , m_fad_size.value
                           , m_fad_stride.value ); }

  template< typename I0 , typename I1 >
  KOKKOS_FORCEINLINE_FUNCTION
  reference_type reference( const I0 & i0 , const I1 & i1 ) const
    { return reference_type( m_impl_handle + m_array_offset(i0,i1,0)
                           , m_fad_size.value
                           , m_fad_stride.value ); }


  template< typename I0 , typename I1 , typename I2 >
  KOKKOS_FORCEINLINE_FUNCTION
  reference_type reference( const I0 & i0 , const I1 & i1 , const I2 & i2 ) const
    { return reference_type( m_impl_handle + m_array_offset(i0,i1,i2,0)
                           , m_fad_size.value
                           , m_fad_stride.value ); }

  template< typename I0 , typename I1 , typename I2 , typename I3 >
  KOKKOS_FORCEINLINE_FUNCTION
  reference_type reference( const I0 & i0 , const I1 & i1 , const I2 & i2 , const I3 & i3 ) const
    { return reference_type( m_impl_handle + m_array_offset(i0,i1,i2,i3,0)
                           , m_fad_size.value
                           , m_fad_stride.value ); }

  template< typename I0 , typename I1 , typename I2 , typename I3
          , typename I4 >
  KOKKOS_FORCEINLINE_FUNCTION
  reference_type reference( const I0 & i0 , const I1 & i1 , const I2 & i2 , const I3 & i3
                          , const I4 & i4 ) const
    { return reference_type( m_impl_handle + m_array_offset(i0,i1,i2,i3,i4,0)
                           , m_fad_size.value
                           , m_fad_stride.value ); }

  template< typename I0 , typename I1 , typename I2 , typename I3
          , typename I4 , typename I5 >
  KOKKOS_FORCEINLINE_FUNCTION
  reference_type reference( const I0 & i0 , const I1 & i1 , const I2 & i2 , const I3 & i3
                          , const I4 & i4 , const I5 & i5 ) const
    { return reference_type( m_impl_handle + m_array_offset(i0,i1,i2,i3,i4,i5,0)
                           , m_fad_size.value
                           , m_fad_stride.value ); }


  template< typename I0 , typename I1 , typename I2 , typename I3
          , typename I4 , typename I5 , typename I6 >
  KOKKOS_FORCEINLINE_FUNCTION
  reference_type reference( const I0 & i0 , const I1 & i1 , const I2 & i2 , const I3 & i3
                          , const I4 & i4 , const I5 & i5 , const I6 & i6 ) const
    { return reference_type( m_impl_handle + m_array_offset(i0,i1,i2,i3,i4,i5,i6,0)
                           , m_fad_size.value
                           , m_fad_stride.value ); }

  //----------------------------------------

  /** \brief  Span, in bytes, of the required memory */
  KOKKOS_INLINE_FUNCTION
  static size_t memory_span( typename Traits::array_layout const & layout )
    {
      size_t dims[8];
      for (int i=0; i<8; ++i)
        dims[i] = layout.dimension[i];
      if (unsigned(FadStaticDimension) > 0)
        dims[unsigned(Rank)] = FadStaticDimension+1;

      typename Traits::array_layout alayout(
        dims[0], dims[1], dims[2], dims[3],
        dims[4], dims[5], dims[6], dims[7] );

      // Do not introduce padding...
      typedef std::integral_constant< unsigned , 0 >  padding ;
      return array_offset_type( padding() , alayout ).span() * sizeof(fad_value_type);
    }

  //----------------------------------------

  KOKKOS_INLINE_FUNCTION ~ViewMapping() {}
  KOKKOS_INLINE_FUNCTION ViewMapping() : m_impl_handle(0) , m_impl_offset() , m_array_offset() , m_fad_size(0) , m_fad_stride(0) {}

  KOKKOS_DEFAULTED_FUNCTION ViewMapping( const ViewMapping & ) = default ;
  KOKKOS_DEFAULTED_FUNCTION ViewMapping & operator = ( const ViewMapping & ) = default ;

  KOKKOS_DEFAULTED_FUNCTION ViewMapping( ViewMapping && ) = default ;
  KOKKOS_DEFAULTED_FUNCTION ViewMapping & operator = ( ViewMapping && ) = default ;

  template< class ... P >
  KOKKOS_INLINE_FUNCTION
  ViewMapping
    ( ViewCtorProp< P ... > const & prop
    , typename Traits::array_layout const & local_layout
    )
    : m_impl_handle( ( (ViewCtorProp<void,pointer_type> const &) prop ).value )
    , m_impl_offset( std::integral_constant< unsigned , 0 >()
              , local_layout )
    , m_array_offset( std::integral_constant< unsigned , 0 >()
                    , local_layout )
    // Query m_array_offset, not input, in case of static dimension
    , m_fad_size(
       ( Rank == 0 ? m_array_offset.dimension_0() :
       ( Rank == 1 ? m_array_offset.dimension_1() :
       ( Rank == 2 ? m_array_offset.dimension_2() :
       ( Rank == 3 ? m_array_offset.dimension_3() :
       ( Rank == 4 ? m_array_offset.dimension_4() :
       ( Rank == 5 ? m_array_offset.dimension_5() :
       ( Rank == 6 ? m_array_offset.dimension_6() :
                     m_array_offset.dimension_7() ))))))) - 1 )
    , m_fad_stride(
       ( Rank == 0 ? m_array_offset.stride_0() :
       ( Rank == 1 ? m_array_offset.stride_1() :
       ( Rank == 2 ? m_array_offset.stride_2() :
       ( Rank == 3 ? m_array_offset.stride_3() :
       ( Rank == 4 ? m_array_offset.stride_4() :
       ( Rank == 5 ? m_array_offset.stride_5() :
       ( Rank == 6 ? m_array_offset.stride_6() :
                     m_array_offset.stride_7() ))))))))

    {
      const unsigned fad_dim =
       ( Rank == 0 ? m_array_offset.dimension_0() :
       ( Rank == 1 ? m_array_offset.dimension_1() :
       ( Rank == 2 ? m_array_offset.dimension_2() :
       ( Rank == 3 ? m_array_offset.dimension_3() :
       ( Rank == 4 ? m_array_offset.dimension_4() :
       ( Rank == 5 ? m_array_offset.dimension_5() :
       ( Rank == 6 ? m_array_offset.dimension_6() :
         m_array_offset.dimension_7() )))))));
      if (unsigned(FadStaticDimension) == 0 && fad_dim == 0)
        Kokkos::abort("invalid fad dimension (0) supplied!");
    }

  //----------------------------------------
  /*  Allocate and construct mapped array.
   *  Allocate via shared allocation record and
   *  return that record for allocation tracking.
   */
  template< class ... P >
  SharedAllocationRecord<> *
  allocate_shared( ViewCtorProp< P... > const & prop
                 , typename Traits::array_layout const & local_layout
                 , bool execution_space_specified)
  {
    typedef ViewCtorProp< P... > ctor_prop ;

    typedef typename ctor_prop::execution_space  execution_space ;
    typedef typename Traits::memory_space         memory_space ;
    typedef ViewValueFunctor< execution_space , fad_value_type > functor_type ;
    typedef SharedAllocationRecord< memory_space , functor_type > record_type ;

    // Disallow padding
    typedef std::integral_constant< unsigned , 0 > padding ;

    // Check if ViewCtorProp has CommonViewAllocProp - if so, retrieve the fad_size and append to layout
    enum { test_traits_check = Kokkos::Impl::check_has_common_view_alloc_prop< P... >::value };

    m_impl_offset = offset_type( padding(), local_layout );

    typename Traits::array_layout internal_layout =
      (test_traits_check == true)
      ? Kokkos::Impl::appendFadToLayoutViewAllocHelper< Traits, P... >::returnNewLayoutPlusFad(prop, local_layout)
      : local_layout;

    m_array_offset = array_offset_type( padding(), internal_layout );

    const unsigned fad_dim =
      ( Rank == 0 ? m_array_offset.dimension_0() :
      ( Rank == 1 ? m_array_offset.dimension_1() :
      ( Rank == 2 ? m_array_offset.dimension_2() :
      ( Rank == 3 ? m_array_offset.dimension_3() :
      ( Rank == 4 ? m_array_offset.dimension_4() :
      ( Rank == 5 ? m_array_offset.dimension_5() :
      ( Rank == 6 ? m_array_offset.dimension_6() :
        m_array_offset.dimension_7() )))))));
    if (unsigned(FadStaticDimension) == 0 && fad_dim == 0)
      Kokkos::abort("invalid fad dimension (0) supplied!");
    m_fad_size = fad_dim - 1 ;

    m_fad_stride =
       ( Rank == 0 ? m_array_offset.stride_0() :
       ( Rank == 1 ? m_array_offset.stride_1() :
       ( Rank == 2 ? m_array_offset.stride_2() :
       ( Rank == 3 ? m_array_offset.stride_3() :
       ( Rank == 4 ? m_array_offset.stride_4() :
       ( Rank == 5 ? m_array_offset.stride_5() :
       ( Rank == 6 ? m_array_offset.stride_6() :
                     m_array_offset.stride_7() )))))));

    const size_t alloc_size = m_array_offset.span() * sizeof(fad_value_type);

    // Create shared memory tracking record with allocate memory from the memory space
    record_type * const record =
      record_type::allocate( ( (ViewCtorProp<void,memory_space> const &) prop ).value
                           , ( (ViewCtorProp<void,std::string>  const &) prop ).value
                           , alloc_size );

    //  Only set the the pointer and initialize if the allocation is non-zero.
    //  May be zero if one of the dimensions is zero.
    if ( alloc_size ) {

      m_impl_handle = handle_type( reinterpret_cast< pointer_type >( record->data() ) );

      if ( ctor_prop::initialize ) {
        auto space = ((ViewCtorProp<void,execution_space> const &) prop).value;
        // Assume destruction is only required when construction is requested.
        // The ViewValueFunctor has both value construction and destruction operators.
				if (execution_space_specified)
					record->m_destroy = functor_type( space
							, (fad_value_type *) m_impl_handle
							, m_array_offset.span()
							, record->get_label()
							);
				else
					record->m_destroy = functor_type((fad_value_type *) m_impl_handle
							, m_array_offset.span()
							, record->get_label()
							);

        // Construct values
        record->m_destroy.construct_shared_allocation();
        space.fence();
      }
    }

    return record ;
  }

};

} // namespace Impl
} // namespace Kokkos

//----------------------------------------------------------------------------

namespace Kokkos {
namespace Impl {

/**\brief  Assign compatible Sacado FAD view mappings.
 *
 *  View<FAD>      = View<FAD>
 */
template< class DstTraits , class SrcTraits >
class ViewMapping< DstTraits , SrcTraits ,
  typename std::enable_if<(
    Kokkos::Impl::MemorySpaceAccess
     < typename DstTraits::memory_space
     , typename SrcTraits::memory_space >::assignable
    &&
    // Destination view has FAD
    std::is_same< typename DstTraits::specialize
                , ViewSpecializeSacadoFad >::value
    &&
    // Source view has FAD
    std::is_same< typename SrcTraits::specialize
                , ViewSpecializeSacadoFad >::value

  )
  , typename DstTraits::specialize
  >::type >
{
public:

  enum { is_assignable = true };
  enum { is_assignable_data_type = true };

  typedef Kokkos::Impl::SharedAllocationTracker  TrackType ;
  typedef ViewMapping< DstTraits , typename DstTraits::specialize >  DstType ;
  typedef ViewMapping< SrcTraits , typename SrcTraits::specialize >  SrcFadType ;

  template< class DstType >
  KOKKOS_INLINE_FUNCTION static
  void assign( DstType & dst
             , const SrcFadType & src
             , const TrackType & )
    {
      static_assert(
        (
          std::is_same< typename DstTraits::array_layout
                      , Kokkos::LayoutLeft >::value ||
          std::is_same< typename DstTraits::array_layout
                      , Kokkos::LayoutRight >::value ||
          std::is_same< typename DstTraits::array_layout
                      , Kokkos::LayoutStride >::value
        )
        &&
        (
          std::is_same< typename SrcTraits::array_layout
                      , Kokkos::LayoutLeft >::value ||
          std::is_same< typename SrcTraits::array_layout
                      , Kokkos::LayoutRight >::value ||
          std::is_same< typename SrcTraits::array_layout
                      , Kokkos::LayoutStride >::value
        )
        , "View of FAD requires LayoutLeft, LayoutRight, or LayoutStride" );

      static_assert(
        std::is_same< typename DstTraits::array_layout
                    , typename SrcTraits::array_layout >::value ||
        std::is_same< typename DstTraits::array_layout
                    , Kokkos::LayoutStride >::value ,
        "View assignment must have compatible layout" );

      static_assert(
        std::is_same< typename DstTraits::value_type
                    , typename SrcTraits::value_type >::value ||
        std::is_same< typename DstTraits::value_type
                    , typename SrcTraits::const_value_type >::value ,
        "View assignment must have same value type or const = non-const" );

      static_assert(
        ViewDimensionAssignable
          < typename DstType::offset_type::dimension_type
          , typename SrcFadType::offset_type::dimension_type >::value ,
        "View assignment must have compatible dimensions" );

       static_assert(
        ViewDimensionAssignable
          < typename DstType::array_offset_type::dimension_type
          , typename SrcFadType::array_offset_type::dimension_type >::value ,
        "View assignment must have compatible dimensions" );

      typedef typename DstType::offset_type  dst_offset_type ;
      typedef typename DstType::array_offset_type  dst_array_offset_type ;

      dst.m_impl_handle  = src.m_impl_handle ;
      dst.m_impl_offset  = dst_offset_type( src.m_impl_offset );
      dst.m_array_offset = dst_array_offset_type( src.m_array_offset );
      dst.m_fad_size = src.m_fad_size.value ;
      dst.m_fad_stride = src.m_fad_stride.value ;
    }
};

// Integer argument is the actual rank => ranks 0 to Rank-1 will be assigned
/**\brief  Assign compatible Sacado FAD view mappings.
 *
 *  View<ordinary> = View<FAD>
 *  (TBD)  View<FAD> = View<ordinary>
 */
template< class DstTraits , class SrcTraits >
class ViewMapping< DstTraits , SrcTraits ,
  typename std::enable_if<(
    Kokkos::Impl::MemorySpaceAccess
     < typename DstTraits::memory_space
     , typename SrcTraits::memory_space >::assignable
    &&
    // Destination view has ordinary
    std::is_same< typename DstTraits::specialize , void >::value
    &&
    // Source view has FAD only
    std::is_same< typename SrcTraits::specialize
                , ViewSpecializeSacadoFad >::value
  )
  , typename DstTraits::specialize
  >::type >
{
public:

  enum { is_assignable = true };
  enum { is_assignable_data_type = true };


  typedef Kokkos::Impl::SharedAllocationTracker  TrackType ;
  typedef ViewMapping< DstTraits , typename DstTraits::specialize >  DstType ;
  typedef ViewMapping< SrcTraits , typename SrcTraits::specialize >  SrcFadType ;


  // Helpers to assign, and generate if necessary, ViewOffset to the dst map
  // These are necessary to use Kokkos' deep_copy with nested fads
  template < class DstType, class SrcFadType, class Truth = void >
    struct AssignOffset;

  template < class DstType, class SrcFadType >
    struct AssignOffset< DstType, SrcFadType, typename std::enable_if< ((int)DstType::offset_type::dimension_type::rank != (int)SrcFadType::array_offset_type::dimension_type::rank) >::type >
    {
      // ViewOffset's Dimensions Ranks do not match
      KOKKOS_INLINE_FUNCTION
      static void assign( DstType & dst, const SrcFadType & src )
      {
        typedef typename SrcTraits::value_type TraitsValueType;

        if ( Sacado::IsFad<TraitsValueType>::value
            && Sacado::IsStaticallySized< typename Sacado::ValueType< TraitsValueType >::type >::value
           )
        {
          typedef typename DstType::offset_type::array_layout DstLayoutType;
          //typedef typename ViewArrayLayoutSelector<typename DstType::offset_type::array_layout>::type DstLayoutType;
          typedef typename SrcFadType::array_offset_type::dimension_type SrcViewDimension;

          // This is the static dimension of the inner fad, missing from ViewDimension
          const size_t InnerStaticDim = Sacado::StaticSize< typename Sacado::ValueType< TraitsValueType >::type >::value;

          static constexpr bool is_layout_left =
            std::is_same< DstLayoutType, Kokkos::LayoutLeft>::value;

          typedef typename std::conditional< is_layout_left,
                                             typename SrcViewDimension:: template prepend< InnerStaticDim+1 >::type,
                                             typename SrcViewDimension:: template append < InnerStaticDim+1 >::type
                    >::type SrcViewDimensionAppended;

          typedef std::integral_constant< unsigned , 0 >  padding ;

          typedef ViewOffset< SrcViewDimensionAppended, DstLayoutType > TmpOffsetType;

          auto src_layout = src.m_array_offset.layout();

          if ( is_layout_left ) {
            auto prepend_layout = Kokkos::Impl::prependFadToLayout< DstLayoutType >::returnNewLayoutPlusFad(src_layout, InnerStaticDim+1);
            TmpOffsetType offset_tmp( padding(), prepend_layout );
            dst.m_impl_offset = offset_tmp;
          }
          else {
            TmpOffsetType offset_tmp( padding(), src_layout );
            dst.m_impl_offset = offset_tmp;
          }

        } else {
          Kokkos::abort("Sacado error: Applying AssignOffset for case with nested Fads, but without nested Fads - something went wrong");
        }
      }
    };

  template < class DstType, class SrcFadType >
    struct AssignOffset< DstType, SrcFadType, typename std::enable_if< ((int)DstType::offset_type::dimension_type::rank == (int)SrcFadType::array_offset_type::dimension_type::rank) >::type >
    {
      KOKKOS_INLINE_FUNCTION
      static void assign( DstType & dst, const SrcFadType & src )
      {

        typedef typename DstType::offset_type  dst_offset_type ;
        dst.m_impl_offset  = dst_offset_type( src.m_array_offset );
      }
    };


// If the dst and src mappings are not equal in Rank, the src should come from a View of nested fads
// In the case of two nested fads, the innermost must be an SFad (static Fad)
// The offset_type's are not compatible in the case of nested fads because the ViewDimension's ranks will not agree
// In this case, rather than trying to construct an offset_type from src (which will fail at compile time)
// and assign to dst.m_impl_offset, manually assign the ViewDimension arguments to dst;
// requires appending the missing inner SFad dim + 1 to the Rank-1 ViewDimension
  // DstType and SrcFadType are MAPS...
  template < class DstType >
  KOKKOS_INLINE_FUNCTION static
  void
  assign( DstType & dst
        , const SrcFadType & src
        , const TrackType &
        )
  {

    static_assert(
        (
         std::is_same< typename DstTraits::array_layout
         , Kokkos::LayoutLeft >::value ||
         std::is_same< typename DstTraits::array_layout
         , Kokkos::LayoutRight >::value ||
         std::is_same< typename DstTraits::array_layout
         , Kokkos::LayoutStride >::value
        )
        &&
        (
         std::is_same< typename SrcTraits::array_layout
         , Kokkos::LayoutLeft >::value ||
         std::is_same< typename SrcTraits::array_layout
         , Kokkos::LayoutRight >::value ||
         std::is_same< typename SrcTraits::array_layout
         , Kokkos::LayoutStride >::value
        )
        , "View of FAD requires LayoutLeft, LayoutRight, or LayoutStride" );

    static_assert(
        std::is_same< typename DstTraits::array_layout
        , typename SrcTraits::array_layout >::value ||
        std::is_same< typename DstTraits::array_layout
        , Kokkos::LayoutStride >::value ,
        "View assignment must have compatible layout" );
#if 0
    static_assert(
        std::is_same< typename DstTraits::scalar_array_type
        , typename SrcTraits::scalar_array_type >::value ||
        std::is_same< typename DstTraits::scalar_array_type
        , typename SrcTraits::const_scalar_array_type >::value ,
        "View assignment must have same value type or const = non-const" );
#endif

    AssignOffset< DstType, SrcFadType >::assign( dst, src );

    dst.m_impl_handle  = reinterpret_cast< typename DstType::handle_type >(src.m_impl_handle) ;
  }
};

} // namespace Impl
} // namespace Kokkos

//----------------------------------------------------------------------------

namespace Kokkos {
namespace Impl {

// Subview mapping

template< class SrcTraits , class ... Args >
struct ViewMapping
  < typename std::enable_if<(
      // Source view has FAD only
      std::is_same< typename SrcTraits::specialize
                  , ViewSpecializeSacadoFad >::value
      &&
      (
        std::is_same< typename SrcTraits::array_layout
                    , Kokkos::LayoutLeft >::value ||
        std::is_same< typename SrcTraits::array_layout
                    , Kokkos::LayoutRight >::value ||
        std::is_same< typename SrcTraits::array_layout
                    , Kokkos::LayoutStride >::value
      )
    )
    >::type
  , SrcTraits
  , Args ... >
{
private:

  static_assert( SrcTraits::rank == sizeof...(Args) , "" );

  enum
    { RZ = false
    , R0 = bool(is_integral_extent<0,Args...>::value)
    , R1 = bool(is_integral_extent<1,Args...>::value)
    , R2 = bool(is_integral_extent<2,Args...>::value)
    , R3 = bool(is_integral_extent<3,Args...>::value)
    , R4 = bool(is_integral_extent<4,Args...>::value)
    , R5 = bool(is_integral_extent<5,Args...>::value)
    , R6 = bool(is_integral_extent<6,Args...>::value)
    };

  // Public rank
  enum { rank = unsigned(R0) + unsigned(R1) + unsigned(R2) + unsigned(R3)
              + unsigned(R4) + unsigned(R5) + unsigned(R6) };

  // Whether right-most non-FAD rank is a range.
  enum { R0_rev = ( 0 == SrcTraits::rank ? RZ : (
                    1 == SrcTraits::rank ? R0 : (
                    2 == SrcTraits::rank ? R1 : (
                    3 == SrcTraits::rank ? R2 : (
                    4 == SrcTraits::rank ? R3 : (
                    5 == SrcTraits::rank ? R4 : (
                    6 == SrcTraits::rank ? R5 : R6 ))))))) };

  // Subview's layout
  // If LayoutRight then FAD is contiguous
  // For LayoutLeft, result is LayoutLeft only if 1st arg is a range,
  // and since last (FAD) dimension is also a range, and these
  // ranges must be consecutive, the input rank must be 1
  typedef typename std::conditional<
    ( /* Same layout IF */
      ( rank == 0 )
      ||
      ( std::is_same< typename SrcTraits::array_layout
                    , Kokkos::LayoutRight >::value
        &&
        ( rank == 1 ) && R0_rev
      )
      ||
      ( std::is_same< typename SrcTraits::array_layout
                    , Kokkos::LayoutLeft >::value
        &&
        ( rank == 1 ) && (SrcTraits::rank == 1) && R0
      )
    ), typename SrcTraits::array_layout , Kokkos::LayoutStride
    >::type  array_layout ;

  typedef typename SrcTraits::value_type  fad_type ;

  typedef typename std::conditional< rank == 0 , fad_type ,
          typename std::conditional< rank == 1 , fad_type * ,
          typename std::conditional< rank == 2 , fad_type ** ,
          typename std::conditional< rank == 3 , fad_type *** ,
          typename std::conditional< rank == 4 , fad_type **** ,
          typename std::conditional< rank == 5 , fad_type ***** ,
          typename std::conditional< rank == 6 , fad_type ****** ,
                                                 fad_type *******
          >::type >::type >::type >::type >::type >::type >::type
    data_type ;

public:

  typedef Kokkos::ViewTraits
    < data_type
    , array_layout
    , typename SrcTraits::device_type
    , typename SrcTraits::memory_traits > traits_type ;

  typedef Kokkos::View
    < data_type
    , array_layout
    , typename SrcTraits::device_type
    , typename SrcTraits::memory_traits > type ;


  KOKKOS_INLINE_FUNCTION
  static void assign( ViewMapping< traits_type , typename traits_type::specialize > & dst
                    , ViewMapping< SrcTraits ,typename SrcTraits::specialize > const & src
                    , Args ... args )
    {
      typedef ViewMapping< traits_type , typename traits_type::specialize > DstType ;
      typedef typename DstType::offset_type  dst_offset_type ;
      typedef typename DstType::array_offset_type  dst_array_offset_type ;
      typedef typename DstType::handle_type  dst_handle_type ;

      const SubviewExtents< SrcTraits::rank , rank >
        extents( src.m_impl_offset.m_dim , args... );
      const SubviewExtents< SrcTraits::rank + 1 , rank + 1 >
        array_extents( src.m_array_offset.m_dim , args... , Kokkos::ALL() );

      dst.m_impl_offset = dst_offset_type( src.m_impl_offset , extents );
      dst.m_array_offset = dst_array_offset_type( src.m_array_offset , array_extents );
      dst.m_impl_handle =
        dst_handle_type( src.m_impl_handle +
                         src.m_array_offset( array_extents.domain_offset(0)
                                           , array_extents.domain_offset(1)
                                           , array_extents.domain_offset(2)
                                           , array_extents.domain_offset(3)
                                           , array_extents.domain_offset(4)
                                           , array_extents.domain_offset(5)
                                           , array_extents.domain_offset(6)
                                           , array_extents.domain_offset(7) ) );
      dst.m_fad_size = src.m_fad_size;
      dst.m_fad_stride = src.m_fad_stride.value;
    }

};

} // namespace Impl
} // namespace Kokkos

//----------------------------------------------------------------------------
//----------------------------------------------------------------------------

#if defined(HAVE_SACADO_KOKKOS) && \
    defined(HAVE_SACADO_TEUCHOSKOKKOSCOMM) && \
    defined(HAVE_SACADO_VIEW_SPEC) && \
    ! defined(SACADO_DISABLE_FAD_VIEW_SPEC)

#include "Kokkos_TeuchosCommAdapters.hpp"

namespace Teuchos {

template< typename Ordinal , class SD , class ... SP , class RD , class ... RP >
typename std::enable_if<Kokkos::is_view_fad< Kokkos::View<SD,SP...> >::value &&
                        Kokkos::is_view_fad< Kokkos::View<RD,RP...> >::value
                       >::type
reduceAll
  ( const Comm<Ordinal>& comm,
    const EReductionType reductType ,
    const Ordinal count,
    const Kokkos::View<SD,SP...> & sendBuffer ,
    const Kokkos::View<RD,RP...> & recvBuffer )
{
  // We can't implement reduceAll by extracting the underlying array (since we
  // can't reduce across the derivative dimension) and we can't just extract
  // a pointer due to ViewFad.  In principle we could handle ViewFad in the
  // serializer, but for the time being we just copy the view's into local
  // buffers (on the host).
  typedef Kokkos::View<SD,SP...> SendViewType;
  typedef Kokkos::View<RD,RP...> RecvViewType;
  typedef typename SendViewType::value_type send_value_type;
  typedef typename RecvViewType::value_type recv_value_type;

  TEUCHOS_TEST_FOR_EXCEPTION(
    SendViewType::rank > 1 || RecvViewType::rank > 1, std::invalid_argument,
    "Teuchos::reduceAll: Both send and receive Views must have rank 1.  "
    "The send View's rank is " << SendViewType::rank << " and the receive "
    "View's rank is " << RecvViewType::rank << ".");

  // Copy send buffer into local array
  Teuchos::Array<send_value_type> localSendBuffer(count);
  typename SendViewType::HostMirror hostSendBuffer =
    Kokkos::create_mirror_view(sendBuffer);
  Kokkos::deep_copy(hostSendBuffer, sendBuffer);
  for (Ordinal i=0; i<count; ++i)
    localSendBuffer[i] = hostSendBuffer(i);

  // Copy receive buffer into local array (necessary to initialize Fad types
  // properly)
  Teuchos::Array<recv_value_type> localRecvBuffer(count);
  typename RecvViewType::HostMirror hostRecvBuffer =
    Kokkos::create_mirror_view(recvBuffer);
  Kokkos::deep_copy(hostRecvBuffer, recvBuffer);
  for (Ordinal i=0; i<count; ++i)
    localRecvBuffer[i] = hostRecvBuffer(i);

  // Do reduce-all
  reduceAll(comm, reductType, count,
            localSendBuffer.getRawPtr(),
            localRecvBuffer.getRawPtr());

  // Copy back into original buffer
  for (Ordinal i=0; i<count; ++i)
    hostRecvBuffer(i) = localRecvBuffer[i];
  Kokkos::deep_copy(recvBuffer, hostRecvBuffer);
}


template< typename Ordinal , typename Serializer ,
          class SD , class ... SP , class RD , class ... RP >
typename std::enable_if<Kokkos::is_view_fad< Kokkos::View<SD,SP...> >::value &&
                        Kokkos::is_view_fad< Kokkos::View<RD,RP...> >::value
                       >::type
reduceAll
  ( const Comm<Ordinal>& comm,
    const Serializer& serializer,
    const EReductionType reductType ,
    const Ordinal count,
    const Kokkos::View<SD,SP...> & sendBuffer ,
    const Kokkos::View<RD,RP...> & recvBuffer )
{
  // We can't implement reduceAll by extracting the underlying array (since we
  // can't reduce across the derivative dimension) and we can't just extract
  // a pointer due to ViewFad.  In principle we could handle ViewFad in the
  // serializer, but for the time being we just copy the view's into local
  // buffers (on the host).
  typedef Kokkos::View<SD,SP...> SendViewType;
  typedef Kokkos::View<RD,RP...> RecvViewType;
  typedef typename SendViewType::value_type send_value_type;
  typedef typename RecvViewType::value_type recv_value_type;

  TEUCHOS_TEST_FOR_EXCEPTION(
    SendViewType::rank > 1 || RecvViewType::rank > 1, std::invalid_argument,
    "Teuchos::reduceAll: Both send and receive Views must have rank 1.  "
    "The send View's rank is " << SendViewType::rank << " and the receive "    "View's rank is " << RecvViewType::rank << ".");

  // Copy send buffer into local array
  Teuchos::Array<send_value_type> localSendBuffer(count);
  typename SendViewType::HostMirror hostSendBuffer =
    Kokkos::create_mirror_view(sendBuffer);
  Kokkos::deep_copy(hostSendBuffer, sendBuffer);
  for (Ordinal i=0; i<count; ++i)
    localSendBuffer[i] = hostSendBuffer(i);

  // Copy receive buffer into local array (necessary to initialize Fad types
  // properly)
  Teuchos::Array<recv_value_type> localRecvBuffer(count);
  typename RecvViewType::HostMirror hostRecvBuffer =
    Kokkos::create_mirror_view(recvBuffer);
  Kokkos::deep_copy(hostRecvBuffer, recvBuffer);
  for (Ordinal i=0; i<count; ++i)
    localRecvBuffer[i] = hostRecvBuffer(i);

  // Do reduce-all
  reduceAll(comm, serializer, reductType, count,
            localSendBuffer.getRawPtr(),
            localRecvBuffer.getRawPtr());

  // Copy back into original buffer
  for (Ordinal i=0; i<count; ++i)
    hostRecvBuffer(i) = localRecvBuffer[i];
  Kokkos::deep_copy(recvBuffer, hostRecvBuffer);
}


template<typename Ordinal, class D, class ... P  >
typename std::enable_if<Kokkos::is_view_fad< Kokkos::View<D,P...> >::value>::type
broadcast
  ( const Comm<Ordinal>& comm,
    const int rootRank ,
    const Ordinal count,
    const Kokkos::View<D,P...>& buffer)
{
  typedef Kokkos::View<D,P...> view_type;
  typename view_type::array_type array_buffer = buffer;
  Ordinal array_count = count * Kokkos::dimension_scalar(buffer);
  broadcast( comm, rootRank, array_count, array_buffer );
}

template<typename Ordinal,
         typename Serializer ,
         class D, class ... P >
typename std::enable_if<Kokkos::is_view_fad< Kokkos::View<D,P...> >::value>::type
broadcast
  ( const Comm<Ordinal>& comm,
    const Serializer& serializer,
    const int rootRank ,
    const Ordinal count,
    const Kokkos::View<D,P...>& buffer)
{
  typedef Kokkos::View<D,P...> view_type;
  typename view_type::array_type array_buffer = buffer;
  Ordinal array_count = count * Kokkos::dimension_scalar(buffer);
  broadcast( comm, *(serializer.getValueSerializer()), rootRank,
             array_count, array_buffer );
}

} // namespace Teuchos

#endif

//----------------------------------------------------------------------------

#endif // defined(HAVE_SACADO_VIEW_SPEC) && !defined(SACADO_DISABLE_FAD_VIEW_SPEC)

#endif // defined(HAVE_SACADO_KOKKOS)

#include "KokkosExp_View_Fad_Contiguous.hpp"

#endif /* #ifndef KOKKOS_EXPERIMENTAL_VIEW_SACADO_FAD_HPP */<|MERGE_RESOLUTION|>--- conflicted
+++ resolved
@@ -128,249 +128,6 @@
 
 }
 
-<<<<<<< HEAD
-namespace Kokkos {
-namespace Impl {
-
-// Overload view_copy for Fad View's:
-//   1.  Should be faster than using Fad directly
-//   2.  Fixes issues with hierarchical parallelism since the default
-//       implementation uses MDRangePolicy which doesn't work with hierarchical
-//       parallelism.
-// Needs to go before include of Kokkos_Core.hpp so it is in scope when
-// Kokkos_CopyViews.hpp is included by Kokkos_Core.hpp, which internally
-// calls view_copy().
-template<class DT, class ... DP,
-         class ST, class ... SP>
-typename std::enable_if< is_view_fad< Kokkos::View<DT,DP...> >::value &&
-                         is_view_fad< Kokkos::View<ST,SP...> >::value
-                       >::type
-view_copy(const Kokkos::View<DT,DP...>& dst, const Kokkos::View<ST,SP...>& src);
-
-template<class Space, class T, class ... P>
-struct MirrorType;
-
-} // namespace Impl
-
-// Declare overloads of create_mirror() so they are in scope
-// Kokkos_Core.hpp is included below
-
-template< class T , class ... P >
-inline
-typename Kokkos::View<T,P...>::HostMirror
-create_mirror(
-  const Kokkos::View<T,P...> & src,
-  typename std::enable_if<
-    ( std::is_same< typename ViewTraits<T,P...>::specialize ,
-        Kokkos::Impl::ViewSpecializeSacadoFad >::value ||
-      std::is_same< typename ViewTraits<T,P...>::specialize ,
-        Kokkos::Impl::ViewSpecializeSacadoFadContiguous >::value ) &&
-    !std::is_same< typename Kokkos::ViewTraits<T,P...>::array_layout,
-        Kokkos::LayoutStride >::value >::type * = 0);
-
-
-template< class T , class ... P >
-inline
-typename Kokkos::View<T,P...>::HostMirror
-create_mirror(
-  const Kokkos::View<T,P...> & src,
-  typename std::enable_if<
-    ( std::is_same< typename ViewTraits<T,P...>::specialize ,
-        Kokkos::Impl::ViewSpecializeSacadoFad >::value ||
-      std::is_same< typename ViewTraits<T,P...>::specialize ,
-        Kokkos::Impl::ViewSpecializeSacadoFadContiguous >::value ) &&
-    std::is_same< typename Kokkos::ViewTraits<T,P...>::array_layout,
-      Kokkos::LayoutStride >::value >::type * = 0);
-
-template<class Space, class T, class ... P>
-typename Impl::MirrorType<Space,T,P ...>::view_type
-create_mirror(
-  const Space&,
-  const Kokkos::View<T,P...> & src,
-  typename std::enable_if<
-    std::is_same< typename ViewTraits<T,P...>::specialize ,
-      Kokkos::Impl::ViewSpecializeSacadoFad >::value ||
-    std::is_same< typename ViewTraits<T,P...>::specialize ,
-      Kokkos::Impl::ViewSpecializeSacadoFadContiguous >::value >::type * = 0);
-
-} // namespace Kokkos
-
-namespace Kokkos {
-namespace Experimental {
-
-template <class DT, class... DP>
-void KOKKOS_INLINE_FUNCTION local_deep_copy_contiguous(
-    const View<DT, DP...>& dst,
-    typename ViewTraits<DT, DP...>::const_value_type& value,
-    typename std::enable_if<(
-      ( std::is_same< typename ViewTraits<DT,DP...>::specialize,
-        Kokkos::Impl::ViewSpecializeSacadoFad >::value
-        ||
-        std::is_same< typename ViewTraits<DT,DP...>::specialize,
-        Kokkos::Impl::ViewSpecializeSacadoFadContiguous >::value )
-      && (unsigned(ViewTraits<DT, DP...>::rank) == 1))>::type* = nullptr);
-
-template <class DT, class... DP>
-void KOKKOS_INLINE_FUNCTION local_deep_copy_contiguous(
-    const View<DT, DP...>& dst,
-    typename ViewTraits<DT, DP...>::const_value_type& value,
-    typename std::enable_if<(
-      ( std::is_same< typename ViewTraits<DT,DP...>::specialize,
-        Kokkos::Impl::ViewSpecializeSacadoFad >::value
-        ||
-        std::is_same< typename ViewTraits<DT,DP...>::specialize,
-        Kokkos::Impl::ViewSpecializeSacadoFadContiguous >::value )
-      && (unsigned(ViewTraits<DT, DP...>::rank) == 2))>::type* = nullptr);
-
-template <class DT, class... DP>
-void KOKKOS_INLINE_FUNCTION local_deep_copy_contiguous(
-    const View<DT, DP...>& dst,
-    typename ViewTraits<DT, DP...>::const_value_type& value,
-    typename std::enable_if<(
-      ( std::is_same< typename ViewTraits<DT,DP...>::specialize,
-        Kokkos::Impl::ViewSpecializeSacadoFad >::value
-        ||
-        std::is_same< typename ViewTraits<DT,DP...>::specialize,
-        Kokkos::Impl::ViewSpecializeSacadoFadContiguous >::value )
-      && (unsigned(ViewTraits<DT, DP...>::rank) == 3))>::type* = nullptr);
-
-template <class DT, class... DP>
-void KOKKOS_INLINE_FUNCTION local_deep_copy_contiguous(
-    const View<DT, DP...>& dst,
-    typename ViewTraits<DT, DP...>::const_value_type& value,
-    typename std::enable_if<(
-      ( std::is_same< typename ViewTraits<DT,DP...>::specialize,
-        Kokkos::Impl::ViewSpecializeSacadoFad >::value
-        ||
-        std::is_same< typename ViewTraits<DT,DP...>::specialize,
-        Kokkos::Impl::ViewSpecializeSacadoFadContiguous >::value )
-      && (unsigned(ViewTraits<DT, DP...>::rank) == 4))>::type* = nullptr);
-
-template <class DT, class... DP>
-void KOKKOS_INLINE_FUNCTION local_deep_copy_contiguous(
-    const View<DT, DP...>& dst,
-    typename ViewTraits<DT, DP...>::const_value_type& value,
-    typename std::enable_if<(
-      ( std::is_same< typename ViewTraits<DT,DP...>::specialize,
-        Kokkos::Impl::ViewSpecializeSacadoFad >::value
-        ||
-        std::is_same< typename ViewTraits<DT,DP...>::specialize,
-        Kokkos::Impl::ViewSpecializeSacadoFadContiguous >::value )
-      && (unsigned(ViewTraits<DT, DP...>::rank) == 5))>::type* = nullptr);
-
-template <class DT, class... DP>
-void KOKKOS_INLINE_FUNCTION local_deep_copy_contiguous(
-    const View<DT, DP...>& dst,
-    typename ViewTraits<DT, DP...>::const_value_type& value,
-    typename std::enable_if<(
-      ( std::is_same< typename ViewTraits<DT,DP...>::specialize,
-        Kokkos::Impl::ViewSpecializeSacadoFad >::value
-        ||
-        std::is_same< typename ViewTraits<DT,DP...>::specialize,
-        Kokkos::Impl::ViewSpecializeSacadoFadContiguous >::value )
-      && (unsigned(ViewTraits<DT, DP...>::rank) == 6))>::type* = nullptr);
-
-template <class DT, class... DP>
-void KOKKOS_INLINE_FUNCTION local_deep_copy_contiguous(
-    const View<DT, DP...>& dst,
-    typename ViewTraits<DT, DP...>::const_value_type& value,
-    typename std::enable_if<(
-      ( std::is_same< typename ViewTraits<DT,DP...>::specialize,
-        Kokkos::Impl::ViewSpecializeSacadoFad >::value
-        ||
-        std::is_same< typename ViewTraits<DT,DP...>::specialize,
-        Kokkos::Impl::ViewSpecializeSacadoFadContiguous >::value )
-      && (unsigned(ViewTraits<DT, DP...>::rank) == 7))>::type* = nullptr);
-
-template <class TeamType, class DT, class... DP>
-void KOKKOS_INLINE_FUNCTION local_deep_copy_contiguous(
-    const TeamType& team, const View<DT, DP...>& dst,
-    typename ViewTraits<DT, DP...>::const_value_type& value,
-    typename std::enable_if<(
-      ( std::is_same< typename ViewTraits<DT,DP...>::specialize,
-        Kokkos::Impl::ViewSpecializeSacadoFad >::value
-        ||
-        std::is_same< typename ViewTraits<DT,DP...>::specialize,
-        Kokkos::Impl::ViewSpecializeSacadoFadContiguous >::value )
-      && (unsigned(ViewTraits<DT, DP...>::rank) == 1))>::type* = nullptr);
-
-template <class TeamType, class DT, class... DP>
-void KOKKOS_INLINE_FUNCTION local_deep_copy_contiguous(
-    const TeamType& team, const View<DT, DP...>& dst,
-    typename ViewTraits<DT, DP...>::const_value_type& value,
-    typename std::enable_if<(
-      ( std::is_same< typename ViewTraits<DT,DP...>::specialize,
-        Kokkos::Impl::ViewSpecializeSacadoFad >::value
-        ||
-        std::is_same< typename ViewTraits<DT,DP...>::specialize,
-        Kokkos::Impl::ViewSpecializeSacadoFadContiguous >::value )
-      && (unsigned(ViewTraits<DT, DP...>::rank) == 2))>::type* = nullptr);
-
-template <class TeamType, class DT, class... DP>
-void KOKKOS_INLINE_FUNCTION local_deep_copy_contiguous(
-    const TeamType& team, const View<DT, DP...>& dst,
-    typename ViewTraits<DT, DP...>::const_value_type& value,
-    typename std::enable_if<(
-      ( std::is_same< typename ViewTraits<DT,DP...>::specialize,
-        Kokkos::Impl::ViewSpecializeSacadoFad >::value
-        ||
-        std::is_same< typename ViewTraits<DT,DP...>::specialize,
-        Kokkos::Impl::ViewSpecializeSacadoFadContiguous >::value )
-      && (unsigned(ViewTraits<DT, DP...>::rank) == 3))>::type* = nullptr);
-
-template <class TeamType, class DT, class... DP>
-void KOKKOS_INLINE_FUNCTION local_deep_copy_contiguous(
-    const TeamType& team, const View<DT, DP...>& dst,
-    typename ViewTraits<DT, DP...>::const_value_type& value,
-    typename std::enable_if<(
-      ( std::is_same< typename ViewTraits<DT,DP...>::specialize,
-        Kokkos::Impl::ViewSpecializeSacadoFad >::value
-        ||
-        std::is_same< typename ViewTraits<DT,DP...>::specialize,
-        Kokkos::Impl::ViewSpecializeSacadoFadContiguous >::value )
-      && (unsigned(ViewTraits<DT, DP...>::rank) == 4))>::type* = nullptr);
-
-template <class TeamType, class DT, class... DP>
-void KOKKOS_INLINE_FUNCTION local_deep_copy_contiguous(
-    const TeamType& team, const View<DT, DP...>& dst,
-    typename ViewTraits<DT, DP...>::const_value_type& value,
-    typename std::enable_if<(
-      ( std::is_same< typename ViewTraits<DT,DP...>::specialize,
-        Kokkos::Impl::ViewSpecializeSacadoFad >::value
-        ||
-        std::is_same< typename ViewTraits<DT,DP...>::specialize,
-        Kokkos::Impl::ViewSpecializeSacadoFadContiguous >::value )
-      && (unsigned(ViewTraits<DT, DP...>::rank) == 5))>::type* = nullptr);
-
-template <class TeamType, class DT, class... DP>
-void KOKKOS_INLINE_FUNCTION local_deep_copy_contiguous(
-    const TeamType& team, const View<DT, DP...>& dst,
-    typename ViewTraits<DT, DP...>::const_value_type& value,
-    typename std::enable_if<(
-      ( std::is_same< typename ViewTraits<DT,DP...>::specialize,
-        Kokkos::Impl::ViewSpecializeSacadoFad >::value
-        ||
-        std::is_same< typename ViewTraits<DT,DP...>::specialize,
-        Kokkos::Impl::ViewSpecializeSacadoFadContiguous >::value )
-      && (unsigned(ViewTraits<DT, DP...>::rank) == 6))>::type* = nullptr);
-
-template <class TeamType, class DT, class... DP>
-void KOKKOS_INLINE_FUNCTION local_deep_copy_contiguous(
-    const TeamType& team, const View<DT, DP...>& dst,
-    typename ViewTraits<DT, DP...>::const_value_type& value,
-    typename std::enable_if<(
-      ( std::is_same< typename ViewTraits<DT,DP...>::specialize,
-        Kokkos::Impl::ViewSpecializeSacadoFad >::value
-        ||
-        std::is_same< typename ViewTraits<DT,DP...>::specialize,
-        Kokkos::Impl::ViewSpecializeSacadoFadContiguous >::value )
-      && (unsigned(ViewTraits<DT, DP...>::rank) == 7))>::type* = nullptr);
-
-} // namespace Experimental
-} // namespace Kokkos
-
-=======
->>>>>>> 4217ccae
 #include "Sacado_Traits.hpp"
 #include "Kokkos_Core.hpp"
 #include "Kokkos_LayoutContiguous.hpp"
