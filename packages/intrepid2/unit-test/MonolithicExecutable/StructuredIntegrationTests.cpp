--- conflicted
+++ resolved
@@ -393,16 +393,6 @@
       pointsPerCell *= numPoints_1D;
     }
     
-<<<<<<< HEAD
-    Data<PointScalar,ExecSpaceType> jacobian = cellNodes.allocateJacobianData(tensorCubaturePoints);
-    Data<PointScalar,ExecSpaceType> jacobianDet = CellTools<ExecSpaceType>::allocateJacobianDet(jacobian);
-    Data<PointScalar,ExecSpaceType> jacobianInv = CellTools<ExecSpaceType>::allocateJacobianInv(jacobian);
-    
-    auto refData = cellNodes.getJacobianRefData(tensorCubaturePoints);
-    cellNodes.setJacobian(jacobian, tensorCubaturePoints, refData);
-    CellTools<ExecSpaceType>::setJacobianDet(jacobianDet, jacobian);
-    CellTools<ExecSpaceType>::setJacobianInv(jacobianInv, jacobian);
-=======
     Data<PointScalar,DeviceType> jacobian = cellNodes.allocateJacobianData(tensorCubaturePoints);
     Data<PointScalar,DeviceType> jacobianDet = CellTools<DeviceType>::allocateJacobianDet(jacobian);
     Data<PointScalar,DeviceType> jacobianInv = CellTools<DeviceType>::allocateJacobianInv(jacobian);
@@ -411,7 +401,6 @@
     cellNodes.setJacobian(jacobian, tensorCubaturePoints, refData);
     CellTools<DeviceType>::setJacobianDet(jacobianDet, jacobian);
     CellTools<DeviceType>::setJacobianInv(jacobianInv, jacobian);
->>>>>>> 09c20476
     
     // lazily-evaluated transformed gradient values:
     using FunctionSpaceToolsDT = ::Intrepid2::FunctionSpaceTools<DeviceType>; // TODO: once FunctionSpaceTools has proper DeviceType support, change the earlier FunctionSpaceTools typedef, and use it here…
