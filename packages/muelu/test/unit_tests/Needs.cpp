--- conflicted
+++ resolved
@@ -23,15 +23,9 @@
     out << "version: " << MueLu::Version() << std::endl;
     Needs needs = Needs();
     std::string aNeed = "knockNeed";
-<<<<<<< HEAD
     TEST_EQUALITY(needs.IsRequested(aNeed), false);
-    needs.Request(aNeed);
+    needs.Request(aNeed,NULL);
     TEST_EQUALITY(needs.IsRequested(aNeed), true);
-=======
-    TEUCHOS_TEST_EQUALITY(needs.IsRequested(aNeed), false, out, success);
-    needs.Request(aNeed,NULL);
-    TEUCHOS_TEST_EQUALITY(needs.IsRequested(aNeed), true, out, success);
->>>>>>> 6988ded4
   }
 
   TEUCHOS_UNIT_TEST(Needs, ValueIsAvailable)
@@ -56,15 +50,9 @@
     out << "version: " << MueLu::Version() << std::endl;
     Needs needs = Needs();
     std::string aNeed = "knockNeed";
-<<<<<<< HEAD
-    needs.Request(aNeed);
-    needs.Request(aNeed);
-    TEST_EQUALITY(needs.NumRequests(aNeed), 2);
-=======
     needs.Request(aNeed,NULL);
     needs.Request(aNeed,NULL);
-    TEUCHOS_TEST_EQUALITY(needs.NumRequests(aNeed), 2, out, success);
->>>>>>> 6988ded4
+    TEST_EQUALITY(needs.NumRequests(aNeed), 2);
   }
 
   TEUCHOS_UNIT_TEST(Needs, Get_Exception)
@@ -118,15 +106,9 @@
     needs.Request(aNeed,NULL);
     double value = 0;
     needs.GetData(aNeed,value);
-<<<<<<< HEAD
-    needs.Release(aNeed);
+    needs.Release(aNeed,NULL);
     TEST_EQUALITY(trueValue,value);
     TEST_EQUALITY(needs.NumRequests(aNeed),1);
-=======
-    needs.Release(aNeed,NULL);
-    TEUCHOS_TEST_EQUALITY(trueValue,value, out, success);
-    TEUCHOS_TEST_EQUALITY(needs.NumRequests(aNeed),1, out, success);
->>>>>>> 6988ded4
     value = 0;
     needs.GetData(aNeed,value);
     needs.Release(aNeed,NULL);
