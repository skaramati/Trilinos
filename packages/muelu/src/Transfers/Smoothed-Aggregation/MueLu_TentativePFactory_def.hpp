// @HEADER
//
// ***********************************************************************
//
//        MueLu: A package for multigrid based preconditioning
//                  Copyright 2012 Sandia Corporation
//
// Under the terms of Contract DE-AC04-94AL85000 with Sandia Corporation,
// the U.S. Government retains certain rights in this software.
//
// Redistribution and use in source and binary forms, with or without
// modification, are permitted provided that the following conditions are
// met:
//
// 1. Redistributions of source code must retain the above copyright
// notice, this list of conditions and the following disclaimer.
//
// 2. Redistributions in binary form must reproduce the above copyright
// notice, this list of conditions and the following disclaimer in the
// documentation and/or other materials provided with the distribution.
//
// 3. Neither the name of the Corporation nor the names of the
// contributors may be used to endorse or promote products derived from
// this software without specific prior written permission.
//
// THIS SOFTWARE IS PROVIDED BY SANDIA CORPORATION "AS IS" AND ANY
// EXPRESS OR IMPLIED WARRANTIES, INCLUDING, BUT NOT LIMITED TO, THE
// IMPLIED WARRANTIES OF MERCHANTABILITY AND FITNESS FOR A PARTICULAR
// PURPOSE ARE DISCLAIMED. IN NO EVENT SHALL SANDIA CORPORATION OR THE
// CONTRIBUTORS BE LIABLE FOR ANY DIRECT, INDIRECT, INCIDENTAL, SPECIAL,
// EXEMPLARY, OR CONSEQUENTIAL DAMAGES (INCLUDING, BUT NOT LIMITED TO,
// PROCUREMENT OF SUBSTITUTE GOODS OR SERVICES; LOSS OF USE, DATA, OR
// PROFITS; OR BUSINESS INTERRUPTION) HOWEVER CAUSED AND ON ANY THEORY OF
// LIABILITY, WHETHER IN CONTRACT, STRICT LIABILITY, OR TORT (INCLUDING
// NEGLIGENCE OR OTHERWISE) ARISING IN ANY WAY OUT OF THE USE OF THIS
// SOFTWARE, EVEN IF ADVISED OF THE POSSIBILITY OF SUCH DAMAGE.
//
// Questions? Contact
//                    Jonathan Hu       (jhu@sandia.gov)
//                    Andrey Prokopenko (aprokop@sandia.gov)
//                    Ray Tuminaro      (rstumin@sandia.gov)
//
// ***********************************************************************
//
// @HEADER
#ifndef MUELU_TENTATIVEPFACTORY_DEF_HPP
#define MUELU_TENTATIVEPFACTORY_DEF_HPP

#include <Xpetra_MapFactory.hpp>
#include <Xpetra_Map.hpp>
#include <Xpetra_CrsMatrix.hpp>
#include <Xpetra_Matrix.hpp>
#include <Xpetra_MultiVector.hpp>
#include <Xpetra_MultiVectorFactory.hpp>
#include <Xpetra_VectorFactory.hpp>
#include <Xpetra_Import.hpp>
#include <Xpetra_ImportFactory.hpp>
#include <Xpetra_CrsMatrixWrap.hpp>
#include <Xpetra_StridedMap.hpp>
#include <Xpetra_StridedMapFactory.hpp>

#include "MueLu_TentativePFactory_decl.hpp"

#include "MueLu_Aggregates.hpp"
#include "MueLu_AmalgamationFactory.hpp"
#include "MueLu_AmalgamationInfo.hpp"
#include "MueLu_CoarseMapFactory.hpp"
#include "MueLu_MasterList.hpp"
#include "MueLu_Monitor.hpp"
#include "MueLu_NullspaceFactory.hpp"
#include "MueLu_PerfUtils.hpp"
#include "MueLu_Utilities.hpp"

namespace MueLu {

  template <class Scalar, class LocalOrdinal, class GlobalOrdinal, class Node>
  RCP<const ParameterList> TentativePFactory<Scalar, LocalOrdinal, GlobalOrdinal, Node>::GetValidParameterList() const {
    RCP<ParameterList> validParamList = rcp(new ParameterList());

#define SET_VALID_ENTRY(name) validParamList->setEntry(name, MasterList::getEntry(name))
    SET_VALID_ENTRY("tentative: calculate qr");
    SET_VALID_ENTRY("tentative: build coarse coordinates");
    SET_VALID_ENTRY("tentative: constant column sums");
#undef  SET_VALID_ENTRY
    validParamList->set< std::string >("Nullspace name", "Nullspace", "Name for the input nullspace");

    validParamList->set< RCP<const FactoryBase> >("A",                  Teuchos::null, "Generating factory of the matrix A");
    validParamList->set< RCP<const FactoryBase> >("Aggregates",         Teuchos::null, "Generating factory of the aggregates");
    validParamList->set< RCP<const FactoryBase> >("Nullspace",          Teuchos::null, "Generating factory of the nullspace");
    validParamList->set< RCP<const FactoryBase> >("Scaled Nullspace",   Teuchos::null, "Generating factory of the scaled nullspace");
    validParamList->set< RCP<const FactoryBase> >("UnAmalgamationInfo", Teuchos::null, "Generating factory of UnAmalgamationInfo");
    validParamList->set< RCP<const FactoryBase> >("CoarseMap",          Teuchos::null, "Generating factory of the coarse map");
    validParamList->set< RCP<const FactoryBase> >("Coordinates",        Teuchos::null, "Generating factory of the coordinates");
    validParamList->set< RCP<const FactoryBase> >("Node Comm",          Teuchos::null, "Generating factory of the node level communicator");

    // Make sure we don't recursively validate options for the matrixmatrix kernels
    ParameterList norecurse;
    norecurse.disableRecursiveValidation();
    validParamList->set<ParameterList> ("matrixmatrix: kernel params", norecurse, "MatrixMatrix kernel parameters");

    return validParamList;
  }

  template <class Scalar,class LocalOrdinal, class GlobalOrdinal, class Node>
  void TentativePFactory<Scalar, LocalOrdinal, GlobalOrdinal, Node>::DeclareInput(Level& fineLevel, Level& /* coarseLevel */) const {

    const ParameterList& pL = GetParameterList();
    // NOTE: This guy can only either be 'Nullspace' or 'Scaled Nullspace' or else the validator above will cause issues
    std::string nspName = "Nullspace";
    if(pL.isParameter("Nullspace name")) nspName = pL.get<std::string>("Nullspace name");

    Input(fineLevel, "A");
    Input(fineLevel, "Aggregates");
    Input(fineLevel, nspName);
    Input(fineLevel, "UnAmalgamationInfo");
    Input(fineLevel, "CoarseMap");
    if( fineLevel.GetLevelID() == 0 &&
        fineLevel.IsAvailable("Coordinates", NoFactory::get()) &&     // we have coordinates (provided by user app)
        pL.get<bool>("tentative: build coarse coordinates") ) {       // and we want coordinates on other levels
      bTransferCoordinates_ = true;                                   // then set the transfer coordinates flag to true
      Input(fineLevel, "Coordinates");
    } else if (bTransferCoordinates_) {
      Input(fineLevel, "Coordinates");
    }
  }

  template <class Scalar,class LocalOrdinal, class GlobalOrdinal, class Node>
  void TentativePFactory<Scalar, LocalOrdinal, GlobalOrdinal, Node>::Build(Level& fineLevel, Level& coarseLevel) const {
    return BuildP(fineLevel, coarseLevel);
  }

  template <class Scalar,class LocalOrdinal, class GlobalOrdinal, class Node>
  void TentativePFactory<Scalar, LocalOrdinal, GlobalOrdinal, Node>::BuildP(Level& fineLevel, Level& coarseLevel) const {
    FactoryMonitor m(*this, "Build", coarseLevel);
    typedef typename Teuchos::ScalarTraits<Scalar>::coordinateType coordinate_type;
    typedef Xpetra::MultiVector<coordinate_type,LO,GO,NO> RealValuedMultiVector;
    typedef Xpetra::MultiVectorFactory<coordinate_type,LO,GO,NO> RealValuedMultiVectorFactory;

    const ParameterList& pL = GetParameterList();
    std::string nspName = "Nullspace";
    if(pL.isParameter("Nullspace name")) nspName = pL.get<std::string>("Nullspace name");


    RCP<Matrix>                A             = Get< RCP<Matrix> >               (fineLevel, "A");
    RCP<Aggregates>            aggregates    = Get< RCP<Aggregates> >           (fineLevel, "Aggregates");
    RCP<AmalgamationInfo>      amalgInfo     = Get< RCP<AmalgamationInfo> >     (fineLevel, "UnAmalgamationInfo");
    RCP<MultiVector>           fineNullspace = Get< RCP<MultiVector> >          (fineLevel, nspName);
    RCP<const Map>             coarseMap     = Get< RCP<const Map> >            (fineLevel, "CoarseMap");
    RCP<RealValuedMultiVector> fineCoords;
    if(bTransferCoordinates_) {
      fineCoords = Get< RCP<RealValuedMultiVector> >(fineLevel, "Coordinates");
    }

    // FIXME: We should remove the NodeComm on levels past the threshold
    if(fineLevel.IsAvailable("Node Comm")) {
      RCP<const Teuchos::Comm<int> > nodeComm = Get<RCP<const Teuchos::Comm<int> > >(fineLevel,"Node Comm");
      Set<RCP<const Teuchos::Comm<int> > >(coarseLevel, "Node Comm", nodeComm);
    }

    TEUCHOS_TEST_FOR_EXCEPTION(A->getRowMap()->getNodeNumElements() != fineNullspace->getMap()->getNodeNumElements(),
			       Exceptions::RuntimeError,"MueLu::TentativePFactory::MakeTentative: Size mismatch between A and Nullspace");

    RCP<Matrix>                Ptentative;
    RCP<MultiVector>           coarseNullspace;
    RCP<RealValuedMultiVector> coarseCoords;

    if(bTransferCoordinates_) {
      //*** Create the coarse coordinates ***
      // First create the coarse map and coarse multivector
      ArrayView<const GO> elementAList   = coarseMap->getNodeElementList();
      LO                  blkSize        = 1;
      if (rcp_dynamic_cast<const StridedMap>(coarseMap) != Teuchos::null) {
        blkSize = rcp_dynamic_cast<const StridedMap>(coarseMap)->getFixedBlockSize();
      }
      GO                  indexBase      = coarseMap->getIndexBase();
      LO                  numCoarseNodes = Teuchos::as<LO>(elementAList.size() / blkSize);
      Array<GO>           nodeList(numCoarseNodes);
      const int           numDimensions  = fineCoords->getNumVectors();

      for (LO i = 0; i < numCoarseNodes; i++) {
        nodeList[i] = (elementAList[i*blkSize]-indexBase)/blkSize + indexBase;
      }
      RCP<const Map> coarseCoordsMap = MapFactory::Build(fineCoords->getMap()->lib(),
                                                         Teuchos::OrdinalTraits<Xpetra::global_size_t>::invalid(),
                                                         nodeList,
                                                         indexBase,
                                                         fineCoords->getMap()->getComm());
      coarseCoords = RealValuedMultiVectorFactory::Build(coarseCoordsMap, numDimensions);

      // Create overlapped fine coordinates to reduce global communication
      RCP<RealValuedMultiVector> ghostedCoords;
      if (aggregates->AggregatesCrossProcessors()) {
        RCP<const Map>    aggMap = aggregates->GetMap();
        RCP<const Import> importer     = ImportFactory::Build(fineCoords->getMap(), aggMap);

        ghostedCoords = RealValuedMultiVectorFactory::Build(aggMap, numDimensions);
        ghostedCoords->doImport(*fineCoords, *importer, Xpetra::INSERT);
      } else {
        ghostedCoords = fineCoords;
      }

      // Get some info about aggregates
      int                         myPID        = coarseCoordsMap->getComm()->getRank();
      LO                          numAggs      = aggregates->GetNumAggregates();
      ArrayRCP<LO>                aggSizes     = aggregates->ComputeAggregateSizes();
      const ArrayRCP<const LO>    vertex2AggID = aggregates->GetVertex2AggId()->getData(0);
      const ArrayRCP<const LO>    procWinner   = aggregates->GetProcWinner()->getData(0);

      // Fill in coarse coordinates
      for (int dim = 0; dim < numDimensions; ++dim) {
        ArrayRCP<const coordinate_type> fineCoordsData = ghostedCoords->getData(dim);
        ArrayRCP<coordinate_type>     coarseCoordsData = coarseCoords->getDataNonConst(dim);

        for (LO lnode = 0; lnode < Teuchos::as<LO>(vertex2AggID.size()); lnode++) {
          if (procWinner[lnode] == myPID &&
              lnode < fineCoordsData.size() &&
              vertex2AggID[lnode] < coarseCoordsData.size() &&
              Teuchos::ScalarTraits<coordinate_type>::isnaninf(fineCoordsData[lnode]) == false) {
            coarseCoordsData[vertex2AggID[lnode]] += fineCoordsData[lnode];
          }
        }
        for (LO agg = 0; agg < numAggs; agg++) {
          coarseCoordsData[agg] /= aggSizes[agg];
        }
      }
    }

    if (!aggregates->AggregatesCrossProcessors())
      BuildPuncoupled(A, aggregates, amalgInfo, fineNullspace, coarseMap, Ptentative, coarseNullspace,coarseLevel.GetLevelID());
    else
      BuildPcoupled  (A, aggregates, amalgInfo, fineNullspace, coarseMap, Ptentative, coarseNullspace);

    // If available, use striding information of fine level matrix A for range
    // map and coarseMap as domain map; otherwise use plain range map of
    // Ptent = plain range map of A for range map and coarseMap as domain map.
    // NOTE:
    // The latter is not really safe, since there is no striding information
    // for the range map. This is not really a problem, since striding
    // information is always available on the intermedium levels and the
    // coarsest levels.
    if (A->IsView("stridedMaps") == true)
      Ptentative->CreateView("stridedMaps", A->getRowMap("stridedMaps"), coarseMap);
    else
      Ptentative->CreateView("stridedMaps", Ptentative->getRangeMap(),   coarseMap);

    if(bTransferCoordinates_) {
      Set(coarseLevel, "Coordinates", coarseCoords);
    }
    Set(coarseLevel, "Nullspace",   coarseNullspace);
    Set(coarseLevel, "P",           Ptentative);

    if (IsPrint(Statistics2)) {
      RCP<ParameterList> params = rcp(new ParameterList());
      params->set("printLoadBalancingInfo", true);
      GetOStream(Statistics2) << PerfUtils::PrintMatrixInfo(*Ptentative, "Ptent", params);
    }
  }

  template <class Scalar,class LocalOrdinal, class GlobalOrdinal, class Node>
  void TentativePFactory<Scalar, LocalOrdinal, GlobalOrdinal, Node>::
  BuildPuncoupled(RCP<Matrix> A, RCP<Aggregates> aggregates, RCP<AmalgamationInfo> amalgInfo, RCP<MultiVector> fineNullspace,
                RCP<const Map> coarseMap, RCP<Matrix>& Ptentative, RCP<MultiVector>& coarseNullspace, const int levelID) const {
    RCP<const Map> rowMap = A->getRowMap();
    RCP<const Map> colMap = A->getColMap();

    const size_t numRows   = rowMap->getNodeNumElements();

    typedef Teuchos::ScalarTraits<SC> STS;
    typedef typename STS::magnitudeType Magnitude;
    const SC     zero      = STS::zero();
    const SC     one       = STS::one();
    const LO     INVALID   = Teuchos::OrdinalTraits<LO>::invalid();

    const GO     numAggs   = aggregates->GetNumAggregates();
    const size_t NSDim     = fineNullspace->getNumVectors();
    ArrayRCP<LO> aggSizes  = aggregates->ComputeAggregateSizes();


    // Sanity checking
    const ParameterList& pL = GetParameterList();
    const bool &doQRStep = pL.get<bool>("tentative: calculate qr");
<<<<<<< HEAD
    const bool &constantColSums = pL.get<bool>("tentative: constant column sums");    
=======
    const bool &constantColSums = pL.get<bool>("tentative: constant column sums");
>>>>>>> 4103bf6c

    TEUCHOS_TEST_FOR_EXCEPTION(doQRStep && constantColSums,Exceptions::RuntimeError,
                               "MueLu::TentativePFactory::MakeTentative: cannot use 'constant column sums' and 'calculate qr' at the same time");

    // Aggregates map is based on the amalgamated column map
    // We can skip global-to-local conversion if LIDs in row map are
    // same as LIDs in column map
    bool goodMap = MueLu::Utilities<SC,LO,GO,NO>::MapsAreNested(*rowMap, *colMap);

    // Create a lookup table to determine the rows (fine DOFs) that belong to a given aggregate.
    // aggStart is a pointer into aggToRowMapLO
    // aggStart[i]..aggStart[i+1] are indices into aggToRowMapLO
    // aggToRowMapLO[aggStart[i]]..aggToRowMapLO[aggStart[i+1]-1] are the DOFs in aggregate i
    ArrayRCP<LO> aggStart;
    ArrayRCP<LO> aggToRowMapLO;
    ArrayRCP<GO> aggToRowMapGO;
    if (goodMap) {
      amalgInfo->UnamalgamateAggregatesLO(*aggregates, aggStart, aggToRowMapLO);
      GetOStream(Runtime1) << "Column map is consistent with the row map, good." << std::endl;

    } else {
      amalgInfo->UnamalgamateAggregates(*aggregates, aggStart, aggToRowMapGO);
      GetOStream(Warnings0) << "Column map is not consistent with the row map\n"
                            << "using GO->LO conversion with performance penalty" << std::endl;
    }

    coarseNullspace = MultiVectorFactory::Build(coarseMap, NSDim);

    // Pull out the nullspace vectors so that we can have random access.
    ArrayRCP<ArrayRCP<const SC> > fineNS  (NSDim);
    ArrayRCP<ArrayRCP<SC> >       coarseNS(NSDim);
    for (size_t i = 0; i < NSDim; i++) {
      fineNS[i] = fineNullspace->getData(i);
      if (coarseMap->getNodeNumElements() > 0)
        coarseNS[i] = coarseNullspace->getDataNonConst(i);
    }

    size_t nnzEstimate = numRows * NSDim;

    // Time to construct the matrix and fill in the values
    Ptentative = rcp(new CrsMatrixWrap(rowMap, coarseMap, 0));
    RCP<CrsMatrix> PtentCrs   = rcp_dynamic_cast<CrsMatrixWrap>(Ptentative)->getCrsMatrix();

    ArrayRCP<size_t>  iaPtent;
    ArrayRCP<LO>      jaPtent;
    ArrayRCP<SC>     valPtent;

    PtentCrs->allocateAllValues(nnzEstimate, iaPtent, jaPtent, valPtent);

    ArrayView<size_t> ia  = iaPtent();
    ArrayView<LO>     ja  = jaPtent();
    ArrayView<SC>     val = valPtent();

    ia[0] = 0;
    for (size_t i = 1; i <= numRows; i++)
      ia[i] = ia[i-1] + NSDim;

    for (size_t j = 0; j < nnzEstimate; j++) {
      ja [j] = INVALID;
      val[j] = zero;
    }


    if (doQRStep) {
      ////////////////////////////////
      // Standard aggregate-wise QR //
      ////////////////////////////////
      for (GO agg = 0; agg < numAggs; agg++) {
        LO aggSize = aggStart[agg+1] - aggStart[agg];

        Xpetra::global_size_t offset = agg*NSDim;

        // Extract the piece of the nullspace corresponding to the aggregate, and
        // put it in the flat array, "localQR" (in column major format) for the
        // QR routine.
        Teuchos::SerialDenseMatrix<LO,SC> localQR(aggSize, NSDim);
        if (goodMap) {
          for (size_t j = 0; j < NSDim; j++)
            for (LO k = 0; k < aggSize; k++)
              localQR(k,j) = fineNS[j][aggToRowMapLO[aggStart[agg]+k]];
        } else {
          for (size_t j = 0; j < NSDim; j++)
            for (LO k = 0; k < aggSize; k++)
              localQR(k,j) = fineNS[j][rowMap->getLocalElement(aggToRowMapGO[aggStart[agg]+k])];
        }

        // Test for zero columns
        for (size_t j = 0; j < NSDim; j++) {
          bool bIsZeroNSColumn = true;

          for (LO k = 0; k < aggSize; k++)
            if (localQR(k,j) != zero)
              bIsZeroNSColumn = false;

          TEUCHOS_TEST_FOR_EXCEPTION(bIsZeroNSColumn == true, Exceptions::RuntimeError,
<<<<<<< HEAD
                                     "MueLu::TentativePFactory::MakeTentative: fine level NS part has a zero column");
=======
                                     "MueLu::TentativePFactory::MakeTentative: fine level NS part has a zero column in NS column " << j);
>>>>>>> 4103bf6c
        }

        // Calculate QR decomposition (standard)
        // NOTE: Q is stored in localQR and R is stored in coarseNS
        if (aggSize >= Teuchos::as<LO>(NSDim)) {

          if (NSDim == 1) {
            // Only one nullspace vector, calculate Q and R by hand
            Magnitude norm = STS::magnitude(zero);
            for (size_t k = 0; k < Teuchos::as<size_t>(aggSize); k++)
              norm += STS::magnitude(localQR(k,0)*localQR(k,0));
            norm = Teuchos::ScalarTraits<Magnitude>::squareroot(norm);

            // R = norm
            coarseNS[0][offset] = norm;

            // Q = localQR(:,0)/norm
            for (LO i = 0; i < aggSize; i++)
              localQR(i,0) /= norm;

          } else {
            Teuchos::SerialQRDenseSolver<LO,SC> qrSolver;
            qrSolver.setMatrix(Teuchos::rcp(&localQR, false));
            qrSolver.factor();

            // R = upper triangular part of localQR
            for (size_t j = 0; j < NSDim; j++)
              for (size_t k = 0; k <= j; k++)
                coarseNS[j][offset+k] = localQR(k,j); //TODO is offset+k the correct local ID?!

            // Calculate Q, the tentative prolongator.
            // The Lapack GEQRF call only works for myAggsize >= NSDim
            qrSolver.formQ();
            Teuchos::RCP<Teuchos::SerialDenseMatrix<LO,SC> > qFactor = qrSolver.getQ();
            for (size_t j = 0; j < NSDim; j++)
              for (size_t i = 0; i < Teuchos::as<size_t>(aggSize); i++)
                localQR(i,j) = (*qFactor)(i,j);
          }

        } else {
          // Special handling for aggSize < NSDim (i.e. single node aggregates in structural mechanics)

          // The local QR decomposition is not possible in the "overconstrained"
          // case (i.e. number of columns in localQR > number of rows), which
          // corresponds to #DOFs in Aggregate < NSDim. For usual problems this
          // is only possible for single node aggregates in structural mechanics.
          // (Similar problems may arise in discontinuous Galerkin problems...)
          // We bypass the QR decomposition and use an identity block in the
          // tentative prolongator for the single node aggregate and transfer the
          // corresponding fine level null space information 1-to-1 to the coarse
          // level null space part.

          // NOTE: The resulting tentative prolongation operator has
          // (aggSize*DofsPerNode-NSDim) zero columns leading to a singular
          // coarse level operator A.  To deal with that one has the following
          // options:
          // - Use the "RepairMainDiagonal" flag in the RAPFactory (default:
          //   false) to add some identity block to the diagonal of the zero rows
          //   in the coarse level operator A, such that standard level smoothers
          //   can be used again.
          // - Use special (projection-based) level smoothers, which can deal
          //   with singular matrices (very application specific)
          // - Adapt the code below to avoid zero columns. However, we do not
          //   support a variable number of DOFs per node in MueLu/Xpetra which
          //   makes the implementation really hard.

          // R = extended (by adding identity rows) localQR
          for (size_t j = 0; j < NSDim; j++)
            for (size_t k = 0; k < NSDim; k++)
              if (k < as<size_t>(aggSize))
                coarseNS[j][offset+k] = localQR(k,j);
              else
                coarseNS[j][offset+k] = (k == j ? one : zero);

          // Q = I (rectangular)
          for (size_t i = 0; i < as<size_t>(aggSize); i++)
            for (size_t j = 0; j < NSDim; j++)
              localQR(i,j) = (j == i ? one : zero);
        }


        // Process each row in the local Q factor
        // FIXME: What happens if maps are blocked?
        for (LO j = 0; j < aggSize; j++) {
          LO localRow = (goodMap ? aggToRowMapLO[aggStart[agg]+j] : rowMap->getLocalElement(aggToRowMapGO[aggStart[agg]+j]));

          size_t rowStart = ia[localRow];
          for (size_t k = 0, lnnz = 0; k < NSDim; k++) {
            // Skip zeros (there may be plenty of them, i.e., NSDim > 1 or boundary conditions)
            if (localQR(j,k) != zero) {
              ja [rowStart+lnnz] = offset + k;
              val[rowStart+lnnz] = localQR(j,k);
              lnnz++;
            }
          }
        }
      }

    } else {
      GetOStream(Runtime1) << "TentativePFactory : bypassing local QR phase" << std::endl;
      if (NSDim>1)
        GetOStream(Warnings0) << "TentativePFactory : for nontrivial nullspace, this may degrade performance" << std::endl;
      /////////////////////////////
      //      "no-QR" option     //
      /////////////////////////////
      // Local Q factor is just the fine nullspace support over the current aggregate.
      // Local R factor is the identity.
      // TODO I have not implemented any special handling for aggregates that are too
      // TODO small to locally support the nullspace, as is done in the standard QR
      // TODO case above.
      if (goodMap) {
        for (GO agg = 0; agg < numAggs; agg++) {
          const LO aggSize = aggStart[agg+1] - aggStart[agg];
          Xpetra::global_size_t offset = agg*NSDim;

          // Process each row in the local Q factor
          // FIXME: What happens if maps are blocked?
          for (LO j = 0; j < aggSize; j++) {

            //TODO Here I do not check for a zero nullspace column on the aggregate.
            //     as is done in the standard QR case.

            const LO localRow = aggToRowMapLO[aggStart[agg]+j];

            const size_t rowStart = ia[localRow];

            for (size_t k = 0, lnnz = 0; k < NSDim; k++) {
              // Skip zeros (there may be plenty of them, i.e., NSDim > 1 or boundary conditions)
              SC qr_jk = fineNS[k][aggToRowMapLO[aggStart[agg]+j]];
              if(constantColSums) qr_jk = qr_jk / (double)aggSizes[agg];
              if (qr_jk != zero) {
                ja [rowStart+lnnz] = offset + k;
                val[rowStart+lnnz] = qr_jk;
                lnnz++;
              }
            }
          }
          for (size_t j = 0; j < NSDim; j++)
            coarseNS[j][offset+j] = one;
        } //for (GO agg = 0; agg < numAggs; agg++)

      } else {
        for (GO agg = 0; agg < numAggs; agg++) {
          const LO aggSize = aggStart[agg+1] - aggStart[agg];
          Xpetra::global_size_t offset = agg*NSDim;
          for (LO j = 0; j < aggSize; j++) {

            const LO localRow = rowMap->getLocalElement(aggToRowMapGO[aggStart[agg]+j]);

            const size_t rowStart = ia[localRow];

<<<<<<< HEAD
            for (size_t k = 0, lnnz = 0; k < NSDim; k++) {
=======
            for (size_t k = 0, lnnz = 0; k < NSDim; ++k) {
>>>>>>> 4103bf6c
              // Skip zeros (there may be plenty of them, i.e., NSDim > 1 or boundary conditions)
              SC qr_jk = fineNS[k][rowMap->getLocalElement(aggToRowMapGO[aggStart[agg]+j])];
              if(constantColSums) qr_jk = qr_jk / (double)aggSizes[agg];
              if (qr_jk != zero) {
                ja [rowStart+lnnz] = offset + k;
                val[rowStart+lnnz] = qr_jk;
                lnnz++;
              }
            }
          }
          for (size_t j = 0; j < NSDim; j++)
            coarseNS[j][offset+j] = one;
        } //for (GO agg = 0; agg < numAggs; agg++)

      } //if (goodmap) else ...

    } //if doQRStep ... else

    // Compress storage (remove all INVALID, which happen when we skip zeros)
    // We do that in-place
    size_t ia_tmp = 0, nnz = 0;
    for (size_t i = 0; i < numRows; i++) {
      for (size_t j = ia_tmp; j < ia[i+1]; j++)
        if (ja[j] != INVALID) {
          ja [nnz] = ja [j];
          val[nnz] = val[j];
          nnz++;
        }
      ia_tmp  = ia[i+1];
      ia[i+1] = nnz;
    }
    if (rowMap->lib() == Xpetra::UseTpetra) {
      // - Cannot resize for Epetra, as it checks for same pointers
      // - Need to resize for Tpetra, as it check ().size() == ia[numRows]
      // NOTE: these invalidate ja and val views
      jaPtent .resize(nnz);
      valPtent.resize(nnz);
    }

    GetOStream(Runtime1) << "TentativePFactory : aggregates do not cross process boundaries" << std::endl;

    PtentCrs->setAllValues(iaPtent, jaPtent, valPtent);


    // Managing labels & constants for ESFC
    RCP<ParameterList> FCparams;
    if(pL.isSublist("matrixmatrix: kernel params"))
      FCparams=rcp(new ParameterList(pL.sublist("matrixmatrix: kernel params")));
    else
      FCparams= rcp(new ParameterList);
    // By default, we don't need global constants for TentativeP
    FCparams->set("compute global constants",FCparams->get("compute global constants",false));
    std::string levelIDs = toString(levelID);
    FCparams->set("Timer Label",std::string("MueLu::TentativeP-")+levelIDs);
    RCP<const Export> dummy_e;
    RCP<const Import> dummy_i;

    PtentCrs->expertStaticFillComplete(coarseMap, A->getDomainMap(),dummy_i,dummy_e,FCparams);
  }

  template <class Scalar,class LocalOrdinal, class GlobalOrdinal, class Node>
  void TentativePFactory<Scalar, LocalOrdinal, GlobalOrdinal, Node>::
  BuildPcoupled(RCP<Matrix> A, RCP<Aggregates> aggregates, RCP<AmalgamationInfo> amalgInfo, RCP<MultiVector> fineNullspace,
                RCP<const Map> coarseMap, RCP<Matrix>& Ptentative, RCP<MultiVector>& coarseNullspace) const {
    typedef Teuchos::ScalarTraits<SC> STS;
    typedef typename STS::magnitudeType Magnitude;
    const SC     zero      = STS::zero();
    const SC     one       = STS::one();

    // number of aggregates
    GO numAggs = aggregates->GetNumAggregates();

    // Create a lookup table to determine the rows (fine DOFs) that belong to a given aggregate.
    // aggStart is a pointer into aggToRowMap
    // aggStart[i]..aggStart[i+1] are indices into aggToRowMap
    // aggToRowMap[aggStart[i]]..aggToRowMap[aggStart[i+1]-1] are the DOFs in aggregate i
    ArrayRCP<LO> aggStart;
    ArrayRCP< GO > aggToRowMap;
    amalgInfo->UnamalgamateAggregates(*aggregates, aggStart, aggToRowMap);

    // find size of the largest aggregate
    LO maxAggSize=0;
    for (GO i=0; i<numAggs; ++i) {
      LO sizeOfThisAgg = aggStart[i+1] - aggStart[i];
      if (sizeOfThisAgg > maxAggSize) maxAggSize = sizeOfThisAgg;
    }

    // dimension of fine level nullspace
    const size_t NSDim = fineNullspace->getNumVectors();

    // index base for coarse Dof map (usually 0)
    GO indexBase=A->getRowMap()->getIndexBase();

    const RCP<const Map> nonUniqueMap = amalgInfo->ComputeUnamalgamatedImportDofMap(*aggregates);
    const RCP<const Map> uniqueMap    = A->getDomainMap();
    RCP<const Import> importer = ImportFactory::Build(uniqueMap, nonUniqueMap);
    RCP<MultiVector> fineNullspaceWithOverlap = MultiVectorFactory::Build(nonUniqueMap,NSDim);
    fineNullspaceWithOverlap->doImport(*fineNullspace,*importer,Xpetra::INSERT);

    // Pull out the nullspace vectors so that we can have random access.
    ArrayRCP< ArrayRCP<const SC> > fineNS(NSDim);
    for (size_t i=0; i<NSDim; ++i)
      fineNS[i] = fineNullspaceWithOverlap->getData(i);

    //Allocate storage for the coarse nullspace.
    coarseNullspace = MultiVectorFactory::Build(coarseMap, NSDim);

    ArrayRCP< ArrayRCP<SC> > coarseNS(NSDim);
    for (size_t i=0; i<NSDim; ++i)
      if (coarseMap->getNodeNumElements() > 0) coarseNS[i] = coarseNullspace->getDataNonConst(i);

    //This makes the rowmap of Ptent the same as that of A->
    //This requires moving some parts of some local Q's to other processors
    //because aggregates can span processors.
    RCP<const Map > rowMapForPtent = A->getRowMap();
    const Map& rowMapForPtentRef = *rowMapForPtent;

    // Set up storage for the rows of the local Qs that belong to other processors.
    // FIXME This is inefficient and could be done within the main loop below with std::vector's.
    RCP<const Map> colMap = A->getColMap();

    RCP<const Map > ghostQMap;
    RCP<MultiVector> ghostQvalues;
    Array<RCP<Xpetra::Vector<GO,LO,GO,Node> > > ghostQcolumns;
    RCP<Xpetra::Vector<GO,LO,GO,Node> > ghostQrowNums;
    ArrayRCP< ArrayRCP<SC> > ghostQvals;
    ArrayRCP< ArrayRCP<GO> > ghostQcols;
    ArrayRCP< GO > ghostQrows;

    Array<GO> ghostGIDs;
    for (LO j=0; j<numAggs; ++j) {
      for (LO k=aggStart[j]; k<aggStart[j+1]; ++k) {
        if (rowMapForPtentRef.isNodeGlobalElement(aggToRowMap[k]) == false) {
          ghostGIDs.push_back(aggToRowMap[k]);
        }
      }
    }
    ghostQMap = MapFactory::Build(A->getRowMap()->lib(),
                                  Teuchos::OrdinalTraits<Xpetra::global_size_t>::invalid(),
                                  ghostGIDs,
                                  indexBase, A->getRowMap()->getComm()); //JG:Xpetra::global_size_t>?
    //Vector to hold bits of Q that go to other processors.
    ghostQvalues = MultiVectorFactory::Build(ghostQMap,NSDim);
    //Note that Epetra does not support MultiVectors templated on Scalar != double.
    //So to work around this, we allocate an array of Vectors.  This shouldn't be too
    //expensive, as the number of Vectors is NSDim.
    ghostQcolumns.resize(NSDim);
    for (size_t i=0; i<NSDim; ++i)
      ghostQcolumns[i] = Xpetra::VectorFactory<GO,LO,GO,Node>::Build(ghostQMap);
    ghostQrowNums = Xpetra::VectorFactory<GO,LO,GO,Node>::Build(ghostQMap);
    if (ghostQvalues->getLocalLength() > 0) {
      ghostQvals.resize(NSDim);
      ghostQcols.resize(NSDim);
      for (size_t i=0; i<NSDim; ++i) {
        ghostQvals[i] = ghostQvalues->getDataNonConst(i);
        ghostQcols[i] = ghostQcolumns[i]->getDataNonConst(0);
      }
      ghostQrows = ghostQrowNums->getDataNonConst(0);
    }

    //importer to handle moving Q
    importer = ImportFactory::Build(ghostQMap, A->getRowMap());

    // Dense QR solver
    Teuchos::SerialQRDenseSolver<LO,SC> qrSolver;

    //Allocate temporary storage for the tentative prolongator.
    Array<GO> globalColPtr(maxAggSize*NSDim,0);
    Array<LO> localColPtr(maxAggSize*NSDim,0);
    Array<SC> valPtr(maxAggSize*NSDim,0.);

    //Create column map for Ptent, estimate local #nonzeros in Ptent,  and create Ptent itself.
    const Map& coarseMapRef = *coarseMap;

    // For the 3-arrays constructor
    ArrayRCP<size_t>  ptent_rowptr;
    ArrayRCP<LO>      ptent_colind;
    ArrayRCP<Scalar>  ptent_values;

    // Because ArrayRCPs are slow...
    ArrayView<size_t> rowptr_v;
    ArrayView<LO>     colind_v;
    ArrayView<Scalar> values_v;

    // For temporary usage
    Array<size_t>    rowptr_temp;
    Array<LO>        colind_temp;
    Array<Scalar>    values_temp;

    RCP<CrsMatrix> PtentCrs;

    RCP<CrsMatrixWrap> PtentCrsWrap = rcp(new CrsMatrixWrap(rowMapForPtent, NSDim));
    PtentCrs   = PtentCrsWrap->getCrsMatrix();
    Ptentative = PtentCrsWrap;

    //*****************************************************************
    //Loop over all aggregates and calculate local QR decompositions.
    //*****************************************************************
    GO qctr=0; //for indexing into Ptent data vectors
    const Map& nonUniqueMapRef = *nonUniqueMap;

    size_t total_nnz_count=0;

    for (GO agg=0; agg<numAggs; ++agg)
    {
      LO myAggSize = aggStart[agg+1]-aggStart[agg];
      // For each aggregate, extract the corresponding piece of the nullspace and put it in the flat array,
      // "localQR" (in column major format) for the QR routine.
      Teuchos::SerialDenseMatrix<LO,SC> localQR(myAggSize, NSDim);
      for (size_t j=0; j<NSDim; ++j) {
        bool bIsZeroNSColumn = true;
        for (LO k=0; k<myAggSize; ++k)
        {
          // aggToRowMap[aggPtr[i]+k] is the kth DOF in the ith aggregate
          // fineNS[j][n] is the nth entry in the jth NS vector
          try{
            SC nsVal = fineNS[j][ nonUniqueMapRef.getLocalElement(aggToRowMap[aggStart[agg]+k]) ]; // extract information from fine level NS
            localQR(k,j) = nsVal;
            if (nsVal != zero) bIsZeroNSColumn = false;
          }
          catch(...) {
            GetOStream(Runtime1,-1) << "length of fine level nsp: " << fineNullspace->getGlobalLength() << std::endl;
            GetOStream(Runtime1,-1) << "length of fine level nsp w overlap: " << fineNullspaceWithOverlap->getGlobalLength() << std::endl;
            GetOStream(Runtime1,-1) << "(local?) aggId=" << agg << std::endl;
            GetOStream(Runtime1,-1) << "aggSize=" << myAggSize << std::endl;
            GetOStream(Runtime1,-1) << "agg DOF=" << k << std::endl;
            GetOStream(Runtime1,-1) << "NS vector j=" << j << std::endl;
            GetOStream(Runtime1,-1) << "j*myAggSize + k = " << j*myAggSize + k << std::endl;
            GetOStream(Runtime1,-1) << "aggToRowMap["<<agg<<"][" << k << "] = " << aggToRowMap[aggStart[agg]+k] << std::endl;
            GetOStream(Runtime1,-1) << "id aggToRowMap[agg][k]=" << aggToRowMap[aggStart[agg]+k] << " is global element in nonUniqueMap = " <<
                nonUniqueMapRef.isNodeGlobalElement(aggToRowMap[aggStart[agg]+k]) << std::endl;
            GetOStream(Runtime1,-1) << "colMap local id aggToRowMap[agg][k]=" << nonUniqueMapRef.getLocalElement(aggToRowMap[aggStart[agg]+k]) << std::endl;
            GetOStream(Runtime1,-1) << "fineNS...=" << fineNS[j][ nonUniqueMapRef.getLocalElement(aggToRowMap[aggStart[agg]+k]) ] << std::endl;
            GetOStream(Errors,-1) << "caught an error!" << std::endl;
          }
        } //for (LO k=0 ...
        TEUCHOS_TEST_FOR_EXCEPTION(bIsZeroNSColumn == true, Exceptions::RuntimeError, "MueLu::TentativePFactory::MakeTentative: fine level NS part has a zero column. Error.");
      } //for (LO j=0 ...

      Xpetra::global_size_t offset=agg*NSDim;

      if(myAggSize >= Teuchos::as<LocalOrdinal>(NSDim)) {
        // calculate QR decomposition (standard)
        // R is stored in localQR (size: myAggSize x NSDim)

        // Householder multiplier
        SC tau = localQR(0,0);

        if (NSDim == 1) {
          // Only one nullspace vector, so normalize by hand
          Magnitude dtemp=0;
          for (size_t k = 0; k < Teuchos::as<size_t>(myAggSize); ++k) {
              Magnitude tmag = STS::magnitude(localQR(k,0));
            dtemp += tmag*tmag;
          }
          dtemp = Teuchos::ScalarTraits<Magnitude>::squareroot(dtemp);
          tau = localQR(0,0);
          localQR(0,0) = dtemp;
        } else {
          qrSolver.setMatrix( Teuchos::rcp(&localQR, false) );
          qrSolver.factor();
        }

         // Extract R, the coarse nullspace.  This is stored in upper triangular part of localQR.
         // Note:  coarseNS[i][.] is the ith coarse nullspace vector, which may be counter to your intuition.
         // This stores the (offset+k)th entry only if it is local according to the coarseMap.
         for (size_t j=0; j<NSDim; ++j) {
           for (size_t k=0; k<=j; ++k) {
             try {
               if (coarseMapRef.isNodeLocalElement(offset+k)) {
                 coarseNS[j][offset+k] = localQR(k, j); //TODO is offset+k the correct local ID?!
               }
             }
             catch(...) {
               GetOStream(Errors,-1) << "caught error in coarseNS insert, j="<<j<<", offset+k = "<<offset+k<<std::endl;
             }
           }
         }

         // Calculate Q, the tentative prolongator.
         // The Lapack GEQRF call only works for myAggsize >= NSDim

         if (NSDim == 1) {
           // Only one nullspace vector, so calculate Q by hand
           Magnitude dtemp = Teuchos::ScalarTraits<SC>::magnitude(localQR(0,0));
           localQR(0,0) = tau;
           dtemp = 1 / dtemp;
           for (LocalOrdinal i=0; i<myAggSize; ++i) {
             localQR(i,0) *= dtemp ;
           }
         } else {
           qrSolver.formQ();
           Teuchos::RCP<Teuchos::SerialDenseMatrix<LO,SC> > qFactor = qrSolver.getQ();
           for (size_t j=0; j<NSDim; j++) {
             for (size_t i = 0; i < Teuchos::as<size_t>(myAggSize); i++) {
               localQR(i,j) = (*qFactor)(i,j);
             }
           }
         }

         // end default case (myAggSize >= NSDim)
      } else {  // special handling for myAggSize < NSDim (i.e. 1pt nodes)
        // See comments for the uncoupled case

        // R = extended (by adding identity rows) localQR
        for (size_t j = 0; j < NSDim; j++)
          for (size_t k = 0; k < NSDim; k++) {
            TEUCHOS_TEST_FOR_EXCEPTION(!coarseMapRef.isNodeLocalElement(offset+k), Exceptions::RuntimeError,
                                       "Caught error in coarseNS insert, j=" << j << ", offset+k = " << offset+k);

            if (k < as<size_t>(myAggSize))
              coarseNS[j][offset+k] = localQR(k,j);
            else
              coarseNS[j][offset+k] = (k == j ? one : zero);
          }

        // Q = I (rectangular)
        for (size_t i = 0; i < as<size_t>(myAggSize); i++)
          for (size_t j = 0; j < NSDim; j++)
            localQR(i,j) = (j == i ? one : zero);
      } // end else (special handling for 1pt aggregates)

      //Process each row in the local Q factor.  If the row is local to the current processor
      //according to the rowmap, insert it into Ptentative.  Otherwise, save it in ghostQ
      //to be communicated later to the owning processor.
      //FIXME -- what happens if maps are blocked?
      for (GO j=0; j<myAggSize; ++j) {
        //This loop checks whether row associated with current DOF is local, according to rowMapForPtent.
        //If it is, the row is inserted.  If not, the row number, columns, and values are saved in
        //MultiVectors that will be sent to other processors.
        GO globalRow = aggToRowMap[aggStart[agg]+j];

        //TODO is the use of Xpetra::global_size_t below correct?
        if (rowMapForPtentRef.isNodeGlobalElement(globalRow) == false ) {
          ghostQrows[qctr] = globalRow;
          for (size_t k=0; k<NSDim; ++k) {
            ghostQcols[k][qctr] = coarseMapRef.getGlobalElement(agg*NSDim+k);
            ghostQvals[k][qctr] = localQR(j,k);
          }
          ++qctr;
        } else {
          size_t nnz=0;
          for (size_t k=0; k<NSDim; ++k) {
            try{
              if (localQR(j,k) != Teuchos::ScalarTraits<SC>::zero()) {
                localColPtr[nnz]  = agg * NSDim + k;
                globalColPtr[nnz] = coarseMapRef.getGlobalElement(localColPtr[nnz]);
                valPtr[nnz] = localQR(j,k);
                ++total_nnz_count;
                ++nnz;
              }
            }
            catch(...) {
              GetOStream(Errors,-1) << "caught error in colPtr/valPtr insert, current index="<<nnz<<std::endl;
            }
          } //for (size_t k=0; k<NSDim; ++k)

          try{
              Ptentative->insertGlobalValues(globalRow,globalColPtr.view(0,nnz),valPtr.view(0,nnz));
          }
          catch(...) {
            GetOStream(Errors,-1) << "pid " << A->getRowMap()->getComm()->getRank()
                << "caught error during Ptent row insertion, global row "
                << globalRow << std::endl;
          }
        }
      } //for (GO j=0; j<myAggSize; ++j)

    } // for (LO agg=0; agg<numAggs; ++agg)


    // ***********************************************************
    // ************* end of aggregate-wise QR ********************
    // ***********************************************************
    GetOStream(Runtime1) << "TentativePFactory : aggregates may cross process boundaries" << std::endl;
    // Import ghost parts of Q factors and insert into Ptentative.
    // First import just the global row numbers.
    RCP<Xpetra::Vector<GO,LO,GO,Node> > targetQrowNums = Xpetra::VectorFactory<GO,LO,GO,Node>::Build(rowMapForPtent);
    targetQrowNums->putScalar(-1);
    targetQrowNums->doImport(*ghostQrowNums,*importer,Xpetra::INSERT);
    ArrayRCP< GO > targetQrows = targetQrowNums->getDataNonConst(0);

    // Now create map based on just the row numbers imported.
    Array<GO> gidsToImport;
    gidsToImport.reserve(targetQrows.size());
    for (typename ArrayRCP<GO>::iterator r=targetQrows.begin(); r!=targetQrows.end(); ++r) {
      if (*r > -1) {
        gidsToImport.push_back(*r);
      }
    }
    RCP<const Map > reducedMap = MapFactory::Build( A->getRowMap()->lib(),
                                                    Teuchos::OrdinalTraits<Xpetra::global_size_t>::invalid(),
                                                    gidsToImport, indexBase, A->getRowMap()->getComm()    );

    // Import using the row numbers that this processor will receive.
    importer = ImportFactory::Build(ghostQMap, reducedMap);

    Array<RCP<Xpetra::Vector<GO,LO,GO,Node> > > targetQcolumns(NSDim);
    for (size_t i=0; i<NSDim; ++i) {
      targetQcolumns[i] = Xpetra::VectorFactory<GO,LO,GO,Node>::Build(reducedMap);
      targetQcolumns[i]->doImport(*(ghostQcolumns[i]),*importer,Xpetra::INSERT);
    }
    RCP<MultiVector> targetQvalues = MultiVectorFactory::Build(reducedMap,NSDim);
    targetQvalues->doImport(*ghostQvalues,*importer,Xpetra::INSERT);

    ArrayRCP< ArrayRCP<SC> > targetQvals;
    ArrayRCP<ArrayRCP<GO> > targetQcols;
    if (targetQvalues->getLocalLength() > 0) {
      targetQvals.resize(NSDim);
      targetQcols.resize(NSDim);
      for (size_t i=0; i<NSDim; ++i) {
        targetQvals[i] = targetQvalues->getDataNonConst(i);
        targetQcols[i] = targetQcolumns[i]->getDataNonConst(0);
      }
    }

    valPtr = Array<SC>(NSDim,0.);
    globalColPtr = Array<GO>(NSDim,0);
    for (typename Array<GO>::iterator r=gidsToImport.begin(); r!=gidsToImport.end(); ++r) {
      if (targetQvalues->getLocalLength() > 0) {
        for (size_t j=0; j<NSDim; ++j) {
          valPtr[j] = targetQvals[j][reducedMap->getLocalElement(*r)];
          globalColPtr[j] = targetQcols[j][reducedMap->getLocalElement(*r)];
        }
        Ptentative->insertGlobalValues(*r, globalColPtr.view(0,NSDim), valPtr.view(0,NSDim));
      } //if (targetQvalues->getLocalLength() > 0)
    }

    Ptentative->fillComplete(coarseMap, A->getDomainMap());
  }


<<<<<<< HEAD
    if (size_t(colElements.size()) < numElements)
      return false;

    bool goodMap = true;
    for (size_t i = 0; i < numElements; i++)
      if (rowElements[i] != colElements[i]) {
        goodMap = false;
        break;
      }

    return goodMap;
  }
=======
>>>>>>> 4103bf6c

} //namespace MueLu

// TODO ReUse: If only P or Nullspace is missing, TentativePFactory can be smart and skip part of the computation.

#define MUELU_TENTATIVEPFACTORY_SHORT
#endif // MUELU_TENTATIVEPFACTORY_DEF_HPP<|MERGE_RESOLUTION|>--- conflicted
+++ resolved
@@ -279,11 +279,7 @@
     // Sanity checking
     const ParameterList& pL = GetParameterList();
     const bool &doQRStep = pL.get<bool>("tentative: calculate qr");
-<<<<<<< HEAD
-    const bool &constantColSums = pL.get<bool>("tentative: constant column sums");    
-=======
     const bool &constantColSums = pL.get<bool>("tentative: constant column sums");
->>>>>>> 4103bf6c
 
     TEUCHOS_TEST_FOR_EXCEPTION(doQRStep && constantColSums,Exceptions::RuntimeError,
                                "MueLu::TentativePFactory::MakeTentative: cannot use 'constant column sums' and 'calculate qr' at the same time");
@@ -379,11 +375,7 @@
               bIsZeroNSColumn = false;
 
           TEUCHOS_TEST_FOR_EXCEPTION(bIsZeroNSColumn == true, Exceptions::RuntimeError,
-<<<<<<< HEAD
-                                     "MueLu::TentativePFactory::MakeTentative: fine level NS part has a zero column");
-=======
                                      "MueLu::TentativePFactory::MakeTentative: fine level NS part has a zero column in NS column " << j);
->>>>>>> 4103bf6c
         }
 
         // Calculate QR decomposition (standard)
@@ -535,11 +527,7 @@
 
             const size_t rowStart = ia[localRow];
 
-<<<<<<< HEAD
-            for (size_t k = 0, lnnz = 0; k < NSDim; k++) {
-=======
             for (size_t k = 0, lnnz = 0; k < NSDim; ++k) {
->>>>>>> 4103bf6c
               // Skip zeros (there may be plenty of them, i.e., NSDim > 1 or boundary conditions)
               SC qr_jk = fineNS[k][rowMap->getLocalElement(aggToRowMapGO[aggStart[agg]+j])];
               if(constantColSums) qr_jk = qr_jk / (double)aggSizes[agg];
@@ -972,21 +960,6 @@
   }
 
 
-<<<<<<< HEAD
-    if (size_t(colElements.size()) < numElements)
-      return false;
-
-    bool goodMap = true;
-    for (size_t i = 0; i < numElements; i++)
-      if (rowElements[i] != colElements[i]) {
-        goodMap = false;
-        break;
-      }
-
-    return goodMap;
-  }
-=======
->>>>>>> 4103bf6c
 
 } //namespace MueLu
 
