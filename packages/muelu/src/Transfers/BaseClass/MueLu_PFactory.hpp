#ifndef MUELU_PFACTORY_HPP
#define MUELU_PFACTORY_HPP

#include "MueLu_ConfigDefs.hpp"
#include "MueLu_TwoLevelFactoryBase.hpp"

namespace MueLu {

  class Level;

/*!
  @class PFactory
  @brief Factory that provides an interface for a concrete implementation of a prolongation operator.

  For a concrete implementation the user has to overwrite the virtual Build method.
*/

class PFactory : public TwoLevelFactoryBase {

<<<<<<< HEAD
  protected:

     bool reUseGraph_;
     bool reUseAggregates_;
     RCP<Teuchos::FancyOStream> out_;
     bool restrictionMode_;  //< true, if PFactory is used for generating the restriction operator

=======
>>>>>>> 9eff02fa
  public:
    //! @name Constructors/Destructors.
    //@{

    //! Constructor.
<<<<<<< HEAD
    PFactory() : reUseGraph_(false), reUseAggregates_(false), out_(this->getOStream()), restrictionMode_(false)
    {
      //Teuchos::OSTab tab(this->out_);
      //MueLu_cout(Teuchos::VERB_HIGH) << "PFactory: Instantiating a new factory" << std::endl;
    }
=======
    PFactory() { }
>>>>>>> 9eff02fa

    //! Destructor.
    virtual ~PFactory() {}
    //@}

    //! @name Build methods.
    //@{

    /*!
      @brief Abstract Build method.
    */
    virtual bool BuildP(Level &fineLevel, Level &coarseLevel) const = 0;
    //@}

<<<<<<< HEAD
    //! @name Set methods.
    //@{

    void ReUseAggregates(bool const &value) {
      reUseAggregates_ = value;
    }

    void ReUseGraph(bool const &value) {
      reUseGraph_ = value;
    }
    //@}

    //! @name Get methods.
    //@{

    bool ReUseAggregates() const {
      return reUseAggregates_;
    }

    bool ReUseGraph() const {
      return reUseGraph_;
    }

    //@}

    //! @name Restriction mode
    //@{

    /// switch prolongator factory to restriction mode
    /// if set to true, the prolongation factory generates a restriciton operator instead of a prolongation operator
    void setRestrictionMode(bool bRestrictionMode = false)    {
        restrictionMode_ = bRestrictionMode;
    }

    /// returns restrictionMode flag
    bool isRestrictionModeSet() { return restrictionMode_; }

    //@}

=======
>>>>>>> 9eff02fa
}; //class PFactory

} //namespace MueLu

#define MUELU_PFACTORY_SHORT

#endif //ifndef MUELU_PFACTORY_HPP<|MERGE_RESOLUTION|>--- conflicted
+++ resolved
@@ -17,30 +17,21 @@
 
 class PFactory : public TwoLevelFactoryBase {
 
-<<<<<<< HEAD
+
   protected:
 
-     bool reUseGraph_;
-     bool reUseAggregates_;
-     RCP<Teuchos::FancyOStream> out_;
      bool restrictionMode_;  //< true, if PFactory is used for generating the restriction operator
 
-=======
->>>>>>> 9eff02fa
   public:
     //! @name Constructors/Destructors.
     //@{
 
     //! Constructor.
-<<<<<<< HEAD
-    PFactory() : reUseGraph_(false), reUseAggregates_(false), out_(this->getOStream()), restrictionMode_(false)
+    PFactory() :  restrictionMode_(false)
     {
       //Teuchos::OSTab tab(this->out_);
       //MueLu_cout(Teuchos::VERB_HIGH) << "PFactory: Instantiating a new factory" << std::endl;
     }
-=======
-    PFactory() { }
->>>>>>> 9eff02fa
 
     //! Destructor.
     virtual ~PFactory() {}
@@ -55,31 +46,6 @@
     virtual bool BuildP(Level &fineLevel, Level &coarseLevel) const = 0;
     //@}
 
-<<<<<<< HEAD
-    //! @name Set methods.
-    //@{
-
-    void ReUseAggregates(bool const &value) {
-      reUseAggregates_ = value;
-    }
-
-    void ReUseGraph(bool const &value) {
-      reUseGraph_ = value;
-    }
-    //@}
-
-    //! @name Get methods.
-    //@{
-
-    bool ReUseAggregates() const {
-      return reUseAggregates_;
-    }
-
-    bool ReUseGraph() const {
-      return reUseGraph_;
-    }
-
-    //@}
 
     //! @name Restriction mode
     //@{
@@ -94,9 +60,6 @@
     bool isRestrictionModeSet() { return restrictionMode_; }
 
     //@}
-
-=======
->>>>>>> 9eff02fa
 }; //class PFactory
 
 } //namespace MueLu
