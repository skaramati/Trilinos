--- conflicted
+++ resolved
@@ -193,12 +193,6 @@
       filteredA->fillComplete(fillCompleteParams);
 
     } else {
-<<<<<<< HEAD
-      filteredA = MatrixFactory::Build(A->getRowMap(), A->getColMap(), A->getNodeMaxNumRowEntries());
-
-      BuildNew(*A, *G, lumping, *filteredA);
-=======
->>>>>>> 4103bf6c
 
       filteredA = MatrixFactory::Build(A->getRowMap(), A->getColMap(), A->getNodeMaxNumRowEntries());      
       BuildNew(*A, *G, (lumping != use_spread_lumping), dirichlet_threshold,*filteredA);
