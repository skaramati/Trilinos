--- conflicted
+++ resolved
@@ -95,15 +95,9 @@
  public:
   template <class DstViewType, class SrcViewType>
   struct copy_functor {
-<<<<<<< HEAD
-    typedef typename SrcViewType::const_type src_view_type;
-
-    typedef Impl::CopyOp<DstViewType, src_view_type> copy_op;
-=======
     using src_view_type = typename SrcViewType::const_type;
 
     using copy_op = Impl::CopyOp<DstViewType, src_view_type>;
->>>>>>> 4103bf6c
 
     DstViewType dst_values;
     src_view_type src_values;
@@ -126,31 +120,18 @@
     // If a Kokkos::View then can generate constant random access
     // otherwise can only use the constant type.
 
-<<<<<<< HEAD
-    typedef typename std::conditional<
-=======
     using src_view_type = typename std::conditional<
->>>>>>> 4103bf6c
         Kokkos::is_view<SrcViewType>::value,
         Kokkos::View<typename SrcViewType::const_data_type,
                      typename SrcViewType::array_layout,
                      typename SrcViewType::device_type,
                      Kokkos::MemoryTraits<Kokkos::RandomAccess> >,
-<<<<<<< HEAD
-        typename SrcViewType::const_type>::type src_view_type;
-
-    typedef typename PermuteViewType::const_type perm_view_type;
-
-    typedef Impl::CopyOp<DstViewType, src_view_type> copy_op;
-
-=======
         typename SrcViewType::const_type>::type;
 
     using perm_view_type = typename PermuteViewType::const_type;
 
     using copy_op = Impl::CopyOp<DstViewType, src_view_type>;
 
->>>>>>> 4103bf6c
     DstViewType dst_values;
     perm_view_type sort_order;
     src_view_type src_values;
@@ -170,13 +151,8 @@
     }
   };
 
-<<<<<<< HEAD
-  typedef typename Space::execution_space execution_space;
-  typedef BinSortOp bin_op_type;
-=======
   using execution_space = typename Space::execution_space;
   using bin_op_type     = BinSortOp;
->>>>>>> 4103bf6c
 
   struct bin_count_tag {};
   struct bin_offset_tag {};
@@ -184,33 +160,6 @@
   struct bin_sort_bins_tag {};
 
  public:
-<<<<<<< HEAD
-  typedef SizeType size_type;
-  typedef size_type value_type;
-
-  typedef Kokkos::View<size_type*, Space> offset_type;
-  typedef Kokkos::View<const int*, Space> bin_count_type;
-
-  typedef typename KeyViewType::const_type const_key_view_type;
-
-  // If a Kokkos::View then can generate constant random access
-  // otherwise can only use the constant type.
-
-  typedef typename std::conditional<
-      Kokkos::is_view<KeyViewType>::value,
-      Kokkos::View<typename KeyViewType::const_data_type,
-                   typename KeyViewType::array_layout,
-                   typename KeyViewType::device_type,
-                   Kokkos::MemoryTraits<Kokkos::RandomAccess> >,
-      const_key_view_type>::type const_rnd_key_view_type;
-
-  typedef typename KeyViewType::non_const_value_type non_const_key_scalar;
-  typedef typename KeyViewType::const_value_type const_key_scalar;
-
-  typedef Kokkos::View<int*, Space, Kokkos::MemoryTraits<Kokkos::Atomic> >
-      bin_count_atomic_type;
-
-=======
   using size_type  = SizeType;
   using value_type = size_type;
 
@@ -236,7 +185,6 @@
   using bin_count_atomic_type =
       Kokkos::View<int*, Space, Kokkos::MemoryTraits<Kokkos::Atomic> >;
 
->>>>>>> 4103bf6c
  private:
   const_key_view_type keys;
   const_rnd_key_view_type keys_rnd;
@@ -318,17 +266,10 @@
   template <class ValuesViewType>
   void sort(ValuesViewType const& values, int values_range_begin,
             int values_range_end) const {
-<<<<<<< HEAD
-    typedef Kokkos::View<typename ValuesViewType::data_type,
-                         typename ValuesViewType::array_layout,
-                         typename ValuesViewType::device_type>
-        scratch_view_type;
-=======
     using scratch_view_type =
         Kokkos::View<typename ValuesViewType::data_type,
                      typename ValuesViewType::array_layout,
                      typename ValuesViewType::device_type>;
->>>>>>> 4103bf6c
 
     const size_t len        = range_end - range_begin;
     const size_t values_len = values_range_end - values_range_begin;
@@ -337,16 +278,6 @@
           "BinSort::sort: values range length != permutation vector length");
     }
 
-<<<<<<< HEAD
-#ifdef KOKKOS_ENABLE_DEPRECATED_CODE
-    scratch_view_type sorted_values(
-        ViewAllocateWithoutInitializing(
-            "Kokkos::SortImpl::BinSortFunctor::sorted_values"),
-        len, values.extent(1), values.extent(2), values.extent(3),
-        values.extent(4), values.extent(5), values.extent(6), values.extent(7));
-#else
-=======
->>>>>>> 4103bf6c
     scratch_view_type sorted_values(
         ViewAllocateWithoutInitializing(
             "Kokkos::SortImpl::BinSortFunctor::sorted_values"),
@@ -365,10 +296,6 @@
                                 : KOKKOS_IMPL_CTOR_DEFAULT_ARG,
         values.rank_dynamic > 7 ? values.extent(7)
                                 : KOKKOS_IMPL_CTOR_DEFAULT_ARG);
-<<<<<<< HEAD
-#endif
-=======
->>>>>>> 4103bf6c
 
     {
       copy_permute_functor<scratch_view_type /* DstViewType */
@@ -383,7 +310,6 @@
       parallel_for("Kokkos::Sort::CopyPermute",
                    Kokkos::RangePolicy<execution_space>(0, len), functor);
     }
-<<<<<<< HEAD
 
     {
       copy_functor<ValuesViewType, scratch_view_type> functor(
@@ -393,17 +319,6 @@
                    Kokkos::RangePolicy<execution_space>(0, len), functor);
     }
 
-=======
-
-    {
-      copy_functor<ValuesViewType, scratch_view_type> functor(
-          values, range_begin, sorted_values);
-
-      parallel_for("Kokkos::Sort::Copy",
-                   Kokkos::RangePolicy<execution_space>(0, len), functor);
-    }
-
->>>>>>> 4103bf6c
     execution_space().fence();
   }
 
@@ -588,13 +503,8 @@
 
 template <class ViewType>
 struct min_max_functor {
-<<<<<<< HEAD
-  typedef Kokkos::MinMaxScalar<typename ViewType::non_const_value_type>
-      minmax_scalar;
-=======
   using minmax_scalar =
       Kokkos::MinMaxScalar<typename ViewType::non_const_value_type>;
->>>>>>> 4103bf6c
 
   ViewType view;
   min_max_functor(const ViewType& view_) : view(view_) {}
@@ -613,11 +523,7 @@
   if (!always_use_kokkos_sort) {
     if (Impl::try_std_sort(view)) return;
   }
-<<<<<<< HEAD
-  typedef BinOp1D<ViewType> CompType;
-=======
   using CompType = BinOp1D<ViewType>;
->>>>>>> 4103bf6c
 
   Kokkos::MinMaxScalar<typename ViewType::non_const_value_type> result;
   Kokkos::MinMax<typename ViewType::non_const_value_type> reducer(result);
@@ -634,13 +540,8 @@
 
 template <class ViewType>
 void sort(ViewType view, size_t const begin, size_t const end) {
-<<<<<<< HEAD
-  typedef Kokkos::RangePolicy<typename ViewType::execution_space> range_policy;
-  typedef BinOp1D<ViewType> CompType;
-=======
   using range_policy = Kokkos::RangePolicy<typename ViewType::execution_space>;
   using CompType     = BinOp1D<ViewType>;
->>>>>>> 4103bf6c
 
   Kokkos::MinMaxScalar<typename ViewType::non_const_value_type> result;
   Kokkos::MinMax<typename ViewType::non_const_value_type> reducer(result);
