//@HEADER
// ************************************************************************
//
//                        Kokkos v. 3.0
//       Copyright (2020) National Technology & Engineering
//               Solutions of Sandia, LLC (NTESS).
//
// Under the terms of Contract DE-NA0003525 with NTESS,
// the U.S. Government retains certain rights in this software.
//
// Redistribution and use in source and binary forms, with or without
// modification, are permitted provided that the following conditions are
// met:
//
// 1. Redistributions of source code must retain the above copyright
// notice, this list of conditions and the following disclaimer.
//
// 2. Redistributions in binary form must reproduce the above copyright
// notice, this list of conditions and the following disclaimer in the
// documentation and/or other materials provided with the distribution.
//
// 3. Neither the name of the Corporation nor the names of the
// contributors may be used to endorse or promote products derived from
// this software without specific prior written permission.
//
// THIS SOFTWARE IS PROVIDED BY NTESS "AS IS" AND ANY
// EXPRESS OR IMPLIED WARRANTIES, INCLUDING, BUT NOT LIMITED TO, THE
// IMPLIED WARRANTIES OF MERCHANTABILITY AND FITNESS FOR A PARTICULAR
// PURPOSE ARE DISCLAIMED. IN NO EVENT SHALL NTESS OR THE
// CONTRIBUTORS BE LIABLE FOR ANY DIRECT, INDIRECT, INCIDENTAL, SPECIAL,
// EXEMPLARY, OR CONSEQUENTIAL DAMAGES (INCLUDING, BUT NOT LIMITED TO,
// PROCUREMENT OF SUBSTITUTE GOODS OR SERVICES; LOSS OF USE, DATA, OR
// PROFITS; OR BUSINESS INTERRUPTION) HOWEVER CAUSED AND ON ANY THEORY OF
// LIABILITY, WHETHER IN CONTRACT, STRICT LIABILITY, OR TORT (INCLUDING
// NEGLIGENCE OR OTHERWISE) ARISING IN ANY WAY OUT OF THE USE OF THIS
// SOFTWARE, EVEN IF ADVISED OF THE POSSIBILITY OF SUCH DAMAGE.
//
// Questions? Contact Christian R. Trott (crtrott@sandia.gov)
//
// ************************************************************************
//@HEADER

#ifndef KOKKOS_TEST_UNORDERED_MAP_HPP
#define KOKKOS_TEST_UNORDERED_MAP_HPP

#include <gtest/gtest.h>
#include <iostream>
#include <Kokkos_UnorderedMap.hpp>

namespace Test {

namespace Impl {

template <typename MapType, bool Near = false>
struct TestInsert {
<<<<<<< HEAD
  typedef MapType map_type;
  typedef typename map_type::execution_space execution_space;
  typedef uint32_t value_type;
=======
  using map_type        = MapType;
  using execution_space = typename map_type::execution_space;
  using value_type      = uint32_t;
>>>>>>> 4103bf6c

  map_type map;
  uint32_t inserts;
  uint32_t collisions;

  TestInsert(map_type arg_map, uint32_t arg_inserts, uint32_t arg_collisions)
      : map(arg_map), inserts(arg_inserts), collisions(arg_collisions) {}

  void testit(bool rehash_on_fail = true) {
    execution_space().fence();

    uint32_t failed_count = 0;
    do {
      failed_count = 0;
      Kokkos::parallel_reduce(inserts, *this, failed_count);

      if (rehash_on_fail && failed_count > 0u) {
        const uint32_t new_capacity = map.capacity() +
                                      ((map.capacity() * 3ull) / 20u) +
                                      failed_count / collisions;
        map.rehash(new_capacity);
      }
    } while (rehash_on_fail && failed_count > 0u);

    execution_space().fence();
  }

  KOKKOS_INLINE_FUNCTION
  void init(value_type &failed_count) const { failed_count = 0; }

  KOKKOS_INLINE_FUNCTION
  void join(volatile value_type &failed_count,
            const volatile value_type &count) const {
    failed_count += count;
  }

  KOKKOS_INLINE_FUNCTION
  void operator()(uint32_t i, value_type &failed_count) const {
    const uint32_t key = Near ? i / collisions : i % (inserts / collisions);
    if (map.insert(key, i).failed()) ++failed_count;
  }
};

template <typename MapType, bool Near>
struct TestErase {
<<<<<<< HEAD
  typedef TestErase<MapType, Near> self_type;

  typedef MapType map_type;
  typedef typename MapType::execution_space execution_space;

  map_type m_map;
  uint32_t m_num_erase;
  uint32_t m_num_duplicates;

  TestErase(map_type map, uint32_t num_erases, uint32_t num_duplicates)
      : m_map(map), m_num_erase(num_erases), m_num_duplicates(num_duplicates) {}

=======
  using self_type = TestErase<MapType, Near>;

  using map_type        = MapType;
  using execution_space = typename MapType::execution_space;

  map_type m_map;
  uint32_t m_num_erase;
  uint32_t m_num_duplicates;

  TestErase(map_type map, uint32_t num_erases, uint32_t num_duplicates)
      : m_map(map), m_num_erase(num_erases), m_num_duplicates(num_duplicates) {}

>>>>>>> 4103bf6c
  void testit() {
    execution_space().fence();
    Kokkos::parallel_for(m_num_erase, *this);
    execution_space().fence();
  }
<<<<<<< HEAD

  KOKKOS_INLINE_FUNCTION
  void operator()(typename execution_space::size_type i) const {
    if (Near) {
      m_map.erase(i / m_num_duplicates);
    } else {
      m_map.erase(i % (m_num_erase / m_num_duplicates));
    }
  }
};

template <typename MapType>
struct TestFind {
  typedef MapType map_type;
  typedef typename MapType::execution_space::execution_space execution_space;
  typedef uint32_t value_type;

=======

  KOKKOS_INLINE_FUNCTION
  void operator()(typename execution_space::size_type i) const {
    if (Near) {
      m_map.erase(i / m_num_duplicates);
    } else {
      m_map.erase(i % (m_num_erase / m_num_duplicates));
    }
  }
};

template <typename MapType>
struct TestFind {
  using map_type        = MapType;
  using execution_space = typename MapType::execution_space::execution_space;
  using value_type      = uint32_t;

>>>>>>> 4103bf6c
  map_type m_map;
  uint32_t m_num_insert;
  uint32_t m_num_duplicates;
  uint32_t m_max_key;

  TestFind(map_type map, uint32_t num_inserts, uint32_t num_duplicates)
      : m_map(map),
        m_num_insert(num_inserts),
        m_num_duplicates(num_duplicates),
        m_max_key(((num_inserts + num_duplicates) - 1) / num_duplicates) {}

  void testit(value_type &errors) {
    execution_space().fence();
    Kokkos::parallel_reduce(m_map.capacity(), *this, errors);
    execution_space().fence();
  }

  KOKKOS_INLINE_FUNCTION
  static void init(value_type &dst) { dst = 0; }

  KOKKOS_INLINE_FUNCTION
  static void join(volatile value_type &dst, const volatile value_type &src) {
    dst += src;
  }

  KOKKOS_INLINE_FUNCTION
  void operator()(typename execution_space::size_type i,
                  value_type &errors) const {
    const bool expect_to_find_i = (i < m_max_key);

    const bool exists = m_map.exists(i);

    if (expect_to_find_i && !exists) ++errors;
    if (!expect_to_find_i && exists) ++errors;
  }
};

}  // namespace Impl

// MSVC reports a syntax error for this test.
// WORKAROUND MSVC
#ifndef _WIN32
template <typename Device>
void test_insert(uint32_t num_nodes, uint32_t num_inserts,
                 uint32_t num_duplicates, bool near) {
<<<<<<< HEAD
  typedef Kokkos::UnorderedMap<uint32_t, uint32_t, Device> map_type;
  typedef Kokkos::UnorderedMap<const uint32_t, const uint32_t, Device>
      const_map_type;
=======
  using map_type = Kokkos::UnorderedMap<uint32_t, uint32_t, Device>;
  using const_map_type =
      Kokkos::UnorderedMap<const uint32_t, const uint32_t, Device>;
>>>>>>> 4103bf6c

  const uint32_t expected_inserts =
      (num_inserts + num_duplicates - 1u) / num_duplicates;

  map_type map;
  map.rehash(num_nodes, false);

  if (near) {
    Impl::TestInsert<map_type, true> test_insert(map, num_inserts,
                                                 num_duplicates);
    test_insert.testit();
  } else {
    Impl::TestInsert<map_type, false> test_insert(map, num_inserts,
                                                  num_duplicates);
    test_insert.testit();
  }

  const bool print_list = false;
  if (print_list) {
    Kokkos::Impl::UnorderedMapPrint<map_type> f(map);
    f.apply();
  }

  const uint32_t map_size = map.size();

  ASSERT_FALSE(map.failed_insert());
  {
    EXPECT_EQ(expected_inserts, map_size);

    {
      uint32_t find_errors = 0;
      Impl::TestFind<const_map_type> test_find(map, num_inserts,
                                               num_duplicates);
      test_find.testit(find_errors);
      EXPECT_EQ(0u, find_errors);
    }

    map.begin_erase();
    Impl::TestErase<map_type, false> test_erase(map, num_inserts,
                                                num_duplicates);
    test_erase.testit();
    map.end_erase();
    EXPECT_EQ(0u, map.size());
  }
}
#endif

template <typename Device>
void test_failed_insert(uint32_t num_nodes) {
<<<<<<< HEAD
  typedef Kokkos::UnorderedMap<uint32_t, uint32_t, Device> map_type;
=======
  using map_type = Kokkos::UnorderedMap<uint32_t, uint32_t, Device>;
>>>>>>> 4103bf6c

  map_type map(num_nodes);
  Impl::TestInsert<map_type> test_insert(map, 2u * num_nodes, 1u);
  test_insert.testit(false /*don't rehash on fail*/);
  typename Device::execution_space().fence();

  EXPECT_TRUE(map.failed_insert());
}

template <typename Device>
void test_deep_copy(uint32_t num_nodes) {
<<<<<<< HEAD
  typedef Kokkos::UnorderedMap<uint32_t, uint32_t, Device> map_type;
  typedef Kokkos::UnorderedMap<const uint32_t, const uint32_t, Device>
      const_map_type;

  typedef typename map_type::HostMirror host_map_type;
  // typedef Kokkos::UnorderedMap<uint32_t, uint32_t, typename
  // Device::host_mirror_execution_space > host_map_type;
=======
  using map_type = Kokkos::UnorderedMap<uint32_t, uint32_t, Device>;
  using const_map_type =
      Kokkos::UnorderedMap<const uint32_t, const uint32_t, Device>;

  using host_map_type = typename map_type::HostMirror;
>>>>>>> 4103bf6c

  map_type map;
  map.rehash(num_nodes, false);

  {
    Impl::TestInsert<map_type> test_insert(map, num_nodes, 1);
    test_insert.testit();
    ASSERT_EQ(map.size(), num_nodes);
    ASSERT_FALSE(map.failed_insert());
    {
      uint32_t find_errors = 0;
      Impl::TestFind<map_type> test_find(map, num_nodes, 1);
      test_find.testit(find_errors);
      EXPECT_EQ(find_errors, 0u);
    }
  }

  host_map_type hmap;
  Kokkos::deep_copy(hmap, map);

  ASSERT_EQ(map.size(), hmap.size());
  ASSERT_EQ(map.capacity(), hmap.capacity());
  {
    uint32_t find_errors = 0;
    Impl::TestFind<host_map_type> test_find(hmap, num_nodes, 1);
    test_find.testit(find_errors);
    EXPECT_EQ(find_errors, 0u);
  }

  map_type mmap;
  Kokkos::deep_copy(mmap, hmap);

  const_map_type cmap = mmap;

  EXPECT_EQ(cmap.size(), num_nodes);

  {
    uint32_t find_errors = 0;
    Impl::TestFind<const_map_type> test_find(cmap, num_nodes, 1);
    test_find.testit(find_errors);
    EXPECT_EQ(find_errors, 0u);
  }
}

<<<<<<< HEAD
// FIXME_HIP deadlock
=======
// FIXME_HIP wrong result in CI but works locally
>>>>>>> 4103bf6c
#ifndef KOKKOS_ENABLE_HIP
// WORKAROUND MSVC
#ifndef _WIN32
TEST(TEST_CATEGORY, UnorderedMap_insert) {
  for (int i = 0; i < 500; ++i) {
    test_insert<TEST_EXECSPACE>(100000, 90000, 100, true);
    test_insert<TEST_EXECSPACE>(100000, 90000, 100, false);
  }
}
#endif
<<<<<<< HEAD

TEST(TEST_CATEGORY, UnorderedMap_failed_insert) {
  for (int i = 0; i < 1000; ++i) test_failed_insert<TEST_EXECSPACE>(10000);
}

TEST(TEST_CATEGORY, UnorderedMap_deep_copy) {
  for (int i = 0; i < 2; ++i) test_deep_copy<TEST_EXECSPACE>(10000);
}
#endif

=======
#endif

TEST(TEST_CATEGORY, UnorderedMap_failed_insert) {
  for (int i = 0; i < 1000; ++i) test_failed_insert<TEST_EXECSPACE>(10000);
}

TEST(TEST_CATEGORY, UnorderedMap_deep_copy) {
  for (int i = 0; i < 2; ++i) test_deep_copy<TEST_EXECSPACE>(10000);
}

>>>>>>> 4103bf6c
TEST(TEST_CATEGORY, UnorderedMap_valid_empty) {
  using Key   = int;
  using Value = int;
  using Map   = Kokkos::UnorderedMap<Key, Value, TEST_EXECSPACE>;

  Map m{};
  Map n{};
  n = Map{m.capacity()};
  n.rehash(m.capacity());
  Kokkos::deep_copy(n, m);
<<<<<<< HEAD
=======
  ASSERT_TRUE(m.is_allocated());
  ASSERT_TRUE(n.is_allocated());
>>>>>>> 4103bf6c
}

}  // namespace Test

#endif  // KOKKOS_TEST_UNORDERED_MAP_HPP<|MERGE_RESOLUTION|>--- conflicted
+++ resolved
@@ -53,15 +53,9 @@
 
 template <typename MapType, bool Near = false>
 struct TestInsert {
-<<<<<<< HEAD
-  typedef MapType map_type;
-  typedef typename map_type::execution_space execution_space;
-  typedef uint32_t value_type;
-=======
   using map_type        = MapType;
   using execution_space = typename map_type::execution_space;
   using value_type      = uint32_t;
->>>>>>> 4103bf6c
 
   map_type map;
   uint32_t inserts;
@@ -107,11 +101,10 @@
 
 template <typename MapType, bool Near>
 struct TestErase {
-<<<<<<< HEAD
-  typedef TestErase<MapType, Near> self_type;
-
-  typedef MapType map_type;
-  typedef typename MapType::execution_space execution_space;
+  using self_type = TestErase<MapType, Near>;
+
+  using map_type        = MapType;
+  using execution_space = typename MapType::execution_space;
 
   map_type m_map;
   uint32_t m_num_erase;
@@ -120,26 +113,11 @@
   TestErase(map_type map, uint32_t num_erases, uint32_t num_duplicates)
       : m_map(map), m_num_erase(num_erases), m_num_duplicates(num_duplicates) {}
 
-=======
-  using self_type = TestErase<MapType, Near>;
-
-  using map_type        = MapType;
-  using execution_space = typename MapType::execution_space;
-
-  map_type m_map;
-  uint32_t m_num_erase;
-  uint32_t m_num_duplicates;
-
-  TestErase(map_type map, uint32_t num_erases, uint32_t num_duplicates)
-      : m_map(map), m_num_erase(num_erases), m_num_duplicates(num_duplicates) {}
-
->>>>>>> 4103bf6c
   void testit() {
     execution_space().fence();
     Kokkos::parallel_for(m_num_erase, *this);
     execution_space().fence();
   }
-<<<<<<< HEAD
 
   KOKKOS_INLINE_FUNCTION
   void operator()(typename execution_space::size_type i) const {
@@ -153,29 +131,10 @@
 
 template <typename MapType>
 struct TestFind {
-  typedef MapType map_type;
-  typedef typename MapType::execution_space::execution_space execution_space;
-  typedef uint32_t value_type;
-
-=======
-
-  KOKKOS_INLINE_FUNCTION
-  void operator()(typename execution_space::size_type i) const {
-    if (Near) {
-      m_map.erase(i / m_num_duplicates);
-    } else {
-      m_map.erase(i % (m_num_erase / m_num_duplicates));
-    }
-  }
-};
-
-template <typename MapType>
-struct TestFind {
   using map_type        = MapType;
   using execution_space = typename MapType::execution_space::execution_space;
   using value_type      = uint32_t;
 
->>>>>>> 4103bf6c
   map_type m_map;
   uint32_t m_num_insert;
   uint32_t m_num_duplicates;
@@ -221,15 +180,9 @@
 template <typename Device>
 void test_insert(uint32_t num_nodes, uint32_t num_inserts,
                  uint32_t num_duplicates, bool near) {
-<<<<<<< HEAD
-  typedef Kokkos::UnorderedMap<uint32_t, uint32_t, Device> map_type;
-  typedef Kokkos::UnorderedMap<const uint32_t, const uint32_t, Device>
-      const_map_type;
-=======
   using map_type = Kokkos::UnorderedMap<uint32_t, uint32_t, Device>;
   using const_map_type =
       Kokkos::UnorderedMap<const uint32_t, const uint32_t, Device>;
->>>>>>> 4103bf6c
 
   const uint32_t expected_inserts =
       (num_inserts + num_duplicates - 1u) / num_duplicates;
@@ -279,11 +232,7 @@
 
 template <typename Device>
 void test_failed_insert(uint32_t num_nodes) {
-<<<<<<< HEAD
-  typedef Kokkos::UnorderedMap<uint32_t, uint32_t, Device> map_type;
-=======
   using map_type = Kokkos::UnorderedMap<uint32_t, uint32_t, Device>;
->>>>>>> 4103bf6c
 
   map_type map(num_nodes);
   Impl::TestInsert<map_type> test_insert(map, 2u * num_nodes, 1u);
@@ -295,21 +244,11 @@
 
 template <typename Device>
 void test_deep_copy(uint32_t num_nodes) {
-<<<<<<< HEAD
-  typedef Kokkos::UnorderedMap<uint32_t, uint32_t, Device> map_type;
-  typedef Kokkos::UnorderedMap<const uint32_t, const uint32_t, Device>
-      const_map_type;
-
-  typedef typename map_type::HostMirror host_map_type;
-  // typedef Kokkos::UnorderedMap<uint32_t, uint32_t, typename
-  // Device::host_mirror_execution_space > host_map_type;
-=======
   using map_type = Kokkos::UnorderedMap<uint32_t, uint32_t, Device>;
   using const_map_type =
       Kokkos::UnorderedMap<const uint32_t, const uint32_t, Device>;
 
   using host_map_type = typename map_type::HostMirror;
->>>>>>> 4103bf6c
 
   map_type map;
   map.rehash(num_nodes, false);
@@ -354,11 +293,7 @@
   }
 }
 
-<<<<<<< HEAD
-// FIXME_HIP deadlock
-=======
 // FIXME_HIP wrong result in CI but works locally
->>>>>>> 4103bf6c
 #ifndef KOKKOS_ENABLE_HIP
 // WORKAROUND MSVC
 #ifndef _WIN32
@@ -369,7 +304,7 @@
   }
 }
 #endif
-<<<<<<< HEAD
+#endif
 
 TEST(TEST_CATEGORY, UnorderedMap_failed_insert) {
   for (int i = 0; i < 1000; ++i) test_failed_insert<TEST_EXECSPACE>(10000);
@@ -378,20 +313,7 @@
 TEST(TEST_CATEGORY, UnorderedMap_deep_copy) {
   for (int i = 0; i < 2; ++i) test_deep_copy<TEST_EXECSPACE>(10000);
 }
-#endif
-
-=======
-#endif
-
-TEST(TEST_CATEGORY, UnorderedMap_failed_insert) {
-  for (int i = 0; i < 1000; ++i) test_failed_insert<TEST_EXECSPACE>(10000);
-}
-
-TEST(TEST_CATEGORY, UnorderedMap_deep_copy) {
-  for (int i = 0; i < 2; ++i) test_deep_copy<TEST_EXECSPACE>(10000);
-}
-
->>>>>>> 4103bf6c
+
 TEST(TEST_CATEGORY, UnorderedMap_valid_empty) {
   using Key   = int;
   using Value = int;
@@ -402,11 +324,8 @@
   n = Map{m.capacity()};
   n.rehash(m.capacity());
   Kokkos::deep_copy(n, m);
-<<<<<<< HEAD
-=======
   ASSERT_TRUE(m.is_allocated());
   ASSERT_TRUE(n.is_allocated());
->>>>>>> 4103bf6c
 }
 
 }  // namespace Test
