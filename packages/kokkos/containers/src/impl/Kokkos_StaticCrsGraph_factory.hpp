/*
//@HEADER
// ************************************************************************
//
//                        Kokkos v. 3.0
//       Copyright (2020) National Technology & Engineering
//               Solutions of Sandia, LLC (NTESS).
//
// Under the terms of Contract DE-NA0003525 with NTESS,
// the U.S. Government retains certain rights in this software.
//
// Redistribution and use in source and binary forms, with or without
// modification, are permitted provided that the following conditions are
// met:
//
// 1. Redistributions of source code must retain the above copyright
// notice, this list of conditions and the following disclaimer.
//
// 2. Redistributions in binary form must reproduce the above copyright
// notice, this list of conditions and the following disclaimer in the
// documentation and/or other materials provided with the distribution.
//
// 3. Neither the name of the Corporation nor the names of the
// contributors may be used to endorse or promote products derived from
// this software without specific prior written permission.
//
// THIS SOFTWARE IS PROVIDED BY NTESS "AS IS" AND ANY
// EXPRESS OR IMPLIED WARRANTIES, INCLUDING, BUT NOT LIMITED TO, THE
// IMPLIED WARRANTIES OF MERCHANTABILITY AND FITNESS FOR A PARTICULAR
// PURPOSE ARE DISCLAIMED. IN NO EVENT SHALL NTESS OR THE
// CONTRIBUTORS BE LIABLE FOR ANY DIRECT, INDIRECT, INCIDENTAL, SPECIAL,
// EXEMPLARY, OR CONSEQUENTIAL DAMAGES (INCLUDING, BUT NOT LIMITED TO,
// PROCUREMENT OF SUBSTITUTE GOODS OR SERVICES; LOSS OF USE, DATA, OR
// PROFITS; OR BUSINESS INTERRUPTION) HOWEVER CAUSED AND ON ANY THEORY OF
// LIABILITY, WHETHER IN CONTRACT, STRICT LIABILITY, OR TORT (INCLUDING
// NEGLIGENCE OR OTHERWISE) ARISING IN ANY WAY OUT OF THE USE OF THIS
// SOFTWARE, EVEN IF ADVISED OF THE POSSIBILITY OF SUCH DAMAGE.
//
// Questions? Contact Christian R. Trott (crtrott@sandia.gov)
//
// ************************************************************************
//@HEADER
*/

#ifndef KOKKOS_IMPL_STATICCRSGRAPH_FACTORY_HPP
#define KOKKOS_IMPL_STATICCRSGRAPH_FACTORY_HPP

//----------------------------------------------------------------------------
//----------------------------------------------------------------------------

namespace Kokkos {

<<<<<<< HEAD
#ifdef KOKKOS_ENABLE_DEPRECATED_CODE
template <class DataType, class Arg1Type, class Arg2Type, typename SizeType,
          class Arg3Type>
inline typename StaticCrsGraph<DataType, Arg1Type, Arg2Type, SizeType,
                               Arg3Type>::HostMirror
create_mirror_view(
    const StaticCrsGraph<DataType, Arg1Type, Arg2Type, SizeType, Arg3Type>&
=======
template <class DataType, class Arg1Type, class Arg2Type, class Arg3Type,
          typename SizeType>
inline typename StaticCrsGraph<DataType, Arg1Type, Arg2Type, Arg3Type,
                               SizeType>::HostMirror
create_mirror_view(
    const StaticCrsGraph<DataType, Arg1Type, Arg2Type, Arg3Type, SizeType>&
>>>>>>> 4103bf6c
        view,
    typename std::enable_if<ViewTraits<DataType, Arg1Type, Arg2Type,
                                       Arg3Type>::is_hostspace>::type* = 0) {
  return view;
}
<<<<<<< HEAD
#else
template <class DataType, class Arg1Type, class Arg2Type, class Arg3Type,
          typename SizeType>
inline typename StaticCrsGraph<DataType, Arg1Type, Arg2Type, Arg3Type,
                               SizeType>::HostMirror
create_mirror_view(
    const StaticCrsGraph<DataType, Arg1Type, Arg2Type, Arg3Type, SizeType>&
        view,
    typename std::enable_if<ViewTraits<DataType, Arg1Type, Arg2Type,
                                       Arg3Type>::is_hostspace>::type* = 0) {
  return view;
}
#endif

#ifdef KOKKOS_ENABLE_DEPRECATED_CODE
template <class DataType, class Arg1Type, class Arg2Type, typename SizeType,
          class Arg3Type>
inline typename StaticCrsGraph<DataType, Arg1Type, Arg2Type, SizeType,
                               Arg3Type>::HostMirror
create_mirror(const StaticCrsGraph<DataType, Arg1Type, Arg2Type, SizeType,
                                   Arg3Type>& view) {
  // Force copy:
  // typedef Impl::ViewAssignment< Impl::ViewDefault > alloc ; // unused
  typedef StaticCrsGraph<DataType, Arg1Type, Arg2Type, SizeType, Arg3Type>
      staticcrsgraph_type;
#else
=======

>>>>>>> 4103bf6c
template <class DataType, class Arg1Type, class Arg2Type, class Arg3Type,
          typename SizeType>
inline typename StaticCrsGraph<DataType, Arg1Type, Arg2Type, Arg3Type,
                               SizeType>::HostMirror
create_mirror(const StaticCrsGraph<DataType, Arg1Type, Arg2Type, Arg3Type,
                                   SizeType>& view) {
  // Force copy:
<<<<<<< HEAD
  // typedef Impl::ViewAssignment< Impl::ViewDefault > alloc ; // unused
  typedef StaticCrsGraph<DataType, Arg1Type, Arg2Type, Arg3Type, SizeType>
      staticcrsgraph_type;
#endif
=======
  // using alloc = Impl::ViewAssignment<Impl::ViewDefault>; // unused
  using staticcrsgraph_type =
      StaticCrsGraph<DataType, Arg1Type, Arg2Type, Arg3Type, SizeType>;
>>>>>>> 4103bf6c

  typename staticcrsgraph_type::HostMirror tmp;
  typename staticcrsgraph_type::row_map_type::HostMirror tmp_row_map =
      create_mirror(view.row_map);
  typename staticcrsgraph_type::row_block_type::HostMirror
      tmp_row_block_offsets = create_mirror(view.row_block_offsets);

  // Allocation to match:
  tmp.row_map = tmp_row_map;  // Assignment of 'const' from 'non-const'
  tmp.entries = create_mirror(view.entries);
  tmp.row_block_offsets =
      tmp_row_block_offsets;  // Assignment of 'const' from 'non-const'

  // Deep copy:
  deep_copy(tmp_row_map, view.row_map);
  deep_copy(tmp.entries, view.entries);
  deep_copy(tmp_row_block_offsets, view.row_block_offsets);

  return tmp;
}

<<<<<<< HEAD
#ifdef KOKKOS_ENABLE_DEPRECATED_CODE
template <class DataType, class Arg1Type, class Arg2Type, typename SizeType,
          class Arg3Type>
inline typename StaticCrsGraph<DataType, Arg1Type, Arg2Type, SizeType,
                               Arg3Type>::HostMirror
create_mirror_view(
    const StaticCrsGraph<DataType, Arg1Type, Arg2Type, SizeType, Arg3Type>&
        view,
    typename std::enable_if<!ViewTraits<DataType, Arg1Type, Arg2Type,
                                        Arg3Type>::is_hostspace>::type* = 0)
#else
=======
>>>>>>> 4103bf6c
template <class DataType, class Arg1Type, class Arg2Type, class Arg3Type,
          typename SizeType>
inline typename StaticCrsGraph<DataType, Arg1Type, Arg2Type, Arg3Type,
                               SizeType>::HostMirror
create_mirror_view(
    const StaticCrsGraph<DataType, Arg1Type, Arg2Type, Arg3Type, SizeType>&
        view,
    typename std::enable_if<!ViewTraits<DataType, Arg1Type, Arg2Type,
<<<<<<< HEAD
                                        Arg3Type>::is_hostspace>::type* = 0)
#endif
{
=======
                                        Arg3Type>::is_hostspace>::type* = 0) {
>>>>>>> 4103bf6c
  return create_mirror(view);
}
}  // namespace Kokkos

//----------------------------------------------------------------------------
//----------------------------------------------------------------------------

namespace Kokkos {

template <class StaticCrsGraphType, class InputSizeType>
inline typename StaticCrsGraphType::staticcrsgraph_type create_staticcrsgraph(
    const std::string& label, const std::vector<InputSizeType>& input) {
<<<<<<< HEAD
  typedef StaticCrsGraphType output_type;
  // typedef std::vector< InputSizeType >  input_type ; // unused

  typedef typename output_type::entries_type entries_type;

  typedef View<typename output_type::size_type[],
               typename output_type::array_layout,
               typename output_type::execution_space,
               typename output_type::memory_traits>
      work_type;
=======
  using output_type = StaticCrsGraphType;
  // using input_type = std::vector<InputSizeType>; // unused

  using entries_type = typename output_type::entries_type;

  using work_type = View<typename output_type::size_type[],
                         typename output_type::array_layout,
                         typename output_type::execution_space,
                         typename output_type::memory_traits>;
>>>>>>> 4103bf6c

  output_type output;

  // Create the row map:

  const size_t length = input.size();

  {
    work_type row_work("tmp", length + 1);

    typename work_type::HostMirror row_work_host = create_mirror_view(row_work);

    size_t sum       = 0;
    row_work_host[0] = 0;
    for (size_t i = 0; i < length; ++i) {
      row_work_host[i + 1] = sum += input[i];
    }

    deep_copy(row_work, row_work_host);

    output.entries = entries_type(label, sum);
    output.row_map = row_work;
  }

  return output;
}

//----------------------------------------------------------------------------

template <class StaticCrsGraphType, class InputSizeType>
inline typename StaticCrsGraphType::staticcrsgraph_type create_staticcrsgraph(
    const std::string& label,
    const std::vector<std::vector<InputSizeType> >& input) {
<<<<<<< HEAD
  typedef StaticCrsGraphType output_type;
  typedef typename output_type::entries_type entries_type;

  static_assert(entries_type::rank == 1, "Graph entries view must be rank one");

  typedef View<typename output_type::size_type[],
               typename output_type::array_layout,
               typename output_type::execution_space,
               typename output_type::memory_traits>
      work_type;
=======
  using output_type  = StaticCrsGraphType;
  using entries_type = typename output_type::entries_type;

  static_assert(entries_type::rank == 1, "Graph entries view must be rank one");

  using work_type = View<typename output_type::size_type[],
                         typename output_type::array_layout,
                         typename output_type::execution_space,
                         typename output_type::memory_traits>;
>>>>>>> 4103bf6c

  output_type output;

  // Create the row map:

  const size_t length = input.size();

  {
    work_type row_work("tmp", length + 1);

    typename work_type::HostMirror row_work_host = create_mirror_view(row_work);

    size_t sum       = 0;
    row_work_host[0] = 0;
    for (size_t i = 0; i < length; ++i) {
      row_work_host[i + 1] = sum += input[i].size();
    }

    deep_copy(row_work, row_work_host);

    output.entries = entries_type(label, sum);
    output.row_map = row_work;
  }

  // Fill in the entries:
  {
    typename entries_type::HostMirror host_entries =
        create_mirror_view(output.entries);

    size_t sum = 0;
    for (size_t i = 0; i < length; ++i) {
      for (size_t j = 0; j < input[i].size(); ++j, ++sum) {
        host_entries(sum) = input[i][j];
      }
    }

    deep_copy(output.entries, host_entries);
  }

  return output;
}

}  // namespace Kokkos

//----------------------------------------------------------------------------
//----------------------------------------------------------------------------

#endif /* #ifndef KOKKOS_IMPL_CRSARRAY_FACTORY_HPP */<|MERGE_RESOLUTION|>--- conflicted
+++ resolved
@@ -50,29 +50,6 @@
 
 namespace Kokkos {
 
-<<<<<<< HEAD
-#ifdef KOKKOS_ENABLE_DEPRECATED_CODE
-template <class DataType, class Arg1Type, class Arg2Type, typename SizeType,
-          class Arg3Type>
-inline typename StaticCrsGraph<DataType, Arg1Type, Arg2Type, SizeType,
-                               Arg3Type>::HostMirror
-create_mirror_view(
-    const StaticCrsGraph<DataType, Arg1Type, Arg2Type, SizeType, Arg3Type>&
-=======
-template <class DataType, class Arg1Type, class Arg2Type, class Arg3Type,
-          typename SizeType>
-inline typename StaticCrsGraph<DataType, Arg1Type, Arg2Type, Arg3Type,
-                               SizeType>::HostMirror
-create_mirror_view(
-    const StaticCrsGraph<DataType, Arg1Type, Arg2Type, Arg3Type, SizeType>&
->>>>>>> 4103bf6c
-        view,
-    typename std::enable_if<ViewTraits<DataType, Arg1Type, Arg2Type,
-                                       Arg3Type>::is_hostspace>::type* = 0) {
-  return view;
-}
-<<<<<<< HEAD
-#else
 template <class DataType, class Arg1Type, class Arg2Type, class Arg3Type,
           typename SizeType>
 inline typename StaticCrsGraph<DataType, Arg1Type, Arg2Type, Arg3Type,
@@ -84,23 +61,7 @@
                                        Arg3Type>::is_hostspace>::type* = 0) {
   return view;
 }
-#endif
-
-#ifdef KOKKOS_ENABLE_DEPRECATED_CODE
-template <class DataType, class Arg1Type, class Arg2Type, typename SizeType,
-          class Arg3Type>
-inline typename StaticCrsGraph<DataType, Arg1Type, Arg2Type, SizeType,
-                               Arg3Type>::HostMirror
-create_mirror(const StaticCrsGraph<DataType, Arg1Type, Arg2Type, SizeType,
-                                   Arg3Type>& view) {
-  // Force copy:
-  // typedef Impl::ViewAssignment< Impl::ViewDefault > alloc ; // unused
-  typedef StaticCrsGraph<DataType, Arg1Type, Arg2Type, SizeType, Arg3Type>
-      staticcrsgraph_type;
-#else
-=======
-
->>>>>>> 4103bf6c
+
 template <class DataType, class Arg1Type, class Arg2Type, class Arg3Type,
           typename SizeType>
 inline typename StaticCrsGraph<DataType, Arg1Type, Arg2Type, Arg3Type,
@@ -108,16 +69,9 @@
 create_mirror(const StaticCrsGraph<DataType, Arg1Type, Arg2Type, Arg3Type,
                                    SizeType>& view) {
   // Force copy:
-<<<<<<< HEAD
-  // typedef Impl::ViewAssignment< Impl::ViewDefault > alloc ; // unused
-  typedef StaticCrsGraph<DataType, Arg1Type, Arg2Type, Arg3Type, SizeType>
-      staticcrsgraph_type;
-#endif
-=======
   // using alloc = Impl::ViewAssignment<Impl::ViewDefault>; // unused
   using staticcrsgraph_type =
       StaticCrsGraph<DataType, Arg1Type, Arg2Type, Arg3Type, SizeType>;
->>>>>>> 4103bf6c
 
   typename staticcrsgraph_type::HostMirror tmp;
   typename staticcrsgraph_type::row_map_type::HostMirror tmp_row_map =
@@ -139,20 +93,6 @@
   return tmp;
 }
 
-<<<<<<< HEAD
-#ifdef KOKKOS_ENABLE_DEPRECATED_CODE
-template <class DataType, class Arg1Type, class Arg2Type, typename SizeType,
-          class Arg3Type>
-inline typename StaticCrsGraph<DataType, Arg1Type, Arg2Type, SizeType,
-                               Arg3Type>::HostMirror
-create_mirror_view(
-    const StaticCrsGraph<DataType, Arg1Type, Arg2Type, SizeType, Arg3Type>&
-        view,
-    typename std::enable_if<!ViewTraits<DataType, Arg1Type, Arg2Type,
-                                        Arg3Type>::is_hostspace>::type* = 0)
-#else
-=======
->>>>>>> 4103bf6c
 template <class DataType, class Arg1Type, class Arg2Type, class Arg3Type,
           typename SizeType>
 inline typename StaticCrsGraph<DataType, Arg1Type, Arg2Type, Arg3Type,
@@ -161,13 +101,7 @@
     const StaticCrsGraph<DataType, Arg1Type, Arg2Type, Arg3Type, SizeType>&
         view,
     typename std::enable_if<!ViewTraits<DataType, Arg1Type, Arg2Type,
-<<<<<<< HEAD
-                                        Arg3Type>::is_hostspace>::type* = 0)
-#endif
-{
-=======
                                         Arg3Type>::is_hostspace>::type* = 0) {
->>>>>>> 4103bf6c
   return create_mirror(view);
 }
 }  // namespace Kokkos
@@ -180,18 +114,6 @@
 template <class StaticCrsGraphType, class InputSizeType>
 inline typename StaticCrsGraphType::staticcrsgraph_type create_staticcrsgraph(
     const std::string& label, const std::vector<InputSizeType>& input) {
-<<<<<<< HEAD
-  typedef StaticCrsGraphType output_type;
-  // typedef std::vector< InputSizeType >  input_type ; // unused
-
-  typedef typename output_type::entries_type entries_type;
-
-  typedef View<typename output_type::size_type[],
-               typename output_type::array_layout,
-               typename output_type::execution_space,
-               typename output_type::memory_traits>
-      work_type;
-=======
   using output_type = StaticCrsGraphType;
   // using input_type = std::vector<InputSizeType>; // unused
 
@@ -201,7 +123,6 @@
                          typename output_type::array_layout,
                          typename output_type::execution_space,
                          typename output_type::memory_traits>;
->>>>>>> 4103bf6c
 
   output_type output;
 
@@ -235,18 +156,6 @@
 inline typename StaticCrsGraphType::staticcrsgraph_type create_staticcrsgraph(
     const std::string& label,
     const std::vector<std::vector<InputSizeType> >& input) {
-<<<<<<< HEAD
-  typedef StaticCrsGraphType output_type;
-  typedef typename output_type::entries_type entries_type;
-
-  static_assert(entries_type::rank == 1, "Graph entries view must be rank one");
-
-  typedef View<typename output_type::size_type[],
-               typename output_type::array_layout,
-               typename output_type::execution_space,
-               typename output_type::memory_traits>
-      work_type;
-=======
   using output_type  = StaticCrsGraphType;
   using entries_type = typename output_type::entries_type;
 
@@ -256,7 +165,6 @@
                          typename output_type::array_layout,
                          typename output_type::execution_space,
                          typename output_type::memory_traits>;
->>>>>>> 4103bf6c
 
   output_type output;
 
