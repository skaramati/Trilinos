/*
//@HEADER
// ************************************************************************
//
//                        Kokkos v. 3.0
//       Copyright (2020) National Technology & Engineering
//               Solutions of Sandia, LLC (NTESS).
//
// Under the terms of Contract DE-NA0003525 with NTESS,
// the U.S. Government retains certain rights in this software.
//
// Redistribution and use in source and binary forms, with or without
// modification, are permitted provided that the following conditions are
// met:
//
// 1. Redistributions of source code must retain the above copyright
// notice, this list of conditions and the following disclaimer.
//
// 2. Redistributions in binary form must reproduce the above copyright
// notice, this list of conditions and the following disclaimer in the
// documentation and/or other materials provided with the distribution.
//
// 3. Neither the name of the Corporation nor the names of the
// contributors may be used to endorse or promote products derived from
// this software without specific prior written permission.
//
// THIS SOFTWARE IS PROVIDED BY NTESS "AS IS" AND ANY
// EXPRESS OR IMPLIED WARRANTIES, INCLUDING, BUT NOT LIMITED TO, THE
// IMPLIED WARRANTIES OF MERCHANTABILITY AND FITNESS FOR A PARTICULAR
// PURPOSE ARE DISCLAIMED. IN NO EVENT SHALL NTESS OR THE
// CONTRIBUTORS BE LIABLE FOR ANY DIRECT, INDIRECT, INCIDENTAL, SPECIAL,
// EXEMPLARY, OR CONSEQUENTIAL DAMAGES (INCLUDING, BUT NOT LIMITED TO,
// PROCUREMENT OF SUBSTITUTE GOODS OR SERVICES; LOSS OF USE, DATA, OR
// PROFITS; OR BUSINESS INTERRUPTION) HOWEVER CAUSED AND ON ANY THEORY OF
// LIABILITY, WHETHER IN CONTRACT, STRICT LIABILITY, OR TORT (INCLUDING
// NEGLIGENCE OR OTHERWISE) ARISING IN ANY WAY OUT OF THE USE OF THIS
// SOFTWARE, EVEN IF ADVISED OF THE POSSIBILITY OF SUCH DAMAGE.
//
// Questions? Contact Christian R. Trott (crtrott@sandia.gov)
//
// ************************************************************************
//@HEADER
*/

#include <Kokkos_Core.hpp>

#ifndef TESTCXX11DEDUCTION_HPP
#define TESTCXX11DEDUCTION_HPP

namespace TestCXX11 {

struct TestReductionDeductionTagA {};
struct TestReductionDeductionTagB {};

template <class ExecSpace>
struct TestReductionDeductionFunctor {
  // KOKKOS_INLINE_FUNCTION
  // void operator()( long i, long & value ) const
  // { value += i + 1; }

  KOKKOS_INLINE_FUNCTION
  void operator()(TestReductionDeductionTagA, long i, long &value) const {
    value += (2 * i + 1) + (2 * i + 2);
  }

  KOKKOS_INLINE_FUNCTION
  void operator()(const TestReductionDeductionTagB &, const long i,
                  long &value) const {
    value += (3 * i + 1) + (3 * i + 2) + (3 * i + 3);
  }
};

template <class ExecSpace>
void test_reduction_deduction() {
<<<<<<< HEAD
  typedef TestReductionDeductionFunctor<ExecSpace> Functor;
=======
  using Functor = TestReductionDeductionFunctor<ExecSpace>;
>>>>>>> 4103bf6c

  const long N = 50;
  // const long answer  = N % 2 ? ( N * ( ( N + 1 ) / 2 ) ) : ( ( N / 2 ) * ( N
  // + 1 ) );
  const long answerA =
      N % 2 ? ((2 * N) * (((2 * N) + 1) / 2)) : (((2 * N) / 2) * ((2 * N) + 1));
  const long answerB =
      N % 2 ? ((3 * N) * (((3 * N) + 1) / 2)) : (((3 * N) / 2) * ((3 * N) + 1));
  long result = 0;

  // Kokkos::parallel_reduce( Kokkos::RangePolicy< ExecSpace >( 0, N ),
  // Functor(), result ); ASSERT_EQ( answer, result );

  Kokkos::parallel_reduce(
      Kokkos::RangePolicy<ExecSpace, TestReductionDeductionTagA>(0, N),
      Functor(), result);
  ASSERT_EQ(answerA, result);

  Kokkos::parallel_reduce(
      Kokkos::RangePolicy<ExecSpace, TestReductionDeductionTagB>(0, N),
      Functor(), result);
  ASSERT_EQ(answerB, result);
}

}  // namespace TestCXX11

namespace Test {

TEST(TEST_CATEGORY, reduction_deduction) {
  TestCXX11::test_reduction_deduction<TEST_EXECSPACE>();
}
}  // namespace Test
#endif<|MERGE_RESOLUTION|>--- conflicted
+++ resolved
@@ -72,11 +72,7 @@
 
 template <class ExecSpace>
 void test_reduction_deduction() {
-<<<<<<< HEAD
-  typedef TestReductionDeductionFunctor<ExecSpace> Functor;
-=======
   using Functor = TestReductionDeductionFunctor<ExecSpace>;
->>>>>>> 4103bf6c
 
   const long N = 50;
   // const long answer  = N % 2 ? ( N * ( ( N + 1 ) / 2 ) ) : ( ( N / 2 ) * ( N
