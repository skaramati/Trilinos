/*
//@HEADER
// ************************************************************************
//
//                        Kokkos v. 3.0
//       Copyright (2020) National Technology & Engineering
//               Solutions of Sandia, LLC (NTESS).
//
// Under the terms of Contract DE-NA0003525 with NTESS,
// the U.S. Government retains certain rights in this software.
//
// Redistribution and use in source and binary forms, with or without
// modification, are permitted provided that the following conditions are
// met:
//
// 1. Redistributions of source code must retain the above copyright
// notice, this list of conditions and the following disclaimer.
//
// 2. Redistributions in binary form must reproduce the above copyright
// notice, this list of conditions and the following disclaimer in the
// documentation and/or other materials provided with the distribution.
//
// 3. Neither the name of the Corporation nor the names of the
// contributors may be used to endorse or promote products derived from
// this software without specific prior written permission.
//
// THIS SOFTWARE IS PROVIDED BY NTESS "AS IS" AND ANY
// EXPRESS OR IMPLIED WARRANTIES, INCLUDING, BUT NOT LIMITED TO, THE
// IMPLIED WARRANTIES OF MERCHANTABILITY AND FITNESS FOR A PARTICULAR
// PURPOSE ARE DISCLAIMED. IN NO EVENT SHALL NTESS OR THE
// CONTRIBUTORS BE LIABLE FOR ANY DIRECT, INDIRECT, INCIDENTAL, SPECIAL,
// EXEMPLARY, OR CONSEQUENTIAL DAMAGES (INCLUDING, BUT NOT LIMITED TO,
// PROCUREMENT OF SUBSTITUTE GOODS OR SERVICES; LOSS OF USE, DATA, OR
// PROFITS; OR BUSINESS INTERRUPTION) HOWEVER CAUSED AND ON ANY THEORY OF
// LIABILITY, WHETHER IN CONTRACT, STRICT LIABILITY, OR TORT (INCLUDING
// NEGLIGENCE OR OTHERWISE) ARISING IN ANY WAY OUT OF THE USE OF THIS
// SOFTWARE, EVEN IF ADVISED OF THE POSSIBILITY OF SUCH DAMAGE.
//
// Questions? Contact Christian R. Trott (crtrott@sandia.gov)
//
// ************************************************************************
//@HEADER
*/

#ifndef TEST_AGGREGATE_HPP
#define TEST_AGGREGATE_HPP

#include <gtest/gtest.h>

#include <stdexcept>
#include <sstream>
#include <iostream>

#include <impl/Kokkos_ViewArray.hpp>

namespace Test {

template <class DeviceType>
void TestViewAggregate() {
<<<<<<< HEAD
  typedef Kokkos::Array<double, 32> value_type;
  typedef Kokkos::Impl::ViewDataAnalysis<value_type *, Kokkos::LayoutLeft,
                                         value_type>
      analysis_1d;
=======
  using value_type = Kokkos::Array<double, 32>;
  using analysis_1d =
      Kokkos::Impl::ViewDataAnalysis<value_type *, Kokkos::LayoutLeft,
                                     value_type>;
>>>>>>> 4103bf6c

  static_assert(
      std::is_same<typename analysis_1d::specialize, Kokkos::Array<> >::value,
      "");

<<<<<<< HEAD
  typedef Kokkos::ViewTraits<value_type **, DeviceType> a32_traits;
  typedef Kokkos::ViewTraits<typename a32_traits::scalar_array_type, DeviceType>
      flat_traits;
=======
  using a32_traits = Kokkos::ViewTraits<value_type **, DeviceType>;
  using flat_traits =
      Kokkos::ViewTraits<typename a32_traits::scalar_array_type, DeviceType>;
>>>>>>> 4103bf6c

  static_assert(
      std::is_same<typename a32_traits::specialize, Kokkos::Array<> >::value,
      "");
  static_assert(
      std::is_same<typename a32_traits::value_type, value_type>::value, "");
  static_assert(a32_traits::rank == 2, "");
  static_assert(a32_traits::rank_dynamic == 2, "");

  static_assert(std::is_same<typename flat_traits::specialize, void>::value,
                "");
  static_assert(flat_traits::rank == 3, "");
  static_assert(flat_traits::rank_dynamic == 2, "");
  static_assert(flat_traits::dimension::N2 == 32, "");

<<<<<<< HEAD
  typedef Kokkos::View<Kokkos::Array<double, 32> **, DeviceType> a32_type;
  typedef typename a32_type::array_type a32_flat_type;
=======
  using a32_type      = Kokkos::View<Kokkos::Array<double, 32> **, DeviceType>;
  using a32_flat_type = typename a32_type::array_type;
>>>>>>> 4103bf6c

  static_assert(std::is_same<typename a32_type::value_type, value_type>::value,
                "");
  static_assert(std::is_same<typename a32_type::pointer_type, double *>::value,
                "");
  static_assert(a32_type::Rank == 2, "");
  static_assert(a32_flat_type::Rank == 3, "");

  a32_type x("test", 4, 5);
  a32_flat_type y(x);

  ASSERT_EQ(x.extent(0), 4);
  ASSERT_EQ(x.extent(1), 5);
  ASSERT_EQ(y.extent(0), 4);
  ASSERT_EQ(y.extent(1), 5);
  ASSERT_EQ(y.extent(2), 32);

  // Initialize arrays from brace-init-list as for std::array.
  //
  // Comment: Clang will issue the following warning if we don't use double
  //          braces here (one for initializing the Kokkos::Array and one for
  //          initializing the sub-aggreagate C-array data member),
  //
  //            warning: suggest braces around initialization of subobject
  //
  //          but single brace syntax would be valid as well.
  Kokkos::Array<float, 2> aggregate_initialization_syntax_1 = {{1.41, 3.14}};
  ASSERT_FLOAT_EQ(aggregate_initialization_syntax_1[0], 1.41);
  ASSERT_FLOAT_EQ(aggregate_initialization_syntax_1[1], 3.14);

  Kokkos::Array<int, 3> aggregate_initialization_syntax_2{
      {0, 1, 2}};  // since C++11
  for (int i = 0; i < 3; ++i) {
    ASSERT_EQ(aggregate_initialization_syntax_2[i], i);
  }

  // Note that this is a valid initialization.
  Kokkos::Array<double, 3> initialized_with_one_argument_missing = {{255, 255}};
  for (int i = 0; i < 2; ++i) {
    ASSERT_DOUBLE_EQ(initialized_with_one_argument_missing[i], 255);
  }
  // But the following line would not compile
  //  Kokkos::Array< double, 3 > initialized_with_too_many{ { 1, 2, 3, 4 } };

  // The code below must compile for zero-sized arrays.
  using T = float;

  constexpr int N = 0;
  Kokkos::Array<T, N> a;
  for (int i = 0; i < N; ++i) {
    a[i] = T();
  }
}

TEST(TEST_CATEGORY, view_aggregate) { TestViewAggregate<TEST_EXECSPACE>(); }

}  // namespace Test

#endif /* #ifndef TEST_AGGREGATE_HPP */<|MERGE_RESOLUTION|>--- conflicted
+++ resolved
@@ -57,31 +57,18 @@
 
 template <class DeviceType>
 void TestViewAggregate() {
-<<<<<<< HEAD
-  typedef Kokkos::Array<double, 32> value_type;
-  typedef Kokkos::Impl::ViewDataAnalysis<value_type *, Kokkos::LayoutLeft,
-                                         value_type>
-      analysis_1d;
-=======
   using value_type = Kokkos::Array<double, 32>;
   using analysis_1d =
       Kokkos::Impl::ViewDataAnalysis<value_type *, Kokkos::LayoutLeft,
                                      value_type>;
->>>>>>> 4103bf6c
 
   static_assert(
       std::is_same<typename analysis_1d::specialize, Kokkos::Array<> >::value,
       "");
 
-<<<<<<< HEAD
-  typedef Kokkos::ViewTraits<value_type **, DeviceType> a32_traits;
-  typedef Kokkos::ViewTraits<typename a32_traits::scalar_array_type, DeviceType>
-      flat_traits;
-=======
   using a32_traits = Kokkos::ViewTraits<value_type **, DeviceType>;
   using flat_traits =
       Kokkos::ViewTraits<typename a32_traits::scalar_array_type, DeviceType>;
->>>>>>> 4103bf6c
 
   static_assert(
       std::is_same<typename a32_traits::specialize, Kokkos::Array<> >::value,
@@ -97,13 +84,8 @@
   static_assert(flat_traits::rank_dynamic == 2, "");
   static_assert(flat_traits::dimension::N2 == 32, "");
 
-<<<<<<< HEAD
-  typedef Kokkos::View<Kokkos::Array<double, 32> **, DeviceType> a32_type;
-  typedef typename a32_type::array_type a32_flat_type;
-=======
   using a32_type      = Kokkos::View<Kokkos::Array<double, 32> **, DeviceType>;
   using a32_flat_type = typename a32_type::array_type;
->>>>>>> 4103bf6c
 
   static_assert(std::is_same<typename a32_type::value_type, value_type>::value,
                 "");
