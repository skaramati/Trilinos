/*
//@HEADER
// ************************************************************************
//
//                        Kokkos v. 3.0
//       Copyright (2020) National Technology & Engineering
//               Solutions of Sandia, LLC (NTESS).
//
// Under the terms of Contract DE-NA0003525 with NTESS,
// the U.S. Government retains certain rights in this software.
//
// Redistribution and use in source and binary forms, with or without
// modification, are permitted provided that the following conditions are
// met:
//
// 1. Redistributions of source code must retain the above copyright
// notice, this list of conditions and the following disclaimer.
//
// 2. Redistributions in binary form must reproduce the above copyright
// notice, this list of conditions and the following disclaimer in the
// documentation and/or other materials provided with the distribution.
//
// 3. Neither the name of the Corporation nor the names of the
// contributors may be used to endorse or promote products derived from
// this software without specific prior written permission.
//
// THIS SOFTWARE IS PROVIDED BY NTESS "AS IS" AND ANY
// EXPRESS OR IMPLIED WARRANTIES, INCLUDING, BUT NOT LIMITED TO, THE
// IMPLIED WARRANTIES OF MERCHANTABILITY AND FITNESS FOR A PARTICULAR
// PURPOSE ARE DISCLAIMED. IN NO EVENT SHALL NTESS OR THE
// CONTRIBUTORS BE LIABLE FOR ANY DIRECT, INDIRECT, INCIDENTAL, SPECIAL,
// EXEMPLARY, OR CONSEQUENTIAL DAMAGES (INCLUDING, BUT NOT LIMITED TO,
// PROCUREMENT OF SUBSTITUTE GOODS OR SERVICES; LOSS OF USE, DATA, OR
// PROFITS; OR BUSINESS INTERRUPTION) HOWEVER CAUSED AND ON ANY THEORY OF
// LIABILITY, WHETHER IN CONTRACT, STRICT LIABILITY, OR TORT (INCLUDING
// NEGLIGENCE OR OTHERWISE) ARISING IN ANY WAY OUT OF THE USE OF THIS
// SOFTWARE, EVEN IF ADVISED OF THE POSSIBILITY OF SUCH DAMAGE.
//
// Questions? Contact Christian R. Trott (crtrott@sandia.gov)
//
// ************************************************************************
//@HEADER
*/

#include <stdexcept>
#include <sstream>
#include <iostream>
#include <limits>

#include <Kokkos_Core.hpp>

namespace Test {

template <typename ScalarType, class DeviceType>
class ReduceFunctor {
 public:
<<<<<<< HEAD
  typedef DeviceType execution_space;
  typedef typename execution_space::size_type size_type;
=======
  using execution_space = DeviceType;
  using size_type       = typename execution_space::size_type;
>>>>>>> 4103bf6c

  struct value_type {
    ScalarType value[3];
  };

  const size_type nwork;

  KOKKOS_INLINE_FUNCTION
  ReduceFunctor(const size_type& arg_nwork) : nwork(arg_nwork) {}

  KOKKOS_INLINE_FUNCTION
  ReduceFunctor(const ReduceFunctor& rhs) : nwork(rhs.nwork) {}

  /*
    KOKKOS_INLINE_FUNCTION
    void init( value_type & dst ) const
    {
      dst.value[0] = 0;
      dst.value[1] = 0;
      dst.value[2] = 0;
    }
  */

  KOKKOS_INLINE_FUNCTION
  void join(volatile value_type& dst, const volatile value_type& src) const {
    dst.value[0] += src.value[0];
    dst.value[1] += src.value[1];
    dst.value[2] += src.value[2];
  }

  KOKKOS_INLINE_FUNCTION
  void operator()(size_type iwork, value_type& dst) const {
    dst.value[0] += 1;
    dst.value[1] += iwork + 1;
    dst.value[2] += nwork - iwork;
  }
};

template <class DeviceType>
class ReduceFunctorFinal : public ReduceFunctor<int64_t, DeviceType> {
 public:
<<<<<<< HEAD
  typedef typename ReduceFunctor<int64_t, DeviceType>::value_type value_type;

  KOKKOS_INLINE_FUNCTION
  ReduceFunctorFinal(const size_t n) : ReduceFunctor<int64_t, DeviceType>(n) {}

  KOKKOS_INLINE_FUNCTION
=======
  using value_type = typename ReduceFunctor<int64_t, DeviceType>::value_type;

  KOKKOS_INLINE_FUNCTION
  ReduceFunctorFinal(const size_t n) : ReduceFunctor<int64_t, DeviceType>(n) {}

  KOKKOS_INLINE_FUNCTION
>>>>>>> 4103bf6c
  void final(value_type& dst) const {
    dst.value[0] = -dst.value[0];
    dst.value[1] = -dst.value[1];
    dst.value[2] = -dst.value[2];
  }
};

template <typename ScalarType, class DeviceType>
class RuntimeReduceFunctor {
 public:
  // Required for functor:
<<<<<<< HEAD
  typedef DeviceType execution_space;
  typedef ScalarType value_type[];
  const unsigned value_count;

  // Unit test details:

  typedef typename execution_space::size_type size_type;

  const size_type nwork;

  RuntimeReduceFunctor(const size_type arg_nwork, const size_type arg_count)
      : value_count(arg_count), nwork(arg_nwork) {}

  KOKKOS_INLINE_FUNCTION
  void init(ScalarType dst[]) const {
    for (unsigned i = 0; i < value_count; ++i) dst[i] = 0;
  }

  KOKKOS_INLINE_FUNCTION
  void join(volatile ScalarType dst[], const volatile ScalarType src[]) const {
    for (unsigned i = 0; i < value_count; ++i) dst[i] += src[i];
  }

  KOKKOS_INLINE_FUNCTION
=======
  using execution_space = DeviceType;
  using value_type      = ScalarType[];
  const unsigned value_count;

  // Unit test details:

  using size_type = typename execution_space::size_type;

  const size_type nwork;

  RuntimeReduceFunctor(const size_type arg_nwork, const size_type arg_count)
      : value_count(arg_count), nwork(arg_nwork) {}

  KOKKOS_INLINE_FUNCTION
  void init(ScalarType dst[]) const {
    for (unsigned i = 0; i < value_count; ++i) dst[i] = 0;
  }

  KOKKOS_INLINE_FUNCTION
  void join(volatile ScalarType dst[], const volatile ScalarType src[]) const {
    for (unsigned i = 0; i < value_count; ++i) dst[i] += src[i];
  }

  KOKKOS_INLINE_FUNCTION
>>>>>>> 4103bf6c
  void operator()(size_type iwork, ScalarType dst[]) const {
    const size_type tmp[3] = {1, iwork + 1, nwork - iwork};

    for (size_type i = 0; i < value_count; ++i) {
      dst[i] += tmp[i % 3];
    }
  }
};

template <typename ScalarType, class DeviceType>
class RuntimeReduceMinMax {
 public:
  // Required for functor:
<<<<<<< HEAD
  typedef DeviceType execution_space;
  typedef ScalarType value_type[];
=======
  using execution_space = DeviceType;
  using value_type      = ScalarType[];
>>>>>>> 4103bf6c
  const unsigned value_count;

  // Unit test details:

<<<<<<< HEAD
  typedef typename execution_space::size_type size_type;
=======
  using size_type = typename execution_space::size_type;
>>>>>>> 4103bf6c

  const size_type nwork;
  const ScalarType amin;
  const ScalarType amax;

  RuntimeReduceMinMax(const size_type arg_nwork, const size_type arg_count)
      : value_count(arg_count),
        nwork(arg_nwork),
        amin(std::numeric_limits<ScalarType>::min()),
        amax(std::numeric_limits<ScalarType>::max()) {}

  KOKKOS_INLINE_FUNCTION
  void init(ScalarType dst[]) const {
    for (unsigned i = 0; i < value_count; ++i) {
      dst[i] = i % 2 ? amax : amin;
    }
  }

  KOKKOS_INLINE_FUNCTION
  void join(volatile ScalarType dst[], const volatile ScalarType src[]) const {
    for (unsigned i = 0; i < value_count; ++i) {
      dst[i] = i % 2 ? (dst[i] < src[i] ? dst[i] : src[i])   // min
                     : (dst[i] > src[i] ? dst[i] : src[i]);  // max
    }
  }

  KOKKOS_INLINE_FUNCTION
  void operator()(size_type iwork, ScalarType dst[]) const {
    const ScalarType tmp[2] = {ScalarType(iwork + 1),
                               ScalarType(nwork - iwork)};

    for (size_type i = 0; i < value_count; ++i) {
      dst[i] = i % 2 ? (dst[i] < tmp[i % 2] ? dst[i] : tmp[i % 2])
                     : (dst[i] > tmp[i % 2] ? dst[i] : tmp[i % 2]);
    }
  }
};

template <class DeviceType>
class RuntimeReduceFunctorFinal
    : public RuntimeReduceFunctor<int64_t, DeviceType> {
 public:
<<<<<<< HEAD
  typedef RuntimeReduceFunctor<int64_t, DeviceType> base_type;
  typedef typename base_type::value_type value_type;
  typedef int64_t scalar_type;
=======
  using base_type   = RuntimeReduceFunctor<int64_t, DeviceType>;
  using value_type  = typename base_type::value_type;
  using scalar_type = int64_t;
>>>>>>> 4103bf6c

  RuntimeReduceFunctorFinal(const size_t theNwork, const size_t count)
      : base_type(theNwork, count) {}

  KOKKOS_INLINE_FUNCTION
  void final(value_type dst) const {
    for (unsigned i = 0; i < base_type::value_count; ++i) {
      dst[i] = -dst[i];
    }
  }
};

template <class ValueType, class DeviceType>
class CombinedReduceFunctorSameType {
 public:
  using execution_space = typename DeviceType::execution_space;
  using size_type       = typename execution_space::size_type;

<<<<<<< HEAD
template <typename ScalarType, class DeviceType>
class TestReduce {
 public:
  typedef DeviceType execution_space;
  typedef typename execution_space::size_type size_type;

=======
  const size_type nwork;

  KOKKOS_INLINE_FUNCTION
  constexpr explicit CombinedReduceFunctorSameType(const size_type& arg_nwork)
      : nwork(arg_nwork) {}

  KOKKOS_DEFAULTED_FUNCTION
  constexpr CombinedReduceFunctorSameType(
      const CombinedReduceFunctorSameType& rhs) = default;

  KOKKOS_INLINE_FUNCTION
  void operator()(size_type iwork, ValueType& dst1, ValueType& dst2,
                  ValueType& dst3) const {
    dst1 += 1;
    dst2 += iwork + 1;
    dst3 += nwork - iwork;
  }
};

namespace {

template <typename ScalarType, class DeviceType>
class TestReduce {
 public:
  using execution_space = DeviceType;
  using size_type       = typename execution_space::size_type;

>>>>>>> 4103bf6c
  TestReduce(const size_type& nwork) {
    run_test(nwork);
    run_test_final(nwork);
  }

  void run_test(const size_type& nwork) {
<<<<<<< HEAD
    typedef Test::ReduceFunctor<ScalarType, execution_space> functor_type;
    typedef typename functor_type::value_type value_type;
=======
    using functor_type = Test::ReduceFunctor<ScalarType, execution_space>;
    using value_type   = typename functor_type::value_type;
>>>>>>> 4103bf6c

    enum { Count = 3 };
    enum { Repeat = 100 };

    value_type result[Repeat];

    const uint64_t nw   = nwork;
    const uint64_t nsum = nw % 2 ? nw * ((nw + 1) / 2) : (nw / 2) * (nw + 1);

    for (unsigned i = 0; i < Repeat; ++i) {
      Kokkos::parallel_reduce(nwork, functor_type(nwork), result[i]);
    }

    for (unsigned i = 0; i < Repeat; ++i) {
      for (unsigned j = 0; j < Count; ++j) {
        const uint64_t correct = 0 == j % 3 ? nw : nsum;
        ASSERT_EQ((ScalarType)correct, result[i].value[j]);
      }
    }
  }

  void run_test_final(const size_type& nwork) {
<<<<<<< HEAD
    typedef Test::ReduceFunctorFinal<execution_space> functor_type;
    typedef typename functor_type::value_type value_type;
=======
    using functor_type = Test::ReduceFunctorFinal<execution_space>;
    using value_type   = typename functor_type::value_type;
>>>>>>> 4103bf6c

    enum { Count = 3 };
    enum { Repeat = 100 };

    value_type result[Repeat];

    const uint64_t nw   = nwork;
    const uint64_t nsum = nw % 2 ? nw * ((nw + 1) / 2) : (nw / 2) * (nw + 1);

    for (unsigned i = 0; i < Repeat; ++i) {
      if (i % 2 == 0) {
        Kokkos::parallel_reduce(nwork, functor_type(nwork), result[i]);
      } else {
        Kokkos::parallel_reduce("Reduce", nwork, functor_type(nwork),
                                result[i]);
      }
    }

    for (unsigned i = 0; i < Repeat; ++i) {
      for (unsigned j = 0; j < Count; ++j) {
        const uint64_t correct = 0 == j % 3 ? nw : nsum;
        ASSERT_EQ((ScalarType)correct, -result[i].value[j]);
      }
    }
  }
};

template <typename ScalarType, class DeviceType>
class TestReduceDynamic {
 public:
<<<<<<< HEAD
  typedef DeviceType execution_space;
  typedef typename execution_space::size_type size_type;
=======
  using execution_space = DeviceType;
  using size_type       = typename execution_space::size_type;
>>>>>>> 4103bf6c

  TestReduceDynamic(const size_type nwork) {
    run_test_dynamic(nwork);
    run_test_dynamic_minmax(nwork);
    run_test_dynamic_final(nwork);
  }

  void run_test_dynamic(const size_type nwork) {
<<<<<<< HEAD
    typedef Test::RuntimeReduceFunctor<ScalarType, execution_space>
        functor_type;
=======
    using functor_type =
        Test::RuntimeReduceFunctor<ScalarType, execution_space>;
>>>>>>> 4103bf6c

    enum { Count = 3 };
    enum { Repeat = 100 };

    ScalarType result[Repeat][Count];

    const uint64_t nw   = nwork;
    const uint64_t nsum = nw % 2 ? nw * ((nw + 1) / 2) : (nw / 2) * (nw + 1);

    for (unsigned i = 0; i < Repeat; ++i) {
      if (i % 2 == 0) {
        Kokkos::parallel_reduce(nwork, functor_type(nwork, Count), result[i]);
      } else {
        Kokkos::parallel_reduce("Reduce", nwork, functor_type(nwork, Count),
                                result[i]);
      }
    }

    for (unsigned i = 0; i < Repeat; ++i) {
      for (unsigned j = 0; j < Count; ++j) {
        const uint64_t correct = 0 == j % 3 ? nw : nsum;
        ASSERT_EQ((ScalarType)correct, result[i][j]);
      }
    }
  }

  void run_test_dynamic_minmax(const size_type nwork) {
<<<<<<< HEAD
    typedef Test::RuntimeReduceMinMax<ScalarType, execution_space> functor_type;
=======
    using functor_type = Test::RuntimeReduceMinMax<ScalarType, execution_space>;
>>>>>>> 4103bf6c

    enum { Count = 2 };
    enum { Repeat = 100 };

    ScalarType result[Repeat][Count];

    for (unsigned i = 0; i < Repeat; ++i) {
      if (i % 2 == 0) {
        Kokkos::parallel_reduce(nwork, functor_type(nwork, Count), result[i]);
      } else {
        Kokkos::parallel_reduce("Reduce", nwork, functor_type(nwork, Count),
                                result[i]);
      }
    }

    for (unsigned i = 0; i < Repeat; ++i) {
      for (unsigned j = 0; j < Count; ++j) {
        if (nwork == 0) {
          ScalarType amin(std::numeric_limits<ScalarType>::min());
          ScalarType amax(std::numeric_limits<ScalarType>::max());
          const ScalarType correct = (j % 2) ? amax : amin;
          ASSERT_EQ((ScalarType)correct, result[i][j]);
        } else {
          const uint64_t correct = j % 2 ? 1 : nwork;
          ASSERT_EQ((ScalarType)correct, result[i][j]);
        }
      }
    }
  }

  void run_test_dynamic_final(const size_type nwork) {
<<<<<<< HEAD
    typedef Test::RuntimeReduceFunctorFinal<execution_space> functor_type;
=======
    using functor_type = Test::RuntimeReduceFunctorFinal<execution_space>;
>>>>>>> 4103bf6c

    enum { Count = 3 };
    enum { Repeat = 100 };

    typename functor_type::scalar_type result[Repeat][Count];
<<<<<<< HEAD

    const uint64_t nw   = nwork;
    const uint64_t nsum = nw % 2 ? nw * ((nw + 1) / 2) : (nw / 2) * (nw + 1);

    for (unsigned i = 0; i < Repeat; ++i) {
      if (i % 2 == 0) {
        Kokkos::parallel_reduce(nwork, functor_type(nwork, Count), result[i]);
      } else {
        Kokkos::parallel_reduce("TestKernelReduce", nwork,
                                functor_type(nwork, Count), result[i]);
      }
    }

    for (unsigned i = 0; i < Repeat; ++i) {
=======

    const uint64_t nw   = nwork;
    const uint64_t nsum = nw % 2 ? nw * ((nw + 1) / 2) : (nw / 2) * (nw + 1);

    for (unsigned i = 0; i < Repeat; ++i) {
      if (i % 2 == 0) {
        Kokkos::parallel_reduce(nwork, functor_type(nwork, Count), result[i]);
      } else {
        Kokkos::parallel_reduce("TestKernelReduce", nwork,
                                functor_type(nwork, Count), result[i]);
      }
    }

    for (unsigned i = 0; i < Repeat; ++i) {
>>>>>>> 4103bf6c
      for (unsigned j = 0; j < Count; ++j) {
        const uint64_t correct = 0 == j % 3 ? nw : nsum;
        ASSERT_EQ((ScalarType)correct, -result[i][j]);
      }
    }
  }
};
<<<<<<< HEAD

template <typename ScalarType, class DeviceType>
class TestReduceDynamicView {
 public:
  typedef DeviceType execution_space;
  typedef typename execution_space::size_type size_type;

  TestReduceDynamicView(const size_type nwork) { run_test_dynamic_view(nwork); }

  void run_test_dynamic_view(const size_type nwork) {
    typedef Test::RuntimeReduceFunctor<ScalarType, execution_space>
        functor_type;

    typedef Kokkos::View<ScalarType*, DeviceType> result_type;
    typedef typename result_type::HostMirror result_host_type;

    const unsigned CountLimit = 23;

    const uint64_t nw   = nwork;
    const uint64_t nsum = nw % 2 ? nw * ((nw + 1) / 2) : (nw / 2) * (nw + 1);

=======

template <typename ScalarType, class DeviceType>
class TestReduceDynamicView {
 public:
  using execution_space = DeviceType;
  using size_type       = typename execution_space::size_type;

  TestReduceDynamicView(const size_type nwork) { run_test_dynamic_view(nwork); }

  void run_test_dynamic_view(const size_type nwork) {
    using functor_type =
        Test::RuntimeReduceFunctor<ScalarType, execution_space>;

    using result_type      = Kokkos::View<ScalarType*, DeviceType>;
    using result_host_type = typename result_type::HostMirror;

    const unsigned CountLimit = 23;

    const uint64_t nw   = nwork;
    const uint64_t nsum = nw % 2 ? nw * ((nw + 1) / 2) : (nw / 2) * (nw + 1);

>>>>>>> 4103bf6c
    for (unsigned count = 0; count < CountLimit; ++count) {
      result_type result("result", count);
      result_host_type host_result = Kokkos::create_mirror(result);

      // Test result to host pointer:

      std::string str("TestKernelReduce");
      if (count % 2 == 0) {
        Kokkos::parallel_reduce(nw, functor_type(nw, count),
                                host_result.data());
      } else {
        Kokkos::parallel_reduce(str, nw, functor_type(nw, count),
                                host_result.data());
      }

      for (unsigned j = 0; j < count; ++j) {
        const uint64_t correct = 0 == j % 3 ? nw : nsum;
        ASSERT_EQ(host_result(j), (ScalarType)correct);
        host_result(j) = 0;
      }
    }
  }
};

}  // namespace

TEST(TEST_CATEGORY, int64_t_reduce) {
  TestReduce<int64_t, TEST_EXECSPACE>(0);
  TestReduce<int64_t, TEST_EXECSPACE>(1000000);
<<<<<<< HEAD
}

TEST(TEST_CATEGORY, double_reduce) {
  TestReduce<double, TEST_EXECSPACE>(0);
  TestReduce<double, TEST_EXECSPACE>(1000000);
}

TEST(TEST_CATEGORY, int64_t_reduce_dynamic) {
  TestReduceDynamic<int64_t, TEST_EXECSPACE>(0);
  TestReduceDynamic<int64_t, TEST_EXECSPACE>(1000000);
}

TEST(TEST_CATEGORY, double_reduce_dynamic) {
  TestReduceDynamic<double, TEST_EXECSPACE>(0);
  TestReduceDynamic<double, TEST_EXECSPACE>(1000000);
}

TEST(TEST_CATEGORY, int64_t_reduce_dynamic_view) {
  TestReduceDynamicView<int64_t, TEST_EXECSPACE>(0);
  TestReduceDynamicView<int64_t, TEST_EXECSPACE>(1000000);
}

=======
}

TEST(TEST_CATEGORY, double_reduce) {
  TestReduce<double, TEST_EXECSPACE>(0);
  TestReduce<double, TEST_EXECSPACE>(1000000);
}

TEST(TEST_CATEGORY, int64_t_reduce_dynamic) {
  TestReduceDynamic<int64_t, TEST_EXECSPACE>(0);
  TestReduceDynamic<int64_t, TEST_EXECSPACE>(1000000);
}

TEST(TEST_CATEGORY, double_reduce_dynamic) {
  TestReduceDynamic<double, TEST_EXECSPACE>(0);
  TestReduceDynamic<double, TEST_EXECSPACE>(1000000);
}

TEST(TEST_CATEGORY, int64_t_reduce_dynamic_view) {
  TestReduceDynamicView<int64_t, TEST_EXECSPACE>(0);
  TestReduceDynamicView<int64_t, TEST_EXECSPACE>(1000000);
}

TEST(TEST_CATEGORY, int_combined_reduce) {
  using functor_type = CombinedReduceFunctorSameType<int64_t, TEST_EXECSPACE>;
  constexpr uint64_t nw = 1000;

  uint64_t nsum = (nw / 2) * (nw + 1);

  int64_t result1 = 0;
  int64_t result2 = 0;
  int64_t result3 = 0;

  Kokkos::parallel_reduce("int_combined_reduce",
                          Kokkos::RangePolicy<TEST_EXECSPACE>(0, nw),
                          functor_type(nw), result1, result2, result3);

  ASSERT_EQ(nw, result1);
  ASSERT_EQ(nsum, result2);
  ASSERT_EQ(nsum, result3);
}

TEST(TEST_CATEGORY, int_combined_reduce_mixed) {
  using functor_type = CombinedReduceFunctorSameType<int64_t, TEST_EXECSPACE>;

  constexpr uint64_t nw = 1000;

  uint64_t nsum = (nw / 2) * (nw + 1);

  auto result1_v = Kokkos::View<int64_t, Kokkos::HostSpace>{"result1_v"};

  int64_t result2 = 0;

  auto result3_v = Kokkos::View<int64_t, Kokkos::HostSpace>{"result3_v"};

  Kokkos::parallel_reduce("int_combined-reduce_mixed",
                          Kokkos::RangePolicy<TEST_EXECSPACE>(0, nw),
                          functor_type(nw), result1_v, result2,
                          Kokkos::Sum<int64_t, Kokkos::HostSpace>{result3_v});

  ASSERT_EQ(nw, result1_v());
  ASSERT_EQ(nsum, result2);
  ASSERT_EQ(nsum, result3_v());
}
>>>>>>> 4103bf6c
}  // namespace Test<|MERGE_RESOLUTION|>--- conflicted
+++ resolved
@@ -54,13 +54,8 @@
 template <typename ScalarType, class DeviceType>
 class ReduceFunctor {
  public:
-<<<<<<< HEAD
-  typedef DeviceType execution_space;
-  typedef typename execution_space::size_type size_type;
-=======
   using execution_space = DeviceType;
   using size_type       = typename execution_space::size_type;
->>>>>>> 4103bf6c
 
   struct value_type {
     ScalarType value[3];
@@ -102,21 +97,12 @@
 template <class DeviceType>
 class ReduceFunctorFinal : public ReduceFunctor<int64_t, DeviceType> {
  public:
-<<<<<<< HEAD
-  typedef typename ReduceFunctor<int64_t, DeviceType>::value_type value_type;
+  using value_type = typename ReduceFunctor<int64_t, DeviceType>::value_type;
 
   KOKKOS_INLINE_FUNCTION
   ReduceFunctorFinal(const size_t n) : ReduceFunctor<int64_t, DeviceType>(n) {}
 
   KOKKOS_INLINE_FUNCTION
-=======
-  using value_type = typename ReduceFunctor<int64_t, DeviceType>::value_type;
-
-  KOKKOS_INLINE_FUNCTION
-  ReduceFunctorFinal(const size_t n) : ReduceFunctor<int64_t, DeviceType>(n) {}
-
-  KOKKOS_INLINE_FUNCTION
->>>>>>> 4103bf6c
   void final(value_type& dst) const {
     dst.value[0] = -dst.value[0];
     dst.value[1] = -dst.value[1];
@@ -128,32 +114,6 @@
 class RuntimeReduceFunctor {
  public:
   // Required for functor:
-<<<<<<< HEAD
-  typedef DeviceType execution_space;
-  typedef ScalarType value_type[];
-  const unsigned value_count;
-
-  // Unit test details:
-
-  typedef typename execution_space::size_type size_type;
-
-  const size_type nwork;
-
-  RuntimeReduceFunctor(const size_type arg_nwork, const size_type arg_count)
-      : value_count(arg_count), nwork(arg_nwork) {}
-
-  KOKKOS_INLINE_FUNCTION
-  void init(ScalarType dst[]) const {
-    for (unsigned i = 0; i < value_count; ++i) dst[i] = 0;
-  }
-
-  KOKKOS_INLINE_FUNCTION
-  void join(volatile ScalarType dst[], const volatile ScalarType src[]) const {
-    for (unsigned i = 0; i < value_count; ++i) dst[i] += src[i];
-  }
-
-  KOKKOS_INLINE_FUNCTION
-=======
   using execution_space = DeviceType;
   using value_type      = ScalarType[];
   const unsigned value_count;
@@ -178,7 +138,6 @@
   }
 
   KOKKOS_INLINE_FUNCTION
->>>>>>> 4103bf6c
   void operator()(size_type iwork, ScalarType dst[]) const {
     const size_type tmp[3] = {1, iwork + 1, nwork - iwork};
 
@@ -192,22 +151,13 @@
 class RuntimeReduceMinMax {
  public:
   // Required for functor:
-<<<<<<< HEAD
-  typedef DeviceType execution_space;
-  typedef ScalarType value_type[];
-=======
   using execution_space = DeviceType;
   using value_type      = ScalarType[];
->>>>>>> 4103bf6c
   const unsigned value_count;
 
   // Unit test details:
 
-<<<<<<< HEAD
-  typedef typename execution_space::size_type size_type;
-=======
   using size_type = typename execution_space::size_type;
->>>>>>> 4103bf6c
 
   const size_type nwork;
   const ScalarType amin;
@@ -250,15 +200,9 @@
 class RuntimeReduceFunctorFinal
     : public RuntimeReduceFunctor<int64_t, DeviceType> {
  public:
-<<<<<<< HEAD
-  typedef RuntimeReduceFunctor<int64_t, DeviceType> base_type;
-  typedef typename base_type::value_type value_type;
-  typedef int64_t scalar_type;
-=======
   using base_type   = RuntimeReduceFunctor<int64_t, DeviceType>;
   using value_type  = typename base_type::value_type;
   using scalar_type = int64_t;
->>>>>>> 4103bf6c
 
   RuntimeReduceFunctorFinal(const size_t theNwork, const size_t count)
       : base_type(theNwork, count) {}
@@ -277,14 +221,6 @@
   using execution_space = typename DeviceType::execution_space;
   using size_type       = typename execution_space::size_type;
 
-<<<<<<< HEAD
-template <typename ScalarType, class DeviceType>
-class TestReduce {
- public:
-  typedef DeviceType execution_space;
-  typedef typename execution_space::size_type size_type;
-
-=======
   const size_type nwork;
 
   KOKKOS_INLINE_FUNCTION
@@ -312,20 +248,14 @@
   using execution_space = DeviceType;
   using size_type       = typename execution_space::size_type;
 
->>>>>>> 4103bf6c
   TestReduce(const size_type& nwork) {
     run_test(nwork);
     run_test_final(nwork);
   }
 
   void run_test(const size_type& nwork) {
-<<<<<<< HEAD
-    typedef Test::ReduceFunctor<ScalarType, execution_space> functor_type;
-    typedef typename functor_type::value_type value_type;
-=======
     using functor_type = Test::ReduceFunctor<ScalarType, execution_space>;
     using value_type   = typename functor_type::value_type;
->>>>>>> 4103bf6c
 
     enum { Count = 3 };
     enum { Repeat = 100 };
@@ -348,13 +278,8 @@
   }
 
   void run_test_final(const size_type& nwork) {
-<<<<<<< HEAD
-    typedef Test::ReduceFunctorFinal<execution_space> functor_type;
-    typedef typename functor_type::value_type value_type;
-=======
     using functor_type = Test::ReduceFunctorFinal<execution_space>;
     using value_type   = typename functor_type::value_type;
->>>>>>> 4103bf6c
 
     enum { Count = 3 };
     enum { Repeat = 100 };
@@ -385,13 +310,8 @@
 template <typename ScalarType, class DeviceType>
 class TestReduceDynamic {
  public:
-<<<<<<< HEAD
-  typedef DeviceType execution_space;
-  typedef typename execution_space::size_type size_type;
-=======
   using execution_space = DeviceType;
   using size_type       = typename execution_space::size_type;
->>>>>>> 4103bf6c
 
   TestReduceDynamic(const size_type nwork) {
     run_test_dynamic(nwork);
@@ -400,13 +320,8 @@
   }
 
   void run_test_dynamic(const size_type nwork) {
-<<<<<<< HEAD
-    typedef Test::RuntimeReduceFunctor<ScalarType, execution_space>
-        functor_type;
-=======
     using functor_type =
         Test::RuntimeReduceFunctor<ScalarType, execution_space>;
->>>>>>> 4103bf6c
 
     enum { Count = 3 };
     enum { Repeat = 100 };
@@ -434,11 +349,7 @@
   }
 
   void run_test_dynamic_minmax(const size_type nwork) {
-<<<<<<< HEAD
-    typedef Test::RuntimeReduceMinMax<ScalarType, execution_space> functor_type;
-=======
     using functor_type = Test::RuntimeReduceMinMax<ScalarType, execution_space>;
->>>>>>> 4103bf6c
 
     enum { Count = 2 };
     enum { Repeat = 100 };
@@ -470,17 +381,12 @@
   }
 
   void run_test_dynamic_final(const size_type nwork) {
-<<<<<<< HEAD
-    typedef Test::RuntimeReduceFunctorFinal<execution_space> functor_type;
-=======
     using functor_type = Test::RuntimeReduceFunctorFinal<execution_space>;
->>>>>>> 4103bf6c
 
     enum { Count = 3 };
     enum { Repeat = 100 };
 
     typename functor_type::scalar_type result[Repeat][Count];
-<<<<<<< HEAD
 
     const uint64_t nw   = nwork;
     const uint64_t nsum = nw % 2 ? nw * ((nw + 1) / 2) : (nw / 2) * (nw + 1);
@@ -495,22 +401,6 @@
     }
 
     for (unsigned i = 0; i < Repeat; ++i) {
-=======
-
-    const uint64_t nw   = nwork;
-    const uint64_t nsum = nw % 2 ? nw * ((nw + 1) / 2) : (nw / 2) * (nw + 1);
-
-    for (unsigned i = 0; i < Repeat; ++i) {
-      if (i % 2 == 0) {
-        Kokkos::parallel_reduce(nwork, functor_type(nwork, Count), result[i]);
-      } else {
-        Kokkos::parallel_reduce("TestKernelReduce", nwork,
-                                functor_type(nwork, Count), result[i]);
-      }
-    }
-
-    for (unsigned i = 0; i < Repeat; ++i) {
->>>>>>> 4103bf6c
       for (unsigned j = 0; j < Count; ++j) {
         const uint64_t correct = 0 == j % 3 ? nw : nsum;
         ASSERT_EQ((ScalarType)correct, -result[i][j]);
@@ -518,29 +408,6 @@
     }
   }
 };
-<<<<<<< HEAD
-
-template <typename ScalarType, class DeviceType>
-class TestReduceDynamicView {
- public:
-  typedef DeviceType execution_space;
-  typedef typename execution_space::size_type size_type;
-
-  TestReduceDynamicView(const size_type nwork) { run_test_dynamic_view(nwork); }
-
-  void run_test_dynamic_view(const size_type nwork) {
-    typedef Test::RuntimeReduceFunctor<ScalarType, execution_space>
-        functor_type;
-
-    typedef Kokkos::View<ScalarType*, DeviceType> result_type;
-    typedef typename result_type::HostMirror result_host_type;
-
-    const unsigned CountLimit = 23;
-
-    const uint64_t nw   = nwork;
-    const uint64_t nsum = nw % 2 ? nw * ((nw + 1) / 2) : (nw / 2) * (nw + 1);
-
-=======
 
 template <typename ScalarType, class DeviceType>
 class TestReduceDynamicView {
@@ -562,7 +429,6 @@
     const uint64_t nw   = nwork;
     const uint64_t nsum = nw % 2 ? nw * ((nw + 1) / 2) : (nw / 2) * (nw + 1);
 
->>>>>>> 4103bf6c
     for (unsigned count = 0; count < CountLimit; ++count) {
       result_type result("result", count);
       result_host_type host_result = Kokkos::create_mirror(result);
@@ -592,30 +458,6 @@
 TEST(TEST_CATEGORY, int64_t_reduce) {
   TestReduce<int64_t, TEST_EXECSPACE>(0);
   TestReduce<int64_t, TEST_EXECSPACE>(1000000);
-<<<<<<< HEAD
-}
-
-TEST(TEST_CATEGORY, double_reduce) {
-  TestReduce<double, TEST_EXECSPACE>(0);
-  TestReduce<double, TEST_EXECSPACE>(1000000);
-}
-
-TEST(TEST_CATEGORY, int64_t_reduce_dynamic) {
-  TestReduceDynamic<int64_t, TEST_EXECSPACE>(0);
-  TestReduceDynamic<int64_t, TEST_EXECSPACE>(1000000);
-}
-
-TEST(TEST_CATEGORY, double_reduce_dynamic) {
-  TestReduceDynamic<double, TEST_EXECSPACE>(0);
-  TestReduceDynamic<double, TEST_EXECSPACE>(1000000);
-}
-
-TEST(TEST_CATEGORY, int64_t_reduce_dynamic_view) {
-  TestReduceDynamicView<int64_t, TEST_EXECSPACE>(0);
-  TestReduceDynamicView<int64_t, TEST_EXECSPACE>(1000000);
-}
-
-=======
 }
 
 TEST(TEST_CATEGORY, double_reduce) {
@@ -679,5 +521,4 @@
   ASSERT_EQ(nsum, result2);
   ASSERT_EQ(nsum, result3_v());
 }
->>>>>>> 4103bf6c
 }  // namespace Test