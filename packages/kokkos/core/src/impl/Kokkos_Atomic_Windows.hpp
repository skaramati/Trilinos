--- conflicted
+++ resolved
@@ -73,14 +73,9 @@
 ;
 }  // namespace Impl
 
-<<<<<<< HEAD
-template <typename T>
-KOKKOS_INLINE_FUNCTION T atomic_compare_exchange(
-=======
 #ifndef __CUDA_ARCH__
 template <typename T>
 inline T atomic_compare_exchange(
->>>>>>> 4103bf6c
     volatile T* const dest, const T& compare,
     typename std::enable_if<sizeof(T) == sizeof(CHAR), const T&>::type val) {
   union U {
@@ -95,11 +90,7 @@
 }
 
 template <typename T>
-<<<<<<< HEAD
-KOKKOS_INLINE_FUNCTION T atomic_compare_exchange(
-=======
 inline T atomic_compare_exchange(
->>>>>>> 4103bf6c
     volatile T* const dest, const T& compare,
     typename std::enable_if<sizeof(T) == sizeof(SHORT), const T&>::type val) {
   union U {
@@ -114,11 +105,7 @@
 }
 
 template <typename T>
-<<<<<<< HEAD
-KOKKOS_INLINE_FUNCTION T atomic_compare_exchange(
-=======
 inline T atomic_compare_exchange(
->>>>>>> 4103bf6c
     volatile T* const dest, const T& compare,
     typename std::enable_if<sizeof(T) == sizeof(LONG), const T&>::type val) {
   union U {
@@ -133,11 +120,7 @@
 }
 
 template <typename T>
-<<<<<<< HEAD
-KOKKOS_INLINE_FUNCTION T atomic_compare_exchange(
-=======
 inline T atomic_compare_exchange(
->>>>>>> 4103bf6c
     volatile T* const dest, const T& compare,
     typename std::enable_if<sizeof(T) == sizeof(LONGLONG), const T&>::type
         val) {
@@ -153,11 +136,7 @@
 }
 
 template <typename T>
-<<<<<<< HEAD
-KOKKOS_INLINE_FUNCTION T atomic_compare_exchange(
-=======
 inline T atomic_compare_exchange(
->>>>>>> 4103bf6c
     volatile T* const dest, const T& compare,
     typename std::enable_if<sizeof(T) == sizeof(Impl::cas128_t), const T&>::type
         val) {
@@ -175,22 +154,11 @@
 }
 
 template <typename T>
-<<<<<<< HEAD
-KOKKOS_INLINE_FUNCTION T atomic_compare_exchange_strong(volatile T* const dest,
-                                                        const T& compare,
-                                                        const T& val) {
-=======
 inline T atomic_compare_exchange_strong(volatile T* const dest,
                                         const T& compare, const T& val) {
->>>>>>> 4103bf6c
   return atomic_compare_exchange(dest, compare, val);
 }
-
+#endif
 }  // namespace Kokkos
 #endif
-<<<<<<< HEAD
-=======
-}  // namespace Kokkos
-#endif
->>>>>>> 4103bf6c
 #endif