/*
//@HEADER
// ************************************************************************
//
//                        Kokkos v. 3.0
//       Copyright (2020) National Technology & Engineering
//               Solutions of Sandia, LLC (NTESS).
//
// Under the terms of Contract DE-NA0003525 with NTESS,
// the U.S. Government retains certain rights in this software.
//
// Redistribution and use in source and binary forms, with or without
// modification, are permitted provided that the following conditions are
// met:
//
// 1. Redistributions of source code must retain the above copyright
// notice, this list of conditions and the following disclaimer.
//
// 2. Redistributions in binary form must reproduce the above copyright
// notice, this list of conditions and the following disclaimer in the
// documentation and/or other materials provided with the distribution.
//
// 3. Neither the name of the Corporation nor the names of the
// contributors may be used to endorse or promote products derived from
// this software without specific prior written permission.
//
// THIS SOFTWARE IS PROVIDED BY NTESS "AS IS" AND ANY
// EXPRESS OR IMPLIED WARRANTIES, INCLUDING, BUT NOT LIMITED TO, THE
// IMPLIED WARRANTIES OF MERCHANTABILITY AND FITNESS FOR A PARTICULAR
// PURPOSE ARE DISCLAIMED. IN NO EVENT SHALL NTESS OR THE
// CONTRIBUTORS BE LIABLE FOR ANY DIRECT, INDIRECT, INCIDENTAL, SPECIAL,
// EXEMPLARY, OR CONSEQUENTIAL DAMAGES (INCLUDING, BUT NOT LIMITED TO,
// PROCUREMENT OF SUBSTITUTE GOODS OR SERVICES; LOSS OF USE, DATA, OR
// PROFITS; OR BUSINESS INTERRUPTION) HOWEVER CAUSED AND ON ANY THEORY OF
// LIABILITY, WHETHER IN CONTRACT, STRICT LIABILITY, OR TORT (INCLUDING
// NEGLIGENCE OR OTHERWISE) ARISING IN ANY WAY OUT OF THE USE OF THIS
// SOFTWARE, EVEN IF ADVISED OF THE POSSIBILITY OF SUCH DAMAGE.
//
// Questions? Contact Christian R. Trott (crtrott@sandia.gov)
//
// ************************************************************************
//@HEADER
*/

#ifndef KOKKOS_MEMORYTRAITS_HPP
#define KOKKOS_MEMORYTRAITS_HPP

#include <impl/Kokkos_Traits.hpp>
#include <impl/Kokkos_Tags.hpp>

//----------------------------------------------------------------------------

namespace Kokkos {

/** \brief  Memory access traits for views, an extension point.
 *
 *  These traits should be orthogonal.  If there are dependencies then
 *  the MemoryTraits template must detect and enforce dependencies.
 *
 *  A zero value is the default for a View, indicating that none of
 *  these traits are present.
 */
enum MemoryTraitsFlags {
  Unmanaged    = 0x01,
  RandomAccess = 0x02,
  Atomic       = 0x04,
  Restrict     = 0x08,
  Aligned      = 0x10
};

template <unsigned T>
struct MemoryTraits {
  //! Tag this class as a kokkos memory traits:
<<<<<<< HEAD
  typedef MemoryTraits memory_traits;
#ifdef KOKKOS_ENABLE_DEPRECATED_CODE
  enum : bool {
    Unmanaged = (unsigned(0) != (T & unsigned(Kokkos::Unmanaged)))
  };
  enum : bool {
    RandomAccess = (unsigned(0) != (T & unsigned(Kokkos::RandomAccess)))
  };
  enum : bool { Atomic = (unsigned(0) != (T & unsigned(Kokkos::Atomic))) };
  enum : bool { Restrict = (unsigned(0) != (T & unsigned(Kokkos::Restrict))) };
  enum : bool { Aligned = (unsigned(0) != (T & unsigned(Kokkos::Aligned))) };
#endif
=======
  using memory_traits = MemoryTraits<T>;
>>>>>>> 4103bf6c
  enum : bool {
    is_unmanaged = (unsigned(0) != (T & unsigned(Kokkos::Unmanaged)))
  };
  enum : bool {
    is_random_access = (unsigned(0) != (T & unsigned(Kokkos::RandomAccess)))
  };
  enum : bool { is_atomic = (unsigned(0) != (T & unsigned(Kokkos::Atomic))) };
  enum : bool {
    is_restrict = (unsigned(0) != (T & unsigned(Kokkos::Restrict)))
  };
  enum : bool { is_aligned = (unsigned(0) != (T & unsigned(Kokkos::Aligned))) };
};

}  // namespace Kokkos

//----------------------------------------------------------------------------

namespace Kokkos {

<<<<<<< HEAD
typedef Kokkos::MemoryTraits<0> MemoryManaged;
typedef Kokkos::MemoryTraits<Kokkos::Unmanaged> MemoryUnmanaged;
typedef Kokkos::MemoryTraits<Kokkos::Unmanaged | Kokkos::RandomAccess>
    MemoryRandomAccess;
=======
using MemoryManaged   = Kokkos::MemoryTraits<0>;
using MemoryUnmanaged = Kokkos::MemoryTraits<Kokkos::Unmanaged>;
using MemoryRandomAccess =
    Kokkos::MemoryTraits<Kokkos::Unmanaged | Kokkos::RandomAccess>;
>>>>>>> 4103bf6c

}  // namespace Kokkos

//----------------------------------------------------------------------------

namespace Kokkos {
namespace Impl {

static_assert((0 < int(KOKKOS_MEMORY_ALIGNMENT)) &&
                  (0 == (int(KOKKOS_MEMORY_ALIGNMENT) &
                         (int(KOKKOS_MEMORY_ALIGNMENT) - 1))),
              "KOKKOS_MEMORY_ALIGNMENT must be a power of two");

/** \brief Memory alignment settings
 *
 *  Sets global value for memory alignment.  Must be a power of two!
 *  Enable compatibility of views from different devices with static stride.
 *  Use compiler flag to enable overwrites.
 */
enum : unsigned {
  MEMORY_ALIGNMENT           = KOKKOS_MEMORY_ALIGNMENT,
  MEMORY_ALIGNMENT_THRESHOLD = KOKKOS_MEMORY_ALIGNMENT_THRESHOLD
};

}  // namespace Impl
}  // namespace Kokkos

#endif /* #ifndef KOKKOS_MEMORYTRAITS_HPP */<|MERGE_RESOLUTION|>--- conflicted
+++ resolved
@@ -71,22 +71,7 @@
 template <unsigned T>
 struct MemoryTraits {
   //! Tag this class as a kokkos memory traits:
-<<<<<<< HEAD
-  typedef MemoryTraits memory_traits;
-#ifdef KOKKOS_ENABLE_DEPRECATED_CODE
-  enum : bool {
-    Unmanaged = (unsigned(0) != (T & unsigned(Kokkos::Unmanaged)))
-  };
-  enum : bool {
-    RandomAccess = (unsigned(0) != (T & unsigned(Kokkos::RandomAccess)))
-  };
-  enum : bool { Atomic = (unsigned(0) != (T & unsigned(Kokkos::Atomic))) };
-  enum : bool { Restrict = (unsigned(0) != (T & unsigned(Kokkos::Restrict))) };
-  enum : bool { Aligned = (unsigned(0) != (T & unsigned(Kokkos::Aligned))) };
-#endif
-=======
   using memory_traits = MemoryTraits<T>;
->>>>>>> 4103bf6c
   enum : bool {
     is_unmanaged = (unsigned(0) != (T & unsigned(Kokkos::Unmanaged)))
   };
@@ -106,17 +91,10 @@
 
 namespace Kokkos {
 
-<<<<<<< HEAD
-typedef Kokkos::MemoryTraits<0> MemoryManaged;
-typedef Kokkos::MemoryTraits<Kokkos::Unmanaged> MemoryUnmanaged;
-typedef Kokkos::MemoryTraits<Kokkos::Unmanaged | Kokkos::RandomAccess>
-    MemoryRandomAccess;
-=======
 using MemoryManaged   = Kokkos::MemoryTraits<0>;
 using MemoryUnmanaged = Kokkos::MemoryTraits<Kokkos::Unmanaged>;
 using MemoryRandomAccess =
     Kokkos::MemoryTraits<Kokkos::Unmanaged | Kokkos::RandomAccess>;
->>>>>>> 4103bf6c
 
 }  // namespace Kokkos
 
