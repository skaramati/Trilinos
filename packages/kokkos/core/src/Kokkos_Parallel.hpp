/*
//@HEADER
// ************************************************************************
//
//                        Kokkos v. 3.0
//       Copyright (2020) National Technology & Engineering
//               Solutions of Sandia, LLC (NTESS).
//
// Under the terms of Contract DE-NA0003525 with NTESS,
// the U.S. Government retains certain rights in this software.
//
// Redistribution and use in source and binary forms, with or without
// modification, are permitted provided that the following conditions are
// met:
//
// 1. Redistributions of source code must retain the above copyright
// notice, this list of conditions and the following disclaimer.
//
// 2. Redistributions in binary form must reproduce the above copyright
// notice, this list of conditions and the following disclaimer in the
// documentation and/or other materials provided with the distribution.
//
// 3. Neither the name of the Corporation nor the names of the
// contributors may be used to endorse or promote products derived from
// this software without specific prior written permission.
//
// THIS SOFTWARE IS PROVIDED BY NTESS "AS IS" AND ANY
// EXPRESS OR IMPLIED WARRANTIES, INCLUDING, BUT NOT LIMITED TO, THE
// IMPLIED WARRANTIES OF MERCHANTABILITY AND FITNESS FOR A PARTICULAR
// PURPOSE ARE DISCLAIMED. IN NO EVENT SHALL NTESS OR THE
// CONTRIBUTORS BE LIABLE FOR ANY DIRECT, INDIRECT, INCIDENTAL, SPECIAL,
// EXEMPLARY, OR CONSEQUENTIAL DAMAGES (INCLUDING, BUT NOT LIMITED TO,
// PROCUREMENT OF SUBSTITUTE GOODS OR SERVICES; LOSS OF USE, DATA, OR
// PROFITS; OR BUSINESS INTERRUPTION) HOWEVER CAUSED AND ON ANY THEORY OF
// LIABILITY, WHETHER IN CONTRACT, STRICT LIABILITY, OR TORT (INCLUDING
// NEGLIGENCE OR OTHERWISE) ARISING IN ANY WAY OUT OF THE USE OF THIS
// SOFTWARE, EVEN IF ADVISED OF THE POSSIBILITY OF SUCH DAMAGE.
//
// Questions? Contact Christian R. Trott (crtrott@sandia.gov)
//
// ************************************************************************
//@HEADER
*/

/// \file Kokkos_Parallel.hpp
/// \brief Declaration of parallel operators

#ifndef KOKKOS_PARALLEL_HPP
#define KOKKOS_PARALLEL_HPP

#include <cstddef>
#include <Kokkos_Core_fwd.hpp>
#include <Kokkos_View.hpp>
#include <Kokkos_ExecPolicy.hpp>

<<<<<<< HEAD
#if defined(KOKKOS_ENABLE_PROFILING)
#include <impl/Kokkos_Profiling_Interface.hpp>
=======
#include <impl/Kokkos_Tools.hpp>
>>>>>>> 4103bf6c
#include <typeinfo>

#include <impl/Kokkos_Tags.hpp>
#include <impl/Kokkos_Traits.hpp>
#include <impl/Kokkos_FunctorAnalysis.hpp>
#include <impl/Kokkos_FunctorAdapter.hpp>

<<<<<<< HEAD
#ifdef KOKKOS_DEBUG
=======
#ifdef KOKKOS_ENABLE_DEBUG_PRINT_KERNEL_NAMES
>>>>>>> 4103bf6c
#include <iostream>
#endif

//----------------------------------------------------------------------------
//----------------------------------------------------------------------------

namespace Kokkos {
namespace Impl {

//----------------------------------------------------------------------------
/** \brief  Given a Functor and Execution Policy query an execution space.
 *
 *  if       the Policy has an execution space use that
 *  else if  the Functor has an execution_space use that
 *  else if  the Functor has a device_type use that for backward compatibility
 *  else     use the default
 */
template <class Functor, class Policy, class EnableFunctor, class EnablePolicy>
struct FunctorPolicyExecutionSpace {
<<<<<<< HEAD
  typedef Kokkos::DefaultExecutionSpace execution_space;
=======
  using execution_space = Kokkos::DefaultExecutionSpace;
>>>>>>> 4103bf6c
};

template <class Functor, class Policy>
struct FunctorPolicyExecutionSpace<
    Functor, Policy,
    typename enable_if_type<typename Functor::device_type>::type,
    typename enable_if_type<typename Policy ::execution_space>::type> {
<<<<<<< HEAD
  typedef typename Policy ::execution_space execution_space;
=======
  using execution_space = typename Policy::execution_space;
>>>>>>> 4103bf6c
};

template <class Functor, class Policy>
struct FunctorPolicyExecutionSpace<
    Functor, Policy,
    typename enable_if_type<typename Functor::execution_space>::type,
    typename enable_if_type<typename Policy ::execution_space>::type> {
<<<<<<< HEAD
  typedef typename Policy ::execution_space execution_space;
=======
  using execution_space = typename Policy::execution_space;
>>>>>>> 4103bf6c
};

template <class Functor, class Policy, class EnableFunctor>
struct FunctorPolicyExecutionSpace<
    Functor, Policy, EnableFunctor,
    typename enable_if_type<typename Policy::execution_space>::type> {
<<<<<<< HEAD
  typedef typename Policy ::execution_space execution_space;
=======
  using execution_space = typename Policy::execution_space;
>>>>>>> 4103bf6c
};

template <class Functor, class Policy, class EnablePolicy>
struct FunctorPolicyExecutionSpace<
    Functor, Policy,
    typename enable_if_type<typename Functor::device_type>::type,
    EnablePolicy> {
<<<<<<< HEAD
  typedef typename Functor::device_type::execution_space execution_space;
=======
  using execution_space = typename Functor::device_type::execution_space;
>>>>>>> 4103bf6c
};

template <class Functor, class Policy, class EnablePolicy>
struct FunctorPolicyExecutionSpace<
    Functor, Policy,
    typename enable_if_type<typename Functor::execution_space>::type,
    EnablePolicy> {
<<<<<<< HEAD
  typedef typename Functor::execution_space execution_space;
=======
  using execution_space = typename Functor::execution_space;
>>>>>>> 4103bf6c
};

}  // namespace Impl
}  // namespace Kokkos

//----------------------------------------------------------------------------
//----------------------------------------------------------------------------

namespace Kokkos {

/** \brief Execute \c functor in parallel according to the execution \c policy.
 *
 * A "functor" is a class containing the function to execute in parallel,
 * data needed for that execution, and an optional \c execution_space
 * alias.  Here is an example functor for parallel_for:
 *
 * \code
 *  class FunctorType {
 *  public:
 *    using execution_space = ...;
 *    void operator() ( WorkType iwork ) const ;
 *  };
 * \endcode
 *
 * In the above example, \c WorkType is any integer type for which a
 * valid conversion from \c size_t to \c IntType exists.  Its
 * <tt>operator()</tt> method defines the operation to parallelize,
 * over the range of integer indices <tt>iwork=[0,work_count-1]</tt>.
 * This compares to a single iteration \c iwork of a \c for loop.
 * If \c execution_space is not defined DefaultExecutionSpace will be used.
 */
template <class ExecPolicy, class FunctorType>
inline void parallel_for(
    const ExecPolicy& policy, const FunctorType& functor,
    const std::string& str = "",
    typename std::enable_if<
        Kokkos::Impl::is_execution_policy<ExecPolicy>::value>::type* =
        nullptr) {
<<<<<<< HEAD
#if defined(KOKKOS_ENABLE_PROFILING)
=======
>>>>>>> 4103bf6c
  uint64_t kpID = 0;
  if (Kokkos::Profiling::profileLibraryLoaded()) {
    Kokkos::Impl::ParallelConstructName<FunctorType,
                                        typename ExecPolicy::work_tag>
        name(str);
    Kokkos::Profiling::beginParallelFor(
        name.get(), Kokkos::Profiling::Experimental::device_id(policy.space()),
        &kpID);
  }
<<<<<<< HEAD
#else
  (void)str;
#endif
=======
>>>>>>> 4103bf6c

  Kokkos::Impl::shared_allocation_tracking_disable();
  Impl::ParallelFor<FunctorType, ExecPolicy> closure(functor, policy);
  Kokkos::Impl::shared_allocation_tracking_enable();

  closure.execute();

<<<<<<< HEAD
#if defined(KOKKOS_ENABLE_PROFILING)
  if (Kokkos::Profiling::profileLibraryLoaded()) {
    Kokkos::Profiling::endParallelFor(kpID);
  }
=======
  if (Kokkos::Profiling::profileLibraryLoaded()) {
    Kokkos::Profiling::endParallelFor(kpID);
  }
}

template <class FunctorType>
inline void parallel_for(const size_t work_count, const FunctorType& functor,
                         const std::string& str = "") {
  using execution_space =
      typename Impl::FunctorPolicyExecutionSpace<FunctorType,
                                                 void>::execution_space;
  using policy = RangePolicy<execution_space>;

  uint64_t kpID = 0;
  if (Kokkos::Profiling::profileLibraryLoaded()) {
    Kokkos::Impl::ParallelConstructName<FunctorType, void> name(str);
    Kokkos::Profiling::beginParallelFor(
        name.get(),
        Kokkos::Profiling::Experimental::device_id(policy().space()), &kpID);
  }

  Kokkos::Impl::shared_allocation_tracking_disable();
  Impl::ParallelFor<FunctorType, policy> closure(functor,
                                                 policy(0, work_count));
  Kokkos::Impl::shared_allocation_tracking_enable();

  closure.execute();

  if (Kokkos::Profiling::profileLibraryLoaded()) {
    Kokkos::Profiling::endParallelFor(kpID);
  }
}

template <class ExecPolicy, class FunctorType>
inline void parallel_for(const std::string& str, const ExecPolicy& policy,
                         const FunctorType& functor) {
#if KOKKOS_ENABLE_DEBUG_PRINT_KERNEL_NAMES
  Kokkos::fence();
  std::cout << "KOKKOS_DEBUG Start parallel_for kernel: " << str << std::endl;
#endif

  ::Kokkos::parallel_for(policy, functor, str);

#if KOKKOS_ENABLE_DEBUG_PRINT_KERNEL_NAMES
  Kokkos::fence();
  std::cout << "KOKKOS_DEBUG End   parallel_for kernel: " << str << std::endl;
>>>>>>> 4103bf6c
#endif
  (void)str;
}

<<<<<<< HEAD
template <class FunctorType>
inline void parallel_for(const size_t work_count, const FunctorType& functor,
                         const std::string& str = "") {
  typedef typename Impl::FunctorPolicyExecutionSpace<
      FunctorType, void>::execution_space execution_space;
  typedef RangePolicy<execution_space> policy;

#if defined(KOKKOS_ENABLE_PROFILING)
  uint64_t kpID = 0;
  if (Kokkos::Profiling::profileLibraryLoaded()) {
    Kokkos::Impl::ParallelConstructName<FunctorType, void> name(str);
    Kokkos::Profiling::beginParallelFor(
        name.get(),
        Kokkos::Profiling::Experimental::device_id(policy().space()), &kpID);
  }
#else
  (void)str;
#endif

  Kokkos::Impl::shared_allocation_tracking_disable();
  Impl::ParallelFor<FunctorType, policy> closure(functor,
                                                 policy(0, work_count));
  Kokkos::Impl::shared_allocation_tracking_enable();

  closure.execute();

#if defined(KOKKOS_ENABLE_PROFILING)
  if (Kokkos::Profiling::profileLibraryLoaded()) {
    Kokkos::Profiling::endParallelFor(kpID);
  }
#endif
}

template <class ExecPolicy, class FunctorType>
inline void parallel_for(const std::string& str, const ExecPolicy& policy,
                         const FunctorType& functor) {
#if KOKKOS_ENABLE_DEBUG_PRINT_KERNEL_NAMES
  Kokkos::fence();
  std::cout << "KOKKOS_DEBUG Start parallel_for kernel: " << str << std::endl;
#endif

  ::Kokkos::parallel_for(policy, functor, str);

#if KOKKOS_ENABLE_DEBUG_PRINT_KERNEL_NAMES
  Kokkos::fence();
  std::cout << "KOKKOS_DEBUG End   parallel_for kernel: " << str << std::endl;
#endif
  (void)str;
}

=======
>>>>>>> 4103bf6c
}  // namespace Kokkos

#include <Kokkos_Parallel_Reduce.hpp>
//----------------------------------------------------------------------------
//----------------------------------------------------------------------------

namespace Kokkos {

/// \fn parallel_scan
/// \tparam ExecutionPolicy The execution policy type.
/// \tparam FunctorType     The scan functor type.
///
/// \param policy  [in] The execution policy.
/// \param functor [in] The scan functor.
///
/// This function implements a parallel scan pattern.  The scan can
/// be either inclusive or exclusive, depending on how you implement
/// the scan functor.
///
/// A scan functor looks almost exactly like a reduce functor, except
/// that its operator() takes a third \c bool argument, \c final_pass,
/// which indicates whether this is the last pass of the scan
/// operation.  We will show below how to use the \c final_pass
/// argument to control whether the scan is inclusive or exclusive.
///
/// Here is the minimum required interface of a scan functor for a POD
/// (plain old data) value type \c PodType.  That is, the result is a
/// View of zero or more PodType.  It is also possible for the result
/// to be an array of (same-sized) arrays of PodType, but we do not
/// show the required interface for that here.
/// \code
/// template< class ExecPolicy , class FunctorType >
/// class ScanFunctor {
/// public:
///   // The Kokkos device type
///   using execution_space = ...;
///   // Type of an entry of the array containing the result;
///   // also the type of each of the entries combined using
///   // operator() or join().
///   using value_type = PodType;
///
///   void operator () (const ExecPolicy::member_type & i, value_type& update,
///   const bool final_pass) const; void init (value_type& update) const; void
///   join (volatile value_type& update, volatile const value_type& input) const
/// };
/// \endcode
///
/// Here is an example of a functor which computes an inclusive plus-scan
/// of an array of \c int, in place.  If given an array [1, 2, 3, 4], this
/// scan will overwrite that array with [1, 3, 6, 10].
///
/// \code
/// template<class SpaceType>
/// class InclScanFunctor {
/// public:
///   using execution_space = SpaceType;
///   using value_type = int;
///   using size_type = typename SpaceType::size_type;
///
///   InclScanFunctor( Kokkos::View<value_type*, execution_space> x
///                  , Kokkos::View<value_type*, execution_space> y ) : m_x(x),
///                  m_y(y) {}
///
///   void operator () (const size_type i, value_type& update, const bool
///   final_pass) const {
///     update += m_x(i);
///     if (final_pass) {
///       m_y(i) = update;
///     }
///   }
///   void init (value_type& update) const {
///     update = 0;
///   }
///   void join (volatile value_type& update, volatile const value_type& input)
///   const {
///     update += input;
///   }
///
/// private:
///   Kokkos::View<value_type*, execution_space> m_x;
///   Kokkos::View<value_type*, execution_space> m_y;
/// };
/// \endcode
///
/// Here is an example of a functor which computes an <i>exclusive</i>
/// scan of an array of \c int, in place.  In operator(), note both
/// that the final_pass test and the update have switched places, and
/// the use of a temporary.  If given an array [1, 2, 3, 4], this scan
/// will overwrite that array with [0, 1, 3, 6].
///
/// \code
/// template<class SpaceType>
/// class ExclScanFunctor {
/// public:
///   using execution_space = SpaceType;
///   using value_type = int;
///   using size_type = typename SpaceType::size_type;
///
///   ExclScanFunctor (Kokkos::View<value_type*, execution_space> x) : x_ (x) {}
///
///   void operator () (const size_type i, value_type& update, const bool
///   final_pass) const {
///     const value_type x_i = x_(i);
///     if (final_pass) {
///       x_(i) = update;
///     }
///     update += x_i;
///   }
///   void init (value_type& update) const {
///     update = 0;
///   }
///   void join (volatile value_type& update, volatile const value_type& input)
///   const {
///     update += input;
///   }
///
/// private:
///   Kokkos::View<value_type*, execution_space> x_;
/// };
/// \endcode
///
/// Here is an example of a functor which builds on the above
/// exclusive scan example, to compute an offsets array from a
/// population count array, in place.  We assume that the pop count
/// array has an extra entry at the end to store the final count.  If
/// given an array [1, 2, 3, 4, 0], this scan will overwrite that
/// array with [0, 1, 3, 6, 10].
///
/// \code
/// template<class SpaceType>
/// class OffsetScanFunctor {
/// public:
///   using execution_space = SpaceType;
///   using value_type = int;
///   using size_type = typename SpaceType::size_type;
///
///   // lastIndex_ is the last valid index (zero-based) of x.
///   // If x has length zero, then lastIndex_ won't be used anyway.
///   OffsetScanFunctor( Kokkos::View<value_type*, execution_space> x
///                    , Kokkos::View<value_type*, execution_space> y )
///      : m_x(x), m_y(y), last_index_ (x.dimension_0 () == 0 ? 0 :
///      x.dimension_0 () - 1)
///   {}
///
///   void operator () (const size_type i, int& update, const bool final_pass)
///   const {
///     if (final_pass) {
///       m_y(i) = update;
///     }
///     update += m_x(i);
///     // The last entry of m_y gets the final sum.
///     if (final_pass && i == last_index_) {
///       m_y(i+1) = update;
// i/     }
///   }
///   void init (value_type& update) const {
///     update = 0;
///   }
///   void join (volatile value_type& update, volatile const value_type& input)
///   const {
///     update += input;
///   }
///
/// private:
///   Kokkos::View<value_type*, execution_space> m_x;
///   Kokkos::View<value_type*, execution_space> m_y;
///   const size_type last_index_;
/// };
/// \endcode
///
template <class ExecutionPolicy, class FunctorType>
inline void parallel_scan(
    const ExecutionPolicy& policy, const FunctorType& functor,
    const std::string& str = "",
    typename std::enable_if<
        Kokkos::Impl::is_execution_policy<ExecutionPolicy>::value>::type* =
        nullptr) {
<<<<<<< HEAD
#if defined(KOKKOS_ENABLE_PROFILING)
=======
>>>>>>> 4103bf6c
  uint64_t kpID = 0;
  if (Kokkos::Profiling::profileLibraryLoaded()) {
    Kokkos::Impl::ParallelConstructName<FunctorType,
                                        typename ExecutionPolicy::work_tag>
        name(str);
    Kokkos::Profiling::beginParallelScan(
        name.get(), Kokkos::Profiling::Experimental::device_id(policy.space()),
        &kpID);
  }
<<<<<<< HEAD
#else
  (void)str;
#endif

  Kokkos::Impl::shared_allocation_tracking_disable();
  Impl::ParallelScan<FunctorType, ExecutionPolicy> closure(functor, policy);
  Kokkos::Impl::shared_allocation_tracking_enable();

  closure.execute();

#if defined(KOKKOS_ENABLE_PROFILING)
  if (Kokkos::Profiling::profileLibraryLoaded()) {
    Kokkos::Profiling::endParallelScan(kpID);
  }
#endif
}

template <class FunctorType>
inline void parallel_scan(const size_t work_count, const FunctorType& functor,
                          const std::string& str = "") {
  typedef typename Kokkos::Impl::FunctorPolicyExecutionSpace<
      FunctorType, void>::execution_space execution_space;

  typedef Kokkos::RangePolicy<execution_space> policy;

#if defined(KOKKOS_ENABLE_PROFILING)
=======

  Kokkos::Impl::shared_allocation_tracking_disable();
  Impl::ParallelScan<FunctorType, ExecutionPolicy> closure(functor, policy);
  Kokkos::Impl::shared_allocation_tracking_enable();

  closure.execute();

  if (Kokkos::Profiling::profileLibraryLoaded()) {
    Kokkos::Profiling::endParallelScan(kpID);
  }
}

template <class FunctorType>
inline void parallel_scan(const size_t work_count, const FunctorType& functor,
                          const std::string& str = "") {
  using execution_space =
      typename Kokkos::Impl::FunctorPolicyExecutionSpace<FunctorType,
                                                         void>::execution_space;

  using policy = Kokkos::RangePolicy<execution_space>;

>>>>>>> 4103bf6c
  uint64_t kpID = 0;
  if (Kokkos::Profiling::profileLibraryLoaded()) {
    Kokkos::Impl::ParallelConstructName<FunctorType, void> name(str);
    Kokkos::Profiling::beginParallelScan(
        name.get(),
        Kokkos::Profiling::Experimental::device_id(policy().space()), &kpID);
  }
<<<<<<< HEAD
#else
  (void)str;
#endif
=======
>>>>>>> 4103bf6c

  Kokkos::Impl::shared_allocation_tracking_disable();
  Impl::ParallelScan<FunctorType, policy> closure(functor,
                                                  policy(0, work_count));
  Kokkos::Impl::shared_allocation_tracking_enable();

  closure.execute();

<<<<<<< HEAD
#if defined(KOKKOS_ENABLE_PROFILING)
  if (Kokkos::Profiling::profileLibraryLoaded()) {
    Kokkos::Profiling::endParallelScan(kpID);
  }
#endif
=======
  if (Kokkos::Profiling::profileLibraryLoaded()) {
    Kokkos::Profiling::endParallelScan(kpID);
  }
>>>>>>> 4103bf6c
}

template <class ExecutionPolicy, class FunctorType>
inline void parallel_scan(const std::string& str, const ExecutionPolicy& policy,
                          const FunctorType& functor) {
#if KOKKOS_ENABLE_DEBUG_PRINT_KERNEL_NAMES
  Kokkos::fence();
  std::cout << "KOKKOS_DEBUG Start parallel_scan kernel: " << str << std::endl;
#endif
<<<<<<< HEAD

  ::Kokkos::parallel_scan(policy, functor, str);

#if KOKKOS_ENABLE_DEBUG_PRINT_KERNEL_NAMES
  Kokkos::fence();
  std::cout << "KOKKOS_DEBUG End parallel_scan kernel: " << str << std::endl;
#endif
  (void)str;
}

template <class ExecutionPolicy, class FunctorType, class ReturnType>
inline void parallel_scan(
    const ExecutionPolicy& policy, const FunctorType& functor,
    ReturnType& return_value, const std::string& str = "",
    typename std::enable_if<
        Kokkos::Impl::is_execution_policy<ExecutionPolicy>::value>::type* =
        nullptr) {
#if defined(KOKKOS_ENABLE_PROFILING)
  uint64_t kpID = 0;
  if (Kokkos::Profiling::profileLibraryLoaded()) {
    Kokkos::Impl::ParallelConstructName<FunctorType,
                                        typename ExecutionPolicy::work_tag>
        name(str);
    Kokkos::Profiling::beginParallelScan(
        name.get(), Kokkos::Profiling::Experimental::device_id(policy.space()),
        &kpID);
  }
#else
  (void)str;
#endif

  Kokkos::Impl::shared_allocation_tracking_disable();
  Impl::ParallelScanWithTotal<FunctorType, ExecutionPolicy, ReturnType> closure(
      functor, policy, return_value);
  Kokkos::Impl::shared_allocation_tracking_enable();

  closure.execute();

#if defined(KOKKOS_ENABLE_PROFILING)
  if (Kokkos::Profiling::profileLibraryLoaded()) {
    Kokkos::Profiling::endParallelScan(kpID);
  }
#endif
  policy.space().fence();
}

template <class FunctorType, class ReturnType>
inline void parallel_scan(const size_t work_count, const FunctorType& functor,
                          ReturnType& return_value,
                          const std::string& str = "") {
  typedef typename Kokkos::Impl::FunctorPolicyExecutionSpace<
      FunctorType, void>::execution_space execution_space;

  typedef Kokkos::RangePolicy<execution_space> policy;

#if defined(KOKKOS_ENABLE_PROFILING)
  uint64_t kpID = 0;
  if (Kokkos::Profiling::profileLibraryLoaded()) {
    Kokkos::Impl::ParallelConstructName<FunctorType, void> name(str);
    Kokkos::Profiling::beginParallelScan(
        name.get(),
        Kokkos::Profiling::Experimental::device_id(policy().space()), &kpID);
  }
#else
  (void)str;
#endif

=======

  ::Kokkos::parallel_scan(policy, functor, str);

#if KOKKOS_ENABLE_DEBUG_PRINT_KERNEL_NAMES
  Kokkos::fence();
  std::cout << "KOKKOS_DEBUG End parallel_scan kernel: " << str << std::endl;
#endif
  (void)str;
}

template <class ExecutionPolicy, class FunctorType, class ReturnType>
inline void parallel_scan(
    const ExecutionPolicy& policy, const FunctorType& functor,
    ReturnType& return_value, const std::string& str = "",
    typename std::enable_if<
        Kokkos::Impl::is_execution_policy<ExecutionPolicy>::value>::type* =
        nullptr) {
  uint64_t kpID = 0;
  if (Kokkos::Profiling::profileLibraryLoaded()) {
    Kokkos::Impl::ParallelConstructName<FunctorType,
                                        typename ExecutionPolicy::work_tag>
        name(str);
    Kokkos::Profiling::beginParallelScan(
        name.get(), Kokkos::Profiling::Experimental::device_id(policy.space()),
        &kpID);
  }

  Kokkos::Impl::shared_allocation_tracking_disable();
  Impl::ParallelScanWithTotal<FunctorType, ExecutionPolicy, ReturnType> closure(
      functor, policy, return_value);
  Kokkos::Impl::shared_allocation_tracking_enable();

  closure.execute();

  if (Kokkos::Profiling::profileLibraryLoaded()) {
    Kokkos::Profiling::endParallelScan(kpID);
  }
  policy.space().fence();
}

template <class FunctorType, class ReturnType>
inline void parallel_scan(const size_t work_count, const FunctorType& functor,
                          ReturnType& return_value,
                          const std::string& str = "") {
  using execution_space =
      typename Kokkos::Impl::FunctorPolicyExecutionSpace<FunctorType,
                                                         void>::execution_space;

  using policy = Kokkos::RangePolicy<execution_space>;

  uint64_t kpID = 0;
  if (Kokkos::Profiling::profileLibraryLoaded()) {
    Kokkos::Impl::ParallelConstructName<FunctorType, void> name(str);
    Kokkos::Profiling::beginParallelScan(
        name.get(),
        Kokkos::Profiling::Experimental::device_id(policy().space()), &kpID);
  }

>>>>>>> 4103bf6c
  Kokkos::Impl::shared_allocation_tracking_disable();
  Impl::ParallelScanWithTotal<FunctorType, policy, ReturnType> closure(
      functor, policy(0, work_count), return_value);
  Kokkos::Impl::shared_allocation_tracking_enable();

  closure.execute();

<<<<<<< HEAD
#if defined(KOKKOS_ENABLE_PROFILING)
  if (Kokkos::Profiling::profileLibraryLoaded()) {
    Kokkos::Profiling::endParallelScan(kpID);
  }
#endif
=======
  if (Kokkos::Profiling::profileLibraryLoaded()) {
    Kokkos::Profiling::endParallelScan(kpID);
  }
>>>>>>> 4103bf6c
  execution_space().fence();
}

template <class ExecutionPolicy, class FunctorType, class ReturnType>
inline void parallel_scan(const std::string& str, const ExecutionPolicy& policy,
                          const FunctorType& functor,
                          ReturnType& return_value) {
#if KOKKOS_ENABLE_DEBUG_PRINT_KERNEL_NAMES
  Kokkos::fence();
  std::cout << "KOKKOS_DEBUG Start parallel_scan kernel: " << str << std::endl;
#endif

  ::Kokkos::parallel_scan(policy, functor, return_value, str);

#if KOKKOS_ENABLE_DEBUG_PRINT_KERNEL_NAMES
  Kokkos::fence();
  std::cout << "KOKKOS_DEBUG End parallel_scan kernel: " << str << std::endl;
#endif
  (void)str;
}

}  // namespace Kokkos

//----------------------------------------------------------------------------
//----------------------------------------------------------------------------

namespace Kokkos {
namespace Impl {

template <class FunctorType,
          bool HasTeamShmemSize =
              has_member_team_shmem_size<FunctorType>::value,
          bool HasShmemSize = has_member_shmem_size<FunctorType>::value>
struct FunctorTeamShmemSize {
  KOKKOS_INLINE_FUNCTION static size_t value(const FunctorType&, int) {
    return 0;
  }
};

template <class FunctorType>
struct FunctorTeamShmemSize<FunctorType, true, false> {
  static inline size_t value(const FunctorType& f, int team_size) {
    return f.team_shmem_size(team_size);
  }
};

template <class FunctorType>
struct FunctorTeamShmemSize<FunctorType, false, true> {
  static inline size_t value(const FunctorType& f, int team_size) {
    return f.shmem_size(team_size);
  }
};
template <class FunctorType>
struct FunctorTeamShmemSize<FunctorType, true, true> {
  static inline size_t value(const FunctorType& /*f*/, int /*team_size*/) {
    Kokkos::abort(
        "Functor with both team_shmem_size and shmem_size defined is "
        "not allowed");
    return 0;
  }
};

}  // namespace Impl
}  // namespace Kokkos

//----------------------------------------------------------------------------
//----------------------------------------------------------------------------

#endif /* KOKKOS_PARALLEL_HPP */<|MERGE_RESOLUTION|>--- conflicted
+++ resolved
@@ -53,12 +53,7 @@
 #include <Kokkos_View.hpp>
 #include <Kokkos_ExecPolicy.hpp>
 
-<<<<<<< HEAD
-#if defined(KOKKOS_ENABLE_PROFILING)
-#include <impl/Kokkos_Profiling_Interface.hpp>
-=======
 #include <impl/Kokkos_Tools.hpp>
->>>>>>> 4103bf6c
 #include <typeinfo>
 
 #include <impl/Kokkos_Tags.hpp>
@@ -66,11 +61,7 @@
 #include <impl/Kokkos_FunctorAnalysis.hpp>
 #include <impl/Kokkos_FunctorAdapter.hpp>
 
-<<<<<<< HEAD
-#ifdef KOKKOS_DEBUG
-=======
 #ifdef KOKKOS_ENABLE_DEBUG_PRINT_KERNEL_NAMES
->>>>>>> 4103bf6c
 #include <iostream>
 #endif
 
@@ -90,11 +81,7 @@
  */
 template <class Functor, class Policy, class EnableFunctor, class EnablePolicy>
 struct FunctorPolicyExecutionSpace {
-<<<<<<< HEAD
-  typedef Kokkos::DefaultExecutionSpace execution_space;
-=======
   using execution_space = Kokkos::DefaultExecutionSpace;
->>>>>>> 4103bf6c
 };
 
 template <class Functor, class Policy>
@@ -102,11 +89,7 @@
     Functor, Policy,
     typename enable_if_type<typename Functor::device_type>::type,
     typename enable_if_type<typename Policy ::execution_space>::type> {
-<<<<<<< HEAD
-  typedef typename Policy ::execution_space execution_space;
-=======
   using execution_space = typename Policy::execution_space;
->>>>>>> 4103bf6c
 };
 
 template <class Functor, class Policy>
@@ -114,22 +97,14 @@
     Functor, Policy,
     typename enable_if_type<typename Functor::execution_space>::type,
     typename enable_if_type<typename Policy ::execution_space>::type> {
-<<<<<<< HEAD
-  typedef typename Policy ::execution_space execution_space;
-=======
   using execution_space = typename Policy::execution_space;
->>>>>>> 4103bf6c
 };
 
 template <class Functor, class Policy, class EnableFunctor>
 struct FunctorPolicyExecutionSpace<
     Functor, Policy, EnableFunctor,
     typename enable_if_type<typename Policy::execution_space>::type> {
-<<<<<<< HEAD
-  typedef typename Policy ::execution_space execution_space;
-=======
   using execution_space = typename Policy::execution_space;
->>>>>>> 4103bf6c
 };
 
 template <class Functor, class Policy, class EnablePolicy>
@@ -137,11 +112,7 @@
     Functor, Policy,
     typename enable_if_type<typename Functor::device_type>::type,
     EnablePolicy> {
-<<<<<<< HEAD
-  typedef typename Functor::device_type::execution_space execution_space;
-=======
   using execution_space = typename Functor::device_type::execution_space;
->>>>>>> 4103bf6c
 };
 
 template <class Functor, class Policy, class EnablePolicy>
@@ -149,11 +120,7 @@
     Functor, Policy,
     typename enable_if_type<typename Functor::execution_space>::type,
     EnablePolicy> {
-<<<<<<< HEAD
-  typedef typename Functor::execution_space execution_space;
-=======
   using execution_space = typename Functor::execution_space;
->>>>>>> 4103bf6c
 };
 
 }  // namespace Impl
@@ -192,10 +159,6 @@
     typename std::enable_if<
         Kokkos::Impl::is_execution_policy<ExecPolicy>::value>::type* =
         nullptr) {
-<<<<<<< HEAD
-#if defined(KOKKOS_ENABLE_PROFILING)
-=======
->>>>>>> 4103bf6c
   uint64_t kpID = 0;
   if (Kokkos::Profiling::profileLibraryLoaded()) {
     Kokkos::Impl::ParallelConstructName<FunctorType,
@@ -205,12 +168,6 @@
         name.get(), Kokkos::Profiling::Experimental::device_id(policy.space()),
         &kpID);
   }
-<<<<<<< HEAD
-#else
-  (void)str;
-#endif
-=======
->>>>>>> 4103bf6c
 
   Kokkos::Impl::shared_allocation_tracking_disable();
   Impl::ParallelFor<FunctorType, ExecPolicy> closure(functor, policy);
@@ -218,12 +175,6 @@
 
   closure.execute();
 
-<<<<<<< HEAD
-#if defined(KOKKOS_ENABLE_PROFILING)
-  if (Kokkos::Profiling::profileLibraryLoaded()) {
-    Kokkos::Profiling::endParallelFor(kpID);
-  }
-=======
   if (Kokkos::Profiling::profileLibraryLoaded()) {
     Kokkos::Profiling::endParallelFor(kpID);
   }
@@ -270,64 +221,10 @@
 #if KOKKOS_ENABLE_DEBUG_PRINT_KERNEL_NAMES
   Kokkos::fence();
   std::cout << "KOKKOS_DEBUG End   parallel_for kernel: " << str << std::endl;
->>>>>>> 4103bf6c
 #endif
   (void)str;
 }
 
-<<<<<<< HEAD
-template <class FunctorType>
-inline void parallel_for(const size_t work_count, const FunctorType& functor,
-                         const std::string& str = "") {
-  typedef typename Impl::FunctorPolicyExecutionSpace<
-      FunctorType, void>::execution_space execution_space;
-  typedef RangePolicy<execution_space> policy;
-
-#if defined(KOKKOS_ENABLE_PROFILING)
-  uint64_t kpID = 0;
-  if (Kokkos::Profiling::profileLibraryLoaded()) {
-    Kokkos::Impl::ParallelConstructName<FunctorType, void> name(str);
-    Kokkos::Profiling::beginParallelFor(
-        name.get(),
-        Kokkos::Profiling::Experimental::device_id(policy().space()), &kpID);
-  }
-#else
-  (void)str;
-#endif
-
-  Kokkos::Impl::shared_allocation_tracking_disable();
-  Impl::ParallelFor<FunctorType, policy> closure(functor,
-                                                 policy(0, work_count));
-  Kokkos::Impl::shared_allocation_tracking_enable();
-
-  closure.execute();
-
-#if defined(KOKKOS_ENABLE_PROFILING)
-  if (Kokkos::Profiling::profileLibraryLoaded()) {
-    Kokkos::Profiling::endParallelFor(kpID);
-  }
-#endif
-}
-
-template <class ExecPolicy, class FunctorType>
-inline void parallel_for(const std::string& str, const ExecPolicy& policy,
-                         const FunctorType& functor) {
-#if KOKKOS_ENABLE_DEBUG_PRINT_KERNEL_NAMES
-  Kokkos::fence();
-  std::cout << "KOKKOS_DEBUG Start parallel_for kernel: " << str << std::endl;
-#endif
-
-  ::Kokkos::parallel_for(policy, functor, str);
-
-#if KOKKOS_ENABLE_DEBUG_PRINT_KERNEL_NAMES
-  Kokkos::fence();
-  std::cout << "KOKKOS_DEBUG End   parallel_for kernel: " << str << std::endl;
-#endif
-  (void)str;
-}
-
-=======
->>>>>>> 4103bf6c
 }  // namespace Kokkos
 
 #include <Kokkos_Parallel_Reduce.hpp>
@@ -505,10 +402,6 @@
     typename std::enable_if<
         Kokkos::Impl::is_execution_policy<ExecutionPolicy>::value>::type* =
         nullptr) {
-<<<<<<< HEAD
-#if defined(KOKKOS_ENABLE_PROFILING)
-=======
->>>>>>> 4103bf6c
   uint64_t kpID = 0;
   if (Kokkos::Profiling::profileLibraryLoaded()) {
     Kokkos::Impl::ParallelConstructName<FunctorType,
@@ -518,34 +411,6 @@
         name.get(), Kokkos::Profiling::Experimental::device_id(policy.space()),
         &kpID);
   }
-<<<<<<< HEAD
-#else
-  (void)str;
-#endif
-
-  Kokkos::Impl::shared_allocation_tracking_disable();
-  Impl::ParallelScan<FunctorType, ExecutionPolicy> closure(functor, policy);
-  Kokkos::Impl::shared_allocation_tracking_enable();
-
-  closure.execute();
-
-#if defined(KOKKOS_ENABLE_PROFILING)
-  if (Kokkos::Profiling::profileLibraryLoaded()) {
-    Kokkos::Profiling::endParallelScan(kpID);
-  }
-#endif
-}
-
-template <class FunctorType>
-inline void parallel_scan(const size_t work_count, const FunctorType& functor,
-                          const std::string& str = "") {
-  typedef typename Kokkos::Impl::FunctorPolicyExecutionSpace<
-      FunctorType, void>::execution_space execution_space;
-
-  typedef Kokkos::RangePolicy<execution_space> policy;
-
-#if defined(KOKKOS_ENABLE_PROFILING)
-=======
 
   Kokkos::Impl::shared_allocation_tracking_disable();
   Impl::ParallelScan<FunctorType, ExecutionPolicy> closure(functor, policy);
@@ -567,7 +432,6 @@
 
   using policy = Kokkos::RangePolicy<execution_space>;
 
->>>>>>> 4103bf6c
   uint64_t kpID = 0;
   if (Kokkos::Profiling::profileLibraryLoaded()) {
     Kokkos::Impl::ParallelConstructName<FunctorType, void> name(str);
@@ -575,12 +439,6 @@
         name.get(),
         Kokkos::Profiling::Experimental::device_id(policy().space()), &kpID);
   }
-<<<<<<< HEAD
-#else
-  (void)str;
-#endif
-=======
->>>>>>> 4103bf6c
 
   Kokkos::Impl::shared_allocation_tracking_disable();
   Impl::ParallelScan<FunctorType, policy> closure(functor,
@@ -589,17 +447,9 @@
 
   closure.execute();
 
-<<<<<<< HEAD
-#if defined(KOKKOS_ENABLE_PROFILING)
   if (Kokkos::Profiling::profileLibraryLoaded()) {
     Kokkos::Profiling::endParallelScan(kpID);
   }
-#endif
-=======
-  if (Kokkos::Profiling::profileLibraryLoaded()) {
-    Kokkos::Profiling::endParallelScan(kpID);
-  }
->>>>>>> 4103bf6c
 }
 
 template <class ExecutionPolicy, class FunctorType>
@@ -609,75 +459,6 @@
   Kokkos::fence();
   std::cout << "KOKKOS_DEBUG Start parallel_scan kernel: " << str << std::endl;
 #endif
-<<<<<<< HEAD
-
-  ::Kokkos::parallel_scan(policy, functor, str);
-
-#if KOKKOS_ENABLE_DEBUG_PRINT_KERNEL_NAMES
-  Kokkos::fence();
-  std::cout << "KOKKOS_DEBUG End parallel_scan kernel: " << str << std::endl;
-#endif
-  (void)str;
-}
-
-template <class ExecutionPolicy, class FunctorType, class ReturnType>
-inline void parallel_scan(
-    const ExecutionPolicy& policy, const FunctorType& functor,
-    ReturnType& return_value, const std::string& str = "",
-    typename std::enable_if<
-        Kokkos::Impl::is_execution_policy<ExecutionPolicy>::value>::type* =
-        nullptr) {
-#if defined(KOKKOS_ENABLE_PROFILING)
-  uint64_t kpID = 0;
-  if (Kokkos::Profiling::profileLibraryLoaded()) {
-    Kokkos::Impl::ParallelConstructName<FunctorType,
-                                        typename ExecutionPolicy::work_tag>
-        name(str);
-    Kokkos::Profiling::beginParallelScan(
-        name.get(), Kokkos::Profiling::Experimental::device_id(policy.space()),
-        &kpID);
-  }
-#else
-  (void)str;
-#endif
-
-  Kokkos::Impl::shared_allocation_tracking_disable();
-  Impl::ParallelScanWithTotal<FunctorType, ExecutionPolicy, ReturnType> closure(
-      functor, policy, return_value);
-  Kokkos::Impl::shared_allocation_tracking_enable();
-
-  closure.execute();
-
-#if defined(KOKKOS_ENABLE_PROFILING)
-  if (Kokkos::Profiling::profileLibraryLoaded()) {
-    Kokkos::Profiling::endParallelScan(kpID);
-  }
-#endif
-  policy.space().fence();
-}
-
-template <class FunctorType, class ReturnType>
-inline void parallel_scan(const size_t work_count, const FunctorType& functor,
-                          ReturnType& return_value,
-                          const std::string& str = "") {
-  typedef typename Kokkos::Impl::FunctorPolicyExecutionSpace<
-      FunctorType, void>::execution_space execution_space;
-
-  typedef Kokkos::RangePolicy<execution_space> policy;
-
-#if defined(KOKKOS_ENABLE_PROFILING)
-  uint64_t kpID = 0;
-  if (Kokkos::Profiling::profileLibraryLoaded()) {
-    Kokkos::Impl::ParallelConstructName<FunctorType, void> name(str);
-    Kokkos::Profiling::beginParallelScan(
-        name.get(),
-        Kokkos::Profiling::Experimental::device_id(policy().space()), &kpID);
-  }
-#else
-  (void)str;
-#endif
-
-=======
 
   ::Kokkos::parallel_scan(policy, functor, str);
 
@@ -736,7 +517,6 @@
         Kokkos::Profiling::Experimental::device_id(policy().space()), &kpID);
   }
 
->>>>>>> 4103bf6c
   Kokkos::Impl::shared_allocation_tracking_disable();
   Impl::ParallelScanWithTotal<FunctorType, policy, ReturnType> closure(
       functor, policy(0, work_count), return_value);
@@ -744,17 +524,9 @@
 
   closure.execute();
 
-<<<<<<< HEAD
-#if defined(KOKKOS_ENABLE_PROFILING)
   if (Kokkos::Profiling::profileLibraryLoaded()) {
     Kokkos::Profiling::endParallelScan(kpID);
   }
-#endif
-=======
-  if (Kokkos::Profiling::profileLibraryLoaded()) {
-    Kokkos::Profiling::endParallelScan(kpID);
-  }
->>>>>>> 4103bf6c
   execution_space().fence();
 }
 
