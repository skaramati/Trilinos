--- conflicted
+++ resolved
@@ -211,20 +211,12 @@
     const Teuchos::RCP<const SolutionHistory<Scalar> >& state_solution_history,
     const Teuchos::RCP<const SolutionHistory<Scalar> >& adjoint_solution_history);
 
-<<<<<<< HEAD
   Teuchos::RCP<Thyra::ModelEvaluator<Scalar>> model_;
   Teuchos::RCP<IntegratorBasic<Scalar>> state_integrator_;
   Teuchos::RCP<AdjointAuxSensitivityModelEvaluator<Scalar>> adjoint_model_;
   Teuchos::RCP<IntegratorBasic<Scalar>> adjoint_integrator_;
   Teuchos::RCP<SolutionHistory<Scalar>> solutionHistory_;
-=======
-  Teuchos::RCP<Thyra::ModelEvaluator<Scalar> > model_;
-  Teuchos::RCP<Thyra::ModelEvaluator<Scalar> > adjoint_model_;
   Teuchos::RCP<AdjointAuxSensitivityModelEvaluator<Scalar> > adjoint_aux_model_;
-  Teuchos::RCP<IntegratorBasicOld<Scalar> > state_integrator_;
-  Teuchos::RCP<IntegratorBasicOld<Scalar> > adjoint_integrator_;
-  Teuchos::RCP<SolutionHistory<Scalar> > solutionHistory_;
->>>>>>> 42c4b385
   int p_index_;
   int g_index_;
   bool g_depends_on_p_;
@@ -243,9 +235,10 @@
  * the sub-objects needed to call the full `IntegratorAdjointSensitivity`
  * construtor
  *
- * @param pList  ParameterList defining the integrator options and options
- *               defining the sensitivity analysis
- * @param model  ModelEvaluator for the problem
+ * @param pList         ParameterList defining the integrator options and options
+ *                      defining the sensitivity analysis
+ * @param model         ModelEvaluator for the problem
+ * @param adjoing_model ModelEvaluator for the adjoint problem
  *
  * @return Time integrator implementing adjoint sensitivity
  */
@@ -253,31 +246,12 @@
 Teuchos::RCP<IntegratorAdjointSensitivity<Scalar>>
 integratorAdjointSensitivity(
     Teuchos::RCP<Teuchos::ParameterList> pList,
-    const Teuchos::RCP<Thyra::ModelEvaluator<Scalar>> &model);
-
-/// Nonmember constructor
-<<<<<<< HEAD
-/**
- * @brief Default non-member constructor
- *
- * This nonmember constructor creates default state and adjoint time integrator.
- *
- * @return Time integrator implementing forward sensitivity
- */
-template <class Scalar>
-Teuchos::RCP<IntegratorAdjointSensitivity<Scalar>>
-=======
-template<class Scalar>
-Teuchos::RCP<IntegratorAdjointSensitivity<Scalar> >
-integratorAdjointSensitivity(
-  Teuchos::RCP<Teuchos::ParameterList>                pList,
-  const Teuchos::RCP<Thyra::ModelEvaluator<Scalar> >& model,
-  const Teuchos::RCP<Thyra::ModelEvaluator<Scalar> >& adjoint_model);
+    const Teuchos::RCP<Thyra::ModelEvaluator<Scalar>> &model,
+    const Teuchos::RCP<Thyra::ModelEvaluator<Scalar> >& adjoint_model=Teuchos::null);
 
 /// Nonmember constructor
 template<class Scalar>
 Teuchos::RCP<IntegratorAdjointSensitivity<Scalar> >
->>>>>>> 42c4b385
 integratorAdjointSensitivity();
 
 } // namespace Tempus
