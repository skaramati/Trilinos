--- conflicted
+++ resolved
@@ -25,24 +25,16 @@
 AdjointSensitivityModelEvaluator<Scalar>::
 AdjointSensitivityModelEvaluator(
   const Teuchos::RCP<const Thyra::ModelEvaluator<Scalar> > & model,
-<<<<<<< HEAD
   const Teuchos::RCP<const Thyra::ModelEvaluator<Scalar> > & adjoint_residual_model,
   const Teuchos::RCP<const Thyra::ModelEvaluator<Scalar> > & adjoint_solve_model,
-=======
-  const Teuchos::RCP<const Thyra::ModelEvaluator<Scalar> > & adjoint_model,
   const Scalar& t_init,
->>>>>>> dcd18df5
   const Scalar& t_final,
   const bool is_pseudotransient,
   const Teuchos::RCP<const Teuchos::ParameterList>& pList) :
   model_(model),
-<<<<<<< HEAD
   adjoint_residual_model_(adjoint_residual_model),
   adjoint_solve_model_(adjoint_solve_model),
-=======
-  adjoint_model_(adjoint_model),
   t_init_(t_init),
->>>>>>> dcd18df5
   t_final_(t_final),
   is_pseudotransient_(is_pseudotransient),
   mass_matrix_is_computed_(false),
