--- conflicted
+++ resolved
@@ -238,16 +238,16 @@
       numStates = solutionHistory->getNumStates();
     }
     if (numStates < 3) {
-      TEUCHOS_TEST_FOR_EXCEPTION(true,
-        std::logic_error,
-         "Error in Tempus::StepperBDF2::takeStep(): numStates after startup \n" 
-         << "stepper must be at least 3, whereas numStates = " << numStates <<"!\n"
-         << "If running with Storage Type = Static, make sure Storage Limit > 2.\n"); 
+      TEUCHOS_TEST_FOR_EXCEPTION(true, std::logic_error,
+        "Error in Tempus::StepperBDF2::takeStep(): numStates after \n"
+          << "startup stepper must be at least 3, whereas numStates = "
+          << numStates <<"!\n" << "If running with Storage Type = Static, "
+          << "make sure Storage Limit > 2.\n");
     }
 
-    //IKT, FIXME: add error checking regarding states being consecutive and whether
-    //interpolated states are OK to use.
-    
+    //IKT, FIXME: add error checking regarding states being consecutive and
+    //whether interpolated states are OK to use.
+
     stepperBDF2Observer_->observeBeginTakeStep(solutionHistory, *this);
 
     RCP<SolutionState<Scalar> > workingState=solutionHistory->getWorkingState();
@@ -257,42 +257,19 @@
     RCP<Thyra::VectorBase<Scalar> > xDot = workingState->getXDot();
 
     //get time, dt and dtOld
-    const Scalar time = workingState->getTime();
-    const Scalar dt   = workingState->getTimeStep();
-<<<<<<< HEAD
-    //IKT, FIXME: when we have a time-history of dt stores for variable dt,
-    //change the following to return dtOld = t_{n-1}-t_{n-2}.
-    const Scalar dtOld   = workingState->getTimeStep();
-
-    if (numStates > 2) {
-      //get previous 2 states
-      xOld = (*solutionHistory)[numStates-2]->getX();
-      xOldOld = (*solutionHistory)[numStates-3]->getX();
-      order_ = 2.0;
-    }
-    //IKT: the following is logic for returning getCurrentState():
-    //if      (getNumStates() > 1) currentState_ = (*history_)[getNumStates()-2];
-    //else if (getNumStates() == 1) currentState_ = (*history_)[0];
-
-    const Scalar alpha = (1.0/(dt + dtOld))*(1.0/dt)*(2.0*dt + dtOld);
-    const Scalar beta = 1.0;
-=======
-    const Scalar dtOld  = currentState->getTimeStep();
-
-    //Notes for IKT: the following is logic for returning getCurrentState(): 
-    //if      (getNumStates() > 1) currentState_ = (*history_)[getNumStates()-2];
-    //else if (getNumStates() == 1) currentState_ = (*history_)[0];
+    const Scalar time  = workingState->getTime();
+    const Scalar dt    = workingState->getTimeStep();
+    const Scalar dtOld = currentState->getTimeStep();
 
     //IKT, FIXME: the following should be changed once CO adds
     //methods to obtain past SolutionStates, e.g., getNM1State().
     //get previous 2 states
-    xOld = (*solutionHistory)[numStates-2]->getX(); 
+    xOld = (*solutionHistory)[numStates-2]->getX();
     xOldOld = (*solutionHistory)[numStates-3]->getX();
-    order_ = 2.0;  
-
-    const Scalar alpha = (1.0/(dt + dtOld))*(1.0/dt)*(2.0*dt + dtOld); 
-    const Scalar beta = 1.0; 
->>>>>>> d14703f9
+    order_ = 2.0;
+
+    const Scalar alpha = (1.0/(dt + dtOld))*(1.0/dt)*(2.0*dt + dtOld);
+    const Scalar beta = 1.0;
 
     // Setup TimeDerivative
     Teuchos::RCP<TimeDerivative<Scalar> > timeDer =
