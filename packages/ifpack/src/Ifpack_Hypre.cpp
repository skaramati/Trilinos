/*@HEADER
// ***********************************************************************
//
//       Ifpack: Object-Oriented Algebraic Preconditioner Package
//                 Copyright (2002) Sandia Corporation
//
// Under terms of Contract DE-AC04-94AL85000, there is a non-exclusive
// license for use of this work by or on behalf of the U.S. Government.
//
// Redistribution and use in source and binary forms, with or without
// modification, are permitted provided that the following conditions are
// met:
//
// 1. Redistributions of source code must retain the above copyright
// notice, this list of conditions and the following disclaimer.
//
// 2. Redistributions in binary form must reproduce the above copyright
// notice, this list of conditions and the following disclaimer in the
// documentation and/or other materials provided with the distribution.
//
// 3. Neither the name of the Corporation nor the names of the
// contributors may be used to endorse or promote products derived from
// this software without specific prior written permission.
//
// THIS SOFTWARE IS PROVIDED BY SANDIA CORPORATION "AS IS" AND ANY
// EXPRESS OR IMPLIED WARRANTIES, INCLUDING, BUT NOT LIMITED TO, THE
// IMPLIED WARRANTIES OF MERCHANTABILITY AND FITNESS FOR A PARTICULAR
// PURPOSE ARE DISCLAIMED. IN NO EVENT SHALL SANDIA CORPORATION OR THE
// CONTRIBUTORS BE LIABLE FOR ANY DIRECT, INDIRECT, INCIDENTAL, SPECIAL,
// EXEMPLARY, OR CONSEQUENTIAL DAMAGES (INCLUDING, BUT NOT LIMITED TO,
// PROCUREMENT OF SUBSTITUTE GOODS OR SERVICES; LOSS OF USE, DATA, OR
// PROFITS; OR BUSINESS INTERRUPTION) HOWEVER CAUSED AND ON ANY THEORY OF
// LIABILITY, WHETHER IN CONTRACT, STRICT LIABILITY, OR TORT (INCLUDING
// NEGLIGENCE OR OTHERWISE) ARISING IN ANY WAY OUT OF THE USE OF THIS
// SOFTWARE, EVEN IF ADVISED OF THE POSSIBILITY OF SUCH DAMAGE.
//
// Questions? Contact Michael A. Heroux (maherou@sandia.gov)
//
// ***********************************************************************
//@HEADER
*/
#include "Ifpack_Hypre.h"
#if defined(HAVE_HYPRE) && defined(HAVE_MPI)
#include <stdexcept>

#include "Ifpack_Utils.h"
#include "Epetra_MpiComm.h"
#include "Epetra_IntVector.h"
#include "Epetra_Import.h"
#include "Teuchos_ParameterList.hpp"
#include "Teuchos_RCP.hpp"
#include "HYPRE_IJ_mv.h"
#include "HYPRE_parcsr_ls.h"
#include "krylov.h"
#include "_hypre_parcsr_mv.h"
#include "_hypre_IJ_mv.h"
#include "HYPRE_parcsr_mv.h"
#include "HYPRE.h"

using Teuchos::RCP;
using Teuchos::rcp;
using Teuchos::rcpFromRef;
<<<<<<< HEAD
=======

// The Python script that generates the ParameterMap needs to be after these typedefs
typedef int (*int_func)(HYPRE_Solver, int);
typedef int (*double_func)(HYPRE_Solver, double);
typedef int (*double_int_func)(HYPRE_Solver, double, int);
typedef int (*int_int_func)(HYPRE_Solver, int, int);
typedef int (*int_star_func)(HYPRE_Solver, int*);
typedef int (*int_star_star_func)(HYPRE_Solver, int**);
typedef int (*double_star_func)(HYPRE_Solver, double*);
typedef int (*int_int_double_double_func)(HYPRE_Solver, int, int, double, double);
typedef int (*int_int_int_double_int_int_func)(HYPRE_Solver, int, int, int, double, int, int);
typedef int (*char_star_func)(HYPRE_Solver, char*);

//! This class is used to help with passing parameters in the SetParameter() function. Use this class to call Hypre's internal parameters.
class FunctionParameter{
  public:
    //! Single int constructor.
    FunctionParameter(Hypre_Chooser chooser, int_func funct, int param1) :
      chooser_(chooser),
      option_(0),
      int_func_(funct),
      int_param1_(param1) {}

    FunctionParameter(Hypre_Chooser chooser, std::string funct_name, int param1) :
      chooser_(chooser),
      option_(0),
      int_func_(hypreMapIntFunc_.at(funct_name)),
      int_param1_(param1) {}

    //! Single double constructor.
    FunctionParameter(Hypre_Chooser chooser, double_func funct, double param1):
      chooser_(chooser),
      option_(1),
      double_func_(funct),
      double_param1_(param1) {}

    FunctionParameter(Hypre_Chooser chooser, std::string funct_name, double param1):
      chooser_(chooser),
      option_(1),
      double_func_(hypreMapDoubleFunc_.at(funct_name)),
      double_param1_(param1) {}

    //! Single double, single int constructor.
    FunctionParameter(Hypre_Chooser chooser, double_int_func funct, double param1, int param2):
      chooser_(chooser),
      option_(2),
      double_int_func_(funct),
      int_param1_(param2),
      double_param1_(param1) {}

    FunctionParameter(Hypre_Chooser chooser, std::string funct_name, double param1, int param2):
      chooser_(chooser),
      option_(2),
      double_int_func_(hypreMapDoubleIntFunc_.at(funct_name)),
      int_param1_(param2),
      double_param1_(param1) {}

    //! Two ints constructor.
    FunctionParameter(Hypre_Chooser chooser, int_int_func funct, int param1, int param2):
      chooser_(chooser),
      option_(3),
      int_int_func_(funct),
      int_param1_(param1),
      int_param2_(param2) {}

    FunctionParameter(Hypre_Chooser chooser, std::string funct_name, int param1, int param2):
      chooser_(chooser),
      option_(3),
      int_int_func_(hypreMapIntIntFunc_.at(funct_name)),
      int_param1_(param1),
      int_param2_(param2) {}

    //! Int pointer constructor.
    FunctionParameter(Hypre_Chooser chooser, int_star_func funct, int *param1):
      chooser_(chooser),
      option_(4),
      int_star_func_(funct),
      int_star_param_(param1) {}

    FunctionParameter(Hypre_Chooser chooser, std::string funct_name, int *param1):
      chooser_(chooser),
      option_(4),
      int_star_func_(hypreMapIntStarFunc_.at(funct_name)),
      int_star_param_(param1) {}

    //! Double pointer constructor.
    FunctionParameter(Hypre_Chooser chooser, double_star_func funct, double* param1):
      chooser_(chooser),
      option_(5),
      double_star_func_(funct),
      double_star_param_(param1) {}

    FunctionParameter(Hypre_Chooser chooser, std::string funct_name, double* param1):
      chooser_(chooser),
      option_(5),
      double_star_func_(hypreMapDoubleStarFunc_.at(funct_name)),
      double_star_param_(param1) {}

    //! Two ints, two doubles constructor.
    FunctionParameter(Hypre_Chooser chooser, int_int_double_double_func funct, int param1, int param2, double param3, double param4):
      chooser_(chooser),
      option_(6),
      int_int_double_double_func_(funct),
      int_param1_(param1),
      int_param2_(param2),
      double_param1_(param3),
      double_param2_(param4) {}

    FunctionParameter(Hypre_Chooser chooser, std::string funct_name, int param1, int param2, double param3, double param4):
      chooser_(chooser),
      option_(6),
      int_int_double_double_func_(hypreMapIntIntDoubleDoubleFunc_.at(funct_name)),
      int_param1_(param1),
      int_param2_(param2),
      double_param1_(param3),
      double_param2_(param4) {}

    //! Integer pointer to list of integer pointers
    FunctionParameter(Hypre_Chooser chooser, int_star_star_func funct, int ** param1):
      chooser_(chooser),
      option_(7),
      int_star_star_func_(funct),
      int_star_star_param_(param1) {}

    FunctionParameter(Hypre_Chooser chooser, std::string funct_name, int** param1):
      chooser_(chooser),
      option_(7),
      int_star_star_func_(hypreMapIntStarStarFunc_.at(funct_name)),
      int_star_star_param_(param1) {}

    //! Five ints, one double constructor.
    FunctionParameter(Hypre_Chooser chooser, int_int_int_double_int_int_func funct, int param1, int param2, int param3, double param4, int param5, int param6):
      chooser_(chooser),
      option_(8),
      int_int_int_double_int_int_func_(funct),
      int_param1_(param1),
      int_param2_(param2),
      int_param3_(param3),
      int_param4_(param5),
      int_param5_(param6),
      double_param1_(param4) {}

    FunctionParameter(Hypre_Chooser chooser, std::string funct_name, int param1, int param2, int param3, double param4, int param5, int param6):
      chooser_(chooser),
      option_(8),
      int_int_int_double_int_int_func_(hypreMapIntIntIntDoubleIntIntFunc_.at(funct_name)),
      int_param1_(param1),
      int_param2_(param2),
      int_param3_(param3),
      int_param4_(param5),
      int_param5_(param6),
      double_param1_(param4) {}

    //! Char pointer constructor.
    FunctionParameter(Hypre_Chooser chooser, char_star_func funct, char *param1):
      chooser_(chooser),
      option_(9),
      char_star_func_(funct),
      char_star_param_(param1) {}

    FunctionParameter(Hypre_Chooser chooser, std::string funct_name, char *param1):
      chooser_(chooser),
      option_(9),
      char_star_func_(hypreMapCharStarFunc_.at(funct_name)),
      char_star_param_(param1) {}

  //! Only method of this class. Calls the function pointer with the passed in HYPRE_Solver
  int CallFunction(HYPRE_Solver solver, HYPRE_Solver precond) {
    if(chooser_ == Solver){
      if(option_ == 0){
        return int_func_(solver, int_param1_);
      } else if(option_ == 1){
        return double_func_(solver, double_param1_);
      } else if(option_ == 2){
        return double_int_func_(solver, double_param1_, int_param1_);
      } else if (option_ == 3){
        return int_int_func_(solver, int_param1_, int_param2_);
      } else if (option_ == 4){
        return int_star_func_(solver, int_star_param_);
      } else if (option_ == 5){
        return double_star_func_(solver, double_star_param_);
      } else if (option_ == 6) {
        return int_int_double_double_func_(solver, int_param1_, int_param2_, double_param1_, double_param2_);
      } else if (option_ == 7) {
        return int_star_star_func_(solver, int_star_star_param_);
      } else if (option_ == 8) {
        return int_int_int_double_int_int_func_(solver, int_param1_, int_param2_, int_param3_, double_param1_, int_param4_, int_param5_);
      } else if (option_ == 9) {
        return char_star_func_(solver, char_star_param_);
      } else {
        IFPACK_CHK_ERR(-2);
      }
    } else {
      if(option_ == 0){
        return int_func_(precond, int_param1_);
      } else if(option_ == 1){
        return double_func_(precond, double_param1_);
      } else if(option_ == 2){
        return double_int_func_(precond, double_param1_, int_param1_);
      } else if(option_ == 3) {
        return int_int_func_(precond, int_param1_, int_param2_);
      } else if(option_ == 4) {
        return int_star_func_(precond, int_star_param_);
      } else if(option_ == 5) {
        return double_star_func_(precond, double_star_param_);
      } else if (option_ == 6) {
        return int_int_double_double_func_(precond, int_param1_, int_param2_, double_param1_, double_param2_);
      } else if (option_ == 7) {
        return int_star_star_func_(precond, int_star_star_param_);
      } else if (option_ == 8) {
        return int_int_int_double_int_int_func_(precond, int_param1_, int_param2_, int_param3_, double_param1_, int_param4_, int_param5_);
      } else if (option_ == 9) {
        return char_star_func_(solver, char_star_param_);
      } else {
        IFPACK_CHK_ERR(-2);
      }
    }
  }
  
   static bool isFuncIntInt(std::string funct_name) {
    return (hypreMapIntIntFunc_.find(funct_name) != hypreMapIntIntFunc_.end());
  }
  
  static bool isFuncIntIntDoubleDouble(std::string funct_name) {
    return (hypreMapIntIntDoubleDoubleFunc_.find(funct_name) != hypreMapIntIntDoubleDoubleFunc_.end());
  }
  
  static bool isFuncIntIntIntDoubleIntInt(std::string funct_name) {
    return (hypreMapIntIntIntDoubleIntIntFunc_.find(funct_name) != hypreMapIntIntIntDoubleIntIntFunc_.end());
             }
  
  static bool isFuncIntStarStar(std::string funct_name) {
    return (hypreMapIntStarStarFunc_.find(funct_name) != hypreMapIntStarStarFunc_.end());
  }
  
  private:
    Hypre_Chooser chooser_;
    int option_;
    int_func int_func_;
    double_func double_func_;
    double_int_func double_int_func_;
    int_int_func int_int_func_;
    int_star_func int_star_func_;
    double_star_func double_star_func_;
    int_int_double_double_func int_int_double_double_func_;
    int_int_int_double_int_int_func int_int_int_double_int_int_func_;
    int_star_star_func int_star_star_func_;
    char_star_func char_star_func_;
    int int_param1_;
    int int_param2_;
    int int_param3_;
    int int_param4_;
    int int_param5_;
    double double_param1_;
    double double_param2_;
    int *int_star_param_;
    int **int_star_star_param_;
    double *double_star_param_;
    char *char_star_param_;

  static const std::map<std::string, int_func> hypreMapIntFunc_;
  static const std::map<std::string, double_func> hypreMapDoubleFunc_;
  static const std::map<std::string, double_int_func> hypreMapDoubleIntFunc_;
  static const std::map<std::string, int_int_func> hypreMapIntIntFunc_;
  static const std::map<std::string, int_star_func> hypreMapIntStarFunc_;
  static const std::map<std::string, double_star_func> hypreMapDoubleStarFunc_;
  static const std::map<std::string, int_int_double_double_func> hypreMapIntIntDoubleDoubleFunc_;
  static const std::map<std::string, int_int_int_double_int_int_func> hypreMapIntIntIntDoubleIntIntFunc_;
  static const std::map<std::string, int_star_star_func> hypreMapIntStarStarFunc_;
  static const std::map<std::string, char_star_func> hypreMapCharStarFunc_;

};

// NOTE: This really, really needs to be here and not up above, so please don't move it
#include "Ifpack_HypreParameterMap.h"
>>>>>>> 4103bf6c

Ifpack_Hypre::Ifpack_Hypre(Epetra_RowMatrix* A):
  A_(rcp(A,false)),
  UseTranspose_(false),
  IsInitialized_(false),
  IsComputed_(false),
  Label_(),
  NumInitialize_(0),
  NumCompute_(0),
  NumApplyInverse_(0),
  InitializeTime_(0.0),
  ComputeTime_(0.0),
  ApplyInverseTime_(0.0),
  ComputeFlops_(0.0),
  ApplyInverseFlops_(0.0),
  Time_(A_->Comm()),
  HypreA_(0),
  HypreG_(0),
  xHypre_(0),
  yHypre_(0),
  zHypre_(0),
  IsSolverCreated_(false),
  IsPrecondCreated_(false),
  SolveOrPrec_(Solver),
  NumFunsToCall_(0),
  SolverType_(PCG),
  PrecondType_(Euclid),
<<<<<<< HEAD
  UsePreconditioner_(false)
=======
  UsePreconditioner_(false),
  Dump_(false)
>>>>>>> 4103bf6c
{
  MPI_Comm comm = GetMpiComm();
  // Check that RowMap and RangeMap are the same.  While this could handle the
  // case where RowMap and RangeMap are permutations, other Ifpack PCs don't
  // handle this either.
  if (!A_->RowMatrixRowMap().SameAs(A_->OperatorRangeMap())) {
    IFPACK_CHK_ERRV(-1);
  }
  // Hypre expects the RowMap to be Linear.
  if (A_->RowMatrixRowMap().LinearMap()) {
    // note these are non-owning pointers, they are deleted by A_'s destructor
    GloballyContiguousRowMap_ = rcpFromRef(A_->RowMatrixRowMap());
    GloballyContiguousColMap_ = rcpFromRef(A_->RowMatrixColMap());
  } else {  
<<<<<<< HEAD
    // Must create GloballyContiguous RowMap (which is a permutation of A_'s
    // RowMap) and the corresponding permuted ColumnMap.
    //   Epetra_GID  --------->   LID   ----------> HYPRE_GID
    //           via RowMap.LID()       via GloballyContiguousRowMap.GID()
    GloballyContiguousRowMap_ = rcp(new Epetra_Map(A_->RowMatrixRowMap().NumGlobalElements(),
            A_->RowMatrixRowMap().NumMyElements(), 0, Comm()));
    // Column map requires communication
    Epetra_Import importer(A_->RowMatrixColMap(), A_->RowMatrixRowMap());
    Epetra_IntVector MyGIDsHYPRE(A_->RowMatrixRowMap());
    for (int i=0; i!=A_->RowMatrixRowMap().NumMyElements(); ++i)
      MyGIDsHYPRE[i] = GloballyContiguousRowMap_->GID(i);
    // import the HYPRE GIDs
    Epetra_IntVector ColGIDsHYPRE(A_->RowMatrixColMap());
    IFPACK_CHK_ERRV(ColGIDsHYPRE.Import(MyGIDsHYPRE, importer, Insert, 0));
    // Make a HYPRE numbering-based column map.
    GloballyContiguousColMap_ = rcp(new Epetra_Map(
        A_->RowMatrixColMap().NumGlobalElements(),
        ColGIDsHYPRE.MyLength(), &ColGIDsHYPRE[0], 0, Comm()));
=======
    // Must create GloballyContiguous Maps for Hypre
    if(A_->OperatorDomainMap().SameAs(A_->RowMatrixRowMap())) {
      Teuchos::RCP<const Epetra_RowMatrix> Aconst = A_;
      GloballyContiguousColMap_ = MakeContiguousColumnMap(Aconst);
      GloballyContiguousRowMap_ = rcp(new Epetra_Map(A_->RowMatrixRowMap().NumGlobalElements(),
                                                     A_->RowMatrixRowMap().NumMyElements(), 0, Comm()));
    }
    else {
      throw std::runtime_error("Ifpack_Hypre: Unsupported map configuration: Row/Domain maps do not match");
    }
>>>>>>> 4103bf6c
  }
  // Next create vectors that will be used when ApplyInverse() is called
  int ilower = GloballyContiguousRowMap_->MinMyGID();
  int iupper = GloballyContiguousRowMap_->MaxMyGID();
  // X in AX = Y
  IFPACK_CHK_ERRV(HYPRE_IJVectorCreate(comm, ilower, iupper, &XHypre_));
  IFPACK_CHK_ERRV(HYPRE_IJVectorSetObjectType(XHypre_, HYPRE_PARCSR));
  IFPACK_CHK_ERRV(HYPRE_IJVectorInitialize(XHypre_));
  IFPACK_CHK_ERRV(HYPRE_IJVectorAssemble(XHypre_));
  IFPACK_CHK_ERRV(HYPRE_IJVectorGetObject(XHypre_, (void**) &ParX_));
<<<<<<< HEAD
  XVec_ = (hypre_ParVector *) hypre_IJVectorObject(((hypre_IJVector *) XHypre_));
  XLocal_ = hypre_ParVectorLocalVector(XVec_);
=======
  XVec_ = Teuchos::rcp((hypre_ParVector *) hypre_IJVectorObject(((hypre_IJVector *) XHypre_)),false);

>>>>>>> 4103bf6c
  // Y in AX = Y
  IFPACK_CHK_ERRV(HYPRE_IJVectorCreate(comm, ilower, iupper, &YHypre_));
  IFPACK_CHK_ERRV(HYPRE_IJVectorSetObjectType(YHypre_, HYPRE_PARCSR));
  IFPACK_CHK_ERRV(HYPRE_IJVectorInitialize(YHypre_));
  IFPACK_CHK_ERRV(HYPRE_IJVectorAssemble(YHypre_));
  IFPACK_CHK_ERRV(HYPRE_IJVectorGetObject(YHypre_, (void**) &ParY_));
<<<<<<< HEAD
  YVec_ = (hypre_ParVector *) hypre_IJVectorObject(((hypre_IJVector *) YHypre_));
  YLocal_ = hypre_ParVectorLocalVector(YVec_);
=======
  YVec_ = Teuchos::rcp((hypre_ParVector *) hypre_IJVectorObject(((hypre_IJVector *) YHypre_)),false);

  // Cache
  VectorCache_.resize(A->RowMatrixRowMap().NumMyElements());
>>>>>>> 4103bf6c
} //Constructor

//==============================================================================
void Ifpack_Hypre::Destroy(){
  if(IsInitialized()){
    IFPACK_CHK_ERRV(HYPRE_IJMatrixDestroy(HypreA_));
  }
  IFPACK_CHK_ERRV(HYPRE_IJVectorDestroy(XHypre_));
  IFPACK_CHK_ERRV(HYPRE_IJVectorDestroy(YHypre_));
  if(IsSolverCreated_){
    IFPACK_CHK_ERRV(SolverDestroyPtr_(Solver_));
  }
  if(IsPrecondCreated_){
    IFPACK_CHK_ERRV(PrecondDestroyPtr_(Preconditioner_));
  }

  // Maxwell
  if(HypreG_) {
    IFPACK_CHK_ERRV(HYPRE_IJMatrixDestroy(HypreG_));
  }
  if(xHypre_) {
    IFPACK_CHK_ERRV(HYPRE_IJVectorDestroy(xHypre_));
  }
  if(yHypre_) {
    IFPACK_CHK_ERRV(HYPRE_IJVectorDestroy(yHypre_));
  }
  if(zHypre_) {
    IFPACK_CHK_ERRV(HYPRE_IJVectorDestroy(zHypre_));
  }
} //Destroy()

//==============================================================================
int Ifpack_Hypre::Initialize(){
  Time_.ResetStartTime();
<<<<<<< HEAD
=======
  if(IsInitialized_) return 0;
>>>>>>> 4103bf6c
  // Create the Hypre matrix and copy values.  Note this uses values (which
  // Initialize() shouldn't do) but it doesn't care what they are (for
  // instance they can be uninitialized data even).  It should be possible to
  // set the Hypre structure without copying values, but this is the easiest
  // way to get the structure.
  MPI_Comm comm = GetMpiComm();
  int ilower = GloballyContiguousRowMap_->MinMyGID();
  int iupper = GloballyContiguousRowMap_->MaxMyGID();
  IFPACK_CHK_ERR(HYPRE_IJMatrixCreate(comm, ilower, iupper, ilower, iupper, &HypreA_));
  IFPACK_CHK_ERR(HYPRE_IJMatrixSetObjectType(HypreA_, HYPRE_PARCSR));
  IFPACK_CHK_ERR(HYPRE_IJMatrixInitialize(HypreA_));
  CopyEpetraToHypre();
<<<<<<< HEAD
  IFPACK_CHK_ERR(SetSolverType(SolverType_));
  IFPACK_CHK_ERR(SetPrecondType(PrecondType_));
  CallFunctions();
  if(UsePreconditioner_){
    if(SolverPrecondPtr_ != NULL){
      IFPACK_CHK_ERR(SolverPrecondPtr_(Solver_, PrecondSolvePtr_, PrecondSetupPtr_, Preconditioner_));
    }
  }
=======
  if(SolveOrPrec_ == Solver) {
    IFPACK_CHK_ERR(SetSolverType(SolverType_));
    if (SolverPrecondPtr_ != NULL && UsePreconditioner_) {
      // both method allows a PC (first condition) and the user wants a PC (second)
      IFPACK_CHK_ERR(SetPrecondType(PrecondType_));
      CallFunctions();
      IFPACK_CHK_ERR(SolverPrecondPtr_(Solver_, PrecondSolvePtr_, PrecondSetupPtr_, Preconditioner_));
    } else {
      CallFunctions();
    }
  } else {
    IFPACK_CHK_ERR(SetPrecondType(PrecondType_));
    CallFunctions();
  }

  if (!G_.is_null()) {
    SetDiscreteGradient(G_);
  }

  if (!Coords_.is_null()) {
    SetCoordinates(Coords_);
  }

>>>>>>> 4103bf6c
  // set flags
  IsInitialized_=true;
  NumInitialize_ = NumInitialize_ + 1;
  InitializeTime_ = InitializeTime_ + Time_.ElapsedTime();
  return 0;
} //Initialize()

//==============================================================================
int Ifpack_Hypre::SetParameters(Teuchos::ParameterList& list){

  std::map<std::string, Hypre_Solver> solverMap;
  solverMap["BoomerAMG"] = BoomerAMG;
  solverMap["ParaSails"] = ParaSails;
  solverMap["Euclid"] = Euclid;
  solverMap["AMS"] = AMS;
  solverMap["Hybrid"] = Hybrid;
  solverMap["PCG"] = PCG;
  solverMap["GMRES"] = GMRES;
  solverMap["FlexGMRES"] = FlexGMRES;
  solverMap["LGMRES"] = LGMRES;
  solverMap["BiCGSTAB"] = BiCGSTAB;

  std::map<std::string, Hypre_Chooser> chooserMap;
  chooserMap["Solver"] = Solver;
  chooserMap["Preconditioner"] = Preconditioner;

  List_ = list;
  Hypre_Solver solType;
  if (list.isType<std::string>("hypre: Solver"))
    solType = solverMap[list.get<std::string>("hypre: Solver")];
  else
    solType = list.get("hypre: Solver", PCG);
  SolverType_ = solType;
  Hypre_Solver precType;
  if (list.isType<std::string>("hypre: Preconditioner"))
    precType = solverMap[list.get<std::string>("hypre: Preconditioner")];
  else
    precType = list.get("hypre: Preconditioner", Euclid);
  PrecondType_ = precType;
  Hypre_Chooser chooser;
  if (list.isType<std::string>("hypre: SolveOrPrecondition"))
    chooser = chooserMap[list.get<std::string>("hypre: SolveOrPrecondition")];
  else
    chooser = list.get("hypre: SolveOrPrecondition", Solver);
  SolveOrPrec_ = chooser;
  bool SetPrecond = list.get("hypre: SetPreconditioner", false);
  IFPACK_CHK_ERR(SetParameter(SetPrecond));
  int NumFunctions = list.get("hypre: NumFunctions", 0);
  FunsToCall_.clear();
  NumFunsToCall_ = 0;
  if(NumFunctions > 0){
    RCP<FunctionParameter>* params = list.get<RCP<FunctionParameter>*>("hypre: Functions");
    for(int i = 0; i < NumFunctions; i++){
      IFPACK_CHK_ERR(AddFunToList(params[i]));
    }
  }

  if (list.isSublist("hypre: Solver functions")) {
    Teuchos::ParameterList solverList = list.sublist("hypre: Solver functions");
    for (auto it = solverList.begin(); it != solverList.end(); ++it) {
      std::string funct_name = it->first;
      if (it->second.isType<int>()) {
        IFPACK_CHK_ERR(AddFunToList(rcp(new FunctionParameter(Solver, funct_name , Teuchos::getValue<int>(it->second)))));
      } else if (it->second.isType<double>()) {
        IFPACK_CHK_ERR(AddFunToList(rcp(new FunctionParameter(Solver, funct_name , Teuchos::getValue<double>(it->second)))));
      } else {
        IFPACK_CHK_ERR(-1);
      }
    }
  }

  if (list.isSublist("hypre: Preconditioner functions")) {
    Teuchos::ParameterList precList = list.sublist("hypre: Preconditioner functions");
    for (auto it = precList.begin(); it != precList.end(); ++it) {
      std::string funct_name = it->first;
      if (it->second.isType<int>()) {
        IFPACK_CHK_ERR(AddFunToList(rcp(new FunctionParameter(Preconditioner, funct_name , Teuchos::getValue<int>(it->second)))));
      } else if (it->second.isType<double>()) {
        IFPACK_CHK_ERR(AddFunToList(rcp(new FunctionParameter(Preconditioner, funct_name , Teuchos::getValue<double>(it->second)))));
      } else if (it->second.isList()) {
        Teuchos::ParameterList pl = Teuchos::getValue<Teuchos::ParameterList>(it->second);
        if (FunctionParameter::isFuncIntInt(funct_name)) {
          int arg0 = pl.get<int>("arg 0");
          int arg1 = pl.get<int>("arg 1");
          IFPACK_CHK_ERR(AddFunToList(rcp(new FunctionParameter(Preconditioner, funct_name , arg0, arg1))));
        } else if (FunctionParameter::isFuncIntIntDoubleDouble(funct_name)) {
          int arg0 = pl.get<int>("arg 0");
          int arg1 = pl.get<int>("arg 1");
          double arg2 = pl.get<double>("arg 2");
          double arg3 = pl.get<double>("arg 3");
          IFPACK_CHK_ERR(AddFunToList(rcp(new FunctionParameter(Preconditioner, funct_name , arg0, arg1, arg2, arg3))));
        } else if (FunctionParameter::isFuncIntIntIntDoubleIntInt(funct_name)) {
          int arg0 = pl.get<int>("arg 0");
          int arg1 = pl.get<int>("arg 1");
          int arg2 = pl.get<int>("arg 2");
          double arg3 = pl.get<double>("arg 3");
          int arg4 = pl.get<int>("arg 4");
          int arg5 = pl.get<int>("arg 5");
          IFPACK_CHK_ERR(AddFunToList(rcp(new FunctionParameter(Preconditioner, funct_name , arg0, arg1, arg2, arg3, arg4, arg5))));
        } else {
          IFPACK_CHK_ERR(-1);
        }
      }
    }
  }

  if (list.isSublist("Coordinates") && list.sublist("Coordinates").isType<Teuchos::RCP<Epetra_MultiVector> >("Coordinates"))
    Coords_ = list.sublist("Coordinates").get<Teuchos::RCP<Epetra_MultiVector> >("Coordinates");
  if (list.isSublist("Operators") && list.sublist("Operators").isType<Teuchos::RCP<const Epetra_CrsMatrix> >("G"))
    G_ = list.sublist("Operators").get<Teuchos::RCP<const Epetra_CrsMatrix> >("G");

  Dump_ = list.get("hypre: Dump", false);

  return 0;
} //SetParameters()

//==============================================================================
int Ifpack_Hypre::AddFunToList(RCP<FunctionParameter> NewFun){
  NumFunsToCall_ = NumFunsToCall_+1;
  FunsToCall_.resize(NumFunsToCall_);
  FunsToCall_[NumFunsToCall_-1] = NewFun;
  return 0;
} //AddFunToList()

//==============================================================================
int Ifpack_Hypre::SetParameter(Hypre_Chooser chooser, int (*pt2Func)(HYPRE_Solver, int), int parameter){
  RCP<FunctionParameter> temp = rcp(new FunctionParameter(chooser, pt2Func, parameter));
  IFPACK_CHK_ERR(AddFunToList(temp));
  return 0;
} //SetParameter() - int function pointer

//==============================================================================
int Ifpack_Hypre::SetParameter(Hypre_Chooser chooser, int (*pt2Func)(HYPRE_Solver, double), double parameter){
  RCP<FunctionParameter> temp = rcp(new FunctionParameter(chooser, pt2Func, parameter));
  IFPACK_CHK_ERR(AddFunToList(temp));
  return 0;
} //SetParameter() - double function pointer

//==============================================================================
int Ifpack_Hypre::SetParameter(Hypre_Chooser chooser, int (*pt2Func)(HYPRE_Solver, double, int), double parameter1, int parameter2){
  RCP<FunctionParameter> temp = rcp(new FunctionParameter(chooser, pt2Func, parameter1, parameter2));
  IFPACK_CHK_ERR(AddFunToList(temp));
  return 0;
} //SetParameter() - double,int function pointer

//==============================================================================
int Ifpack_Hypre::SetParameter(Hypre_Chooser chooser, int (*pt2Func)(HYPRE_Solver, int, int), int parameter1, int parameter2){
  RCP<FunctionParameter> temp = rcp(new FunctionParameter(chooser, pt2Func, parameter1, parameter2));
  IFPACK_CHK_ERR(AddFunToList(temp));
  return 0;
} //SetParameter() int,int function pointer

//==============================================================================
int Ifpack_Hypre::SetParameter(Hypre_Chooser chooser, int (*pt2Func)(HYPRE_Solver, double*), double* parameter){
  RCP<FunctionParameter> temp = rcp(new FunctionParameter(chooser, pt2Func, parameter));
  IFPACK_CHK_ERR(AddFunToList(temp));
  return 0;
} //SetParameter() - double* function pointer

//==============================================================================
int Ifpack_Hypre::SetParameter(Hypre_Chooser chooser, int (*pt2Func)(HYPRE_Solver, int*), int* parameter){
  RCP<FunctionParameter> temp = rcp(new FunctionParameter(chooser, pt2Func, parameter));
  IFPACK_CHK_ERR(AddFunToList(temp));
  return 0;
} //SetParameter() - int* function pointer

//==============================================================================
int Ifpack_Hypre::SetParameter(Hypre_Chooser chooser, int (*pt2Func)(HYPRE_Solver, int**), int** parameter){
  RCP<FunctionParameter> temp = rcp(new FunctionParameter(chooser, pt2Func, parameter));
  IFPACK_CHK_ERR(AddFunToList(temp));
  return 0;
} //SetParameter() - int** function pointer

//==============================================================================
int Ifpack_Hypre::SetParameter(Hypre_Chooser chooser, Hypre_Solver solver){
  if(chooser == Solver){
    SolverType_ = solver;
  } else {
    PrecondType_ = solver;
  }
  return 0;
} //SetParameter() - set type of solver

//==============================================================================
int Ifpack_Hypre::SetDiscreteGradient(Teuchos::RCP<const Epetra_CrsMatrix> G){

  // Sanity check
  if(!A_->RowMatrixRowMap().SameAs(G->RowMap()))
    throw std::runtime_error("Ifpack_Hypre: Edge map mismatch: A and discrete gradient");

  // Get the maps for the nodes (assuming the edge map from A is OK);
  GloballyContiguousNodeRowMap_ = rcp(new Epetra_Map(G->DomainMap().NumGlobalElements(),
                                                     G->DomainMap().NumMyElements(), 0, Comm()));
  Teuchos::RCP<const Epetra_RowMatrix> Grow = Teuchos::rcp_dynamic_cast<const Epetra_RowMatrix>(G);
  GloballyContiguousNodeColMap_ = MakeContiguousColumnMap(Grow);

  // Start building G
  MPI_Comm comm = GetMpiComm();
  int ilower = GloballyContiguousRowMap_->MinMyGID();
  int iupper = GloballyContiguousRowMap_->MaxMyGID();
  int jlower = GloballyContiguousNodeRowMap_->MinMyGID();
  int jupper = GloballyContiguousNodeRowMap_->MaxMyGID();
  IFPACK_CHK_ERR(HYPRE_IJMatrixCreate(comm, ilower, iupper, jlower, jupper, &HypreG_));
  IFPACK_CHK_ERR(HYPRE_IJMatrixSetObjectType(HypreG_, HYPRE_PARCSR));
  IFPACK_CHK_ERR(HYPRE_IJMatrixInitialize(HypreG_));

  std::vector<int> new_indices(G->MaxNumEntries());
  for(int i = 0; i < G->NumMyRows(); i++){
    int numEntries;
    double * values;
    int *indices;
    IFPACK_CHK_ERR(G->ExtractMyRowView(i, numEntries, values, indices));
    for(int j = 0; j < numEntries; j++){
      new_indices[j] = GloballyContiguousNodeColMap_->GID(indices[j]);
    }
    int GlobalRow[1];
    GlobalRow[0] = GloballyContiguousRowMap_->GID(i);
    IFPACK_CHK_ERR(HYPRE_IJMatrixSetValues(HypreG_, 1, &numEntries, GlobalRow, new_indices.data(), values));
  }
  IFPACK_CHK_ERR(HYPRE_IJMatrixAssemble(HypreG_));
  IFPACK_CHK_ERR(HYPRE_IJMatrixGetObject(HypreG_, (void**)&ParMatrixG_));

  if (Dump_)
    HYPRE_ParCSRMatrixPrint(ParMatrixG_,"G.mat");

  if(SolverType_ == AMS)
    HYPRE_AMSSetDiscreteGradient(Solver_, ParMatrixG_);
  if(PrecondType_ == AMS)
    HYPRE_AMSSetDiscreteGradient(Preconditioner_, ParMatrixG_);

  return 0;
} //SetDiscreteGradient()

//==============================================================================
int Ifpack_Hypre::SetCoordinates(Teuchos::RCP<Epetra_MultiVector> coords) {

  if(!G_.is_null() && !G_->DomainMap().SameAs(coords->Map()))
    throw std::runtime_error("Ifpack_Hypre: Node map mismatch: G->DomainMap() and coords");

  if(SolverType_ != AMS && PrecondType_ != AMS)
    return 0;

  double *xPtr;
  double *yPtr;
  double *zPtr;

  IFPACK_CHK_ERR(((*coords)(0))->ExtractView(&xPtr));
  IFPACK_CHK_ERR(((*coords)(1))->ExtractView(&yPtr));
  IFPACK_CHK_ERR(((*coords)(2))->ExtractView(&zPtr));

  MPI_Comm comm = GetMpiComm();
  int NumEntries = coords->MyLength();
  int * indices = GloballyContiguousNodeRowMap_->MyGlobalElements();

  int ilower = GloballyContiguousNodeRowMap_->MinMyGID();
  int iupper = GloballyContiguousNodeRowMap_->MaxMyGID();

  if( NumEntries != iupper-ilower+1) {
    std::cout<<"Ifpack_Hypre::SetCoordinates(): Error on rank "<<Comm().MyPID()<<": MyLength = "<<coords->MyLength()<<" GID range = ["<<ilower<<","<<iupper<<"]"<<std::endl;
    throw std::runtime_error("Ifpack_Hypre: SetCoordinates: Length mismatch");
  }

  IFPACK_CHK_ERR(HYPRE_IJVectorCreate(comm, ilower, iupper, &xHypre_));
  IFPACK_CHK_ERR(HYPRE_IJVectorSetObjectType(xHypre_, HYPRE_PARCSR));
  IFPACK_CHK_ERR(HYPRE_IJVectorInitialize(xHypre_));
  IFPACK_CHK_ERR(HYPRE_IJVectorSetValues(xHypre_,NumEntries,indices,xPtr));
  IFPACK_CHK_ERR(HYPRE_IJVectorAssemble(xHypre_));
  IFPACK_CHK_ERR(HYPRE_IJVectorGetObject(xHypre_, (void**) &xPar_));

  IFPACK_CHK_ERR(HYPRE_IJVectorCreate(comm, ilower, iupper, &yHypre_));
  IFPACK_CHK_ERR(HYPRE_IJVectorSetObjectType(yHypre_, HYPRE_PARCSR));
  IFPACK_CHK_ERR(HYPRE_IJVectorInitialize(yHypre_));
  IFPACK_CHK_ERR(HYPRE_IJVectorSetValues(yHypre_,NumEntries,indices,yPtr));
  IFPACK_CHK_ERR(HYPRE_IJVectorAssemble(yHypre_));
  IFPACK_CHK_ERR(HYPRE_IJVectorGetObject(yHypre_, (void**) &yPar_));

  IFPACK_CHK_ERR(HYPRE_IJVectorCreate(comm, ilower, iupper, &zHypre_));
  IFPACK_CHK_ERR(HYPRE_IJVectorSetObjectType(zHypre_, HYPRE_PARCSR));
  IFPACK_CHK_ERR(HYPRE_IJVectorInitialize(zHypre_));
  IFPACK_CHK_ERR(HYPRE_IJVectorSetValues(zHypre_,NumEntries,indices,zPtr));
  IFPACK_CHK_ERR(HYPRE_IJVectorAssemble(zHypre_));
  IFPACK_CHK_ERR(HYPRE_IJVectorGetObject(zHypre_, (void**) &zPar_));

  if (Dump_) {
    HYPRE_ParVectorPrint(xPar_,"coordX.dat");
    HYPRE_ParVectorPrint(yPar_,"coordY.dat");
    HYPRE_ParVectorPrint(zPar_,"coordZ.dat");
  }

  if(SolverType_ == AMS)
    HYPRE_AMSSetCoordinateVectors(Solver_, xPar_, yPar_, zPar_);
  if(PrecondType_ == AMS)
    HYPRE_AMSSetCoordinateVectors(Preconditioner_, xPar_, yPar_, zPar_);

  return 0;

} //SetCoordinates

//==============================================================================
int Ifpack_Hypre::Compute(){
  if(IsInitialized() == false){
    IFPACK_CHK_ERR(Initialize());
  }
  Time_.ResetStartTime();
<<<<<<< HEAD
  CopyEpetraToHypre();
=======

>>>>>>> 4103bf6c
  // Hypre Setup must be called after matrix has values
  if(SolveOrPrec_ == Solver){
    IFPACK_CHK_ERR(SolverSetupPtr_(Solver_, ParMatrix_, ParX_, ParY_));
  } else {
    IFPACK_CHK_ERR(PrecondSetupPtr_(Preconditioner_, ParMatrix_, ParX_, ParY_));
  }

  IsComputed_ = true;
  NumCompute_ = NumCompute_ + 1;
  ComputeTime_ = ComputeTime_ + Time_.ElapsedTime();
  return 0;
} //Compute()

//==============================================================================
int Ifpack_Hypre::CallFunctions() const{
  for(int i = 0; i < NumFunsToCall_; i++){
    IFPACK_CHK_ERR(FunsToCall_[i]->CallFunction(Solver_, Preconditioner_));
  }
  return 0;
} //CallFunctions()

//==============================================================================
int Ifpack_Hypre::ApplyInverse(const Epetra_MultiVector& X, Epetra_MultiVector& Y) const{
  if(IsComputed() == false){
    IFPACK_CHK_ERR(-1);
  }
  Time_.ResetStartTime();
  hypre_Vector *XLocal_ = hypre_ParVectorLocalVector(XVec_);
  hypre_Vector *YLocal_ = hypre_ParVectorLocalVector(YVec_);

  bool SameVectors = false;
  int NumVectors = X.NumVectors();
  if (NumVectors != Y.NumVectors()) IFPACK_CHK_ERR(-1);  // X and Y must have same number of vectors
  if(X.Pointers() == Y.Pointers() || (NumVectors == 1 && X[0] == Y[0])){
    SameVectors = true;
  }
  
  // NOTE: Here were assuming that the local ordering of Epetra's X/Y-vectors and 
  // Hypre's X/Y-vectors are the same.  Seeing as as this is more or less how we constructed
  // the Hypre matrices, this seems pretty reasoanble.

  for(int VecNum = 0; VecNum < NumVectors; VecNum++) {
    //Get values for current vector in multivector.
    // FIXME amk Nov 23, 2015: This will not work for funky data layouts
<<<<<<< HEAD
    double * XValues;
    IFPACK_CHK_ERR((*X(VecNum)).ExtractView(&XValues));
=======
    double * XValues = const_cast<double*>(X[VecNum]);
>>>>>>> 4103bf6c
    double * YValues;
    if(!SameVectors){
      YValues = const_cast<double*>(Y[VecNum]);
    } else {
      YValues = VectorCache_.getRawPtr();
    }
    // Temporarily make a pointer to data in Hypre for end
    double *XTemp = XLocal_->data;
    // Replace data in Hypre vectors with Epetra data
    XLocal_->data = XValues;
    double *YTemp = YLocal_->data;
    YLocal_->data = YValues;

    IFPACK_CHK_ERR(HYPRE_ParVectorSetConstantValues(ParY_, 0.0));
    if(SolveOrPrec_ == Solver){
      // Use the solver methods
      IFPACK_CHK_ERR(SolverSolvePtr_(Solver_, ParMatrix_, ParX_, ParY_));
    } else {
      // Apply the preconditioner
      IFPACK_CHK_ERR(PrecondSolvePtr_(Preconditioner_, ParMatrix_, ParX_, ParY_));
    }
    if(SameVectors){
      int NumEntries = Y.MyLength();
      for(int i = 0; i < NumEntries; i++)
	Y[VecNum][i] = YValues[i];      
    }
    XLocal_->data = XTemp;
    YLocal_->data = YTemp;
  }
  NumApplyInverse_ = NumApplyInverse_ + 1;
  ApplyInverseTime_ = ApplyInverseTime_ + Time_.ElapsedTime();
  return 0;
} //ApplyInverse()

//==============================================================================
int Ifpack_Hypre::Multiply(bool TransA, const Epetra_MultiVector& X, Epetra_MultiVector& Y) const{
  if(IsInitialized() == false){
    IFPACK_CHK_ERR(-1);
  }
  hypre_Vector *XLocal_ = hypre_ParVectorLocalVector(XVec_);
  hypre_Vector *YLocal_ = hypre_ParVectorLocalVector(YVec_);
  bool SameVectors = false;
  int NumVectors = X.NumVectors();
  if (NumVectors != Y.NumVectors()) IFPACK_CHK_ERR(-1);  // X and Y must have same number of vectors
  if(X.Pointers() == Y.Pointers() || (NumVectors == 1 && X[0] == Y[0])){
    SameVectors = true;
  }

  // NOTE: Here were assuming that the local ordering of Epetra's X/Y-vectors and 
  // Hypre's X/Y-vectors are the same.  Seeing as as this is more or less how we constructed
  // the Hypre matrices, this seems pretty reasoanble.

  for(int VecNum = 0; VecNum < NumVectors; VecNum++) {
    //Get values for current vector in multivector.
    double * XValues=const_cast<double*>(X[VecNum]);
    double * YValues;
    double *XTemp = XLocal_->data;
    double *YTemp = YLocal_->data;
    if(!SameVectors){
      YValues = const_cast<double*>(Y[VecNum]);
    } else {
      YValues = VectorCache_.getRawPtr();
    }
    YLocal_->data = YValues;
    IFPACK_CHK_ERR(HYPRE_ParVectorSetConstantValues(ParY_,0.0));
    // Temporarily make a pointer to data in Hypre for end
    // Replace data in Hypre vectors with epetra values
    XLocal_->data = XValues;
    // Do actual computation.
    if(TransA) {
      // Use transpose of A in multiply
      IFPACK_CHK_ERR(HYPRE_ParCSRMatrixMatvecT(1.0, ParMatrix_, ParX_, 1.0, ParY_));
    } else {
      IFPACK_CHK_ERR(HYPRE_ParCSRMatrixMatvec(1.0, ParMatrix_, ParX_, 1.0, ParY_));
    }
    if(SameVectors){
      int NumEntries = Y.MyLength();
<<<<<<< HEAD
      std::vector<double> new_values; new_values.resize(NumEntries);
      std::vector<int> new_indices; new_indices.resize(NumEntries);
      for(int i = 0; i < NumEntries; i++){
        new_values[i] = YValues[i];
        new_indices[i] = i;
      }
      IFPACK_CHK_ERR((*Y(VecNum)).ReplaceMyValues(NumEntries, new_values.data(), new_indices.data()));
      delete[] YValues;
=======
      for(int i = 0; i < NumEntries; i++)
	Y[VecNum][i] = YValues[i];      
>>>>>>> 4103bf6c
    }
    XLocal_->data = XTemp;
    YLocal_->data = YTemp;
  }
  return 0;
} //Multiply()

//==============================================================================
std::ostream& Ifpack_Hypre::Print(std::ostream& os) const{
  using std::endl;
  if (!Comm().MyPID()) {
    os << endl;
    os << "================================================================================" << endl;
    os << "Ifpack_Hypre: " << Label() << endl << endl;
    os << "Using " << Comm().NumProc() << " processors." << endl;
    os << "Global number of rows            = " << A_->NumGlobalRows() << endl;
    os << "Global number of nonzeros        = " << A_->NumGlobalNonzeros() << endl;
    os << "Condition number estimate = " << Condest() << endl;
    os << endl;
    os << "Phase           # calls   Total Time (s)       Total MFlops     MFlops/s" << endl;
    os << "-----           -------   --------------       ------------     --------" << endl;
    os << "Initialize()    "   << std::setw(5) << NumInitialize_
       << "  " << std::setw(15) << InitializeTime_
       << "              0.0              0.0" << endl;
    os << "Compute()       "   << std::setw(5) << NumCompute_
       << "  " << std::setw(15) << ComputeTime_
       << "  " << std::setw(15) << 1.0e-6 * ComputeFlops_;
    if (ComputeTime_ != 0.0)
      os << "  " << std::setw(15) << 1.0e-6 * ComputeFlops_ / ComputeTime_ << endl;
    else
      os << "  " << std::setw(15) << 0.0 << endl;
    os << "ApplyInverse()  "   << std::setw(5) << NumApplyInverse_
       << "  " << std::setw(15) << ApplyInverseTime_
       << "  " << std::setw(15) << 1.0e-6 * ApplyInverseFlops_;
    if (ApplyInverseTime_ != 0.0)
      os << "  " << std::setw(15) << 1.0e-6 * ApplyInverseFlops_ / ApplyInverseTime_ << endl;
    else
      os << "  " << std::setw(15) << 0.0 << endl;
    os << "================================================================================" << endl;
    os << endl;
  }
  return os;
} //Print()

//==============================================================================
double Ifpack_Hypre::Condest(const Ifpack_CondestType CT,
                             const int MaxIters,
                             const double Tol,
                             Epetra_RowMatrix* Matrix_in){
  if (!IsComputed()) // cannot compute right now
    return(-1.0);
  Condest_ = Ifpack_Condest(*this, CT, MaxIters, Tol, Matrix_in);
  return(Condest_);
} //Condest()

//==============================================================================
int Ifpack_Hypre::SetSolverType(Hypre_Solver Solver){
  switch(Solver) {
    case BoomerAMG:
      if(IsSolverCreated_){
        SolverDestroyPtr_(Solver_);
        IsSolverCreated_ = false;
      }
      SolverCreatePtr_ = &Ifpack_Hypre::Hypre_BoomerAMGCreate;
      SolverDestroyPtr_ = &HYPRE_BoomerAMGDestroy;
      SolverSetupPtr_ = &HYPRE_BoomerAMGSetup;
      SolverPrecondPtr_ = NULL;
      SolverSolvePtr_ = &HYPRE_BoomerAMGSolve;
      break;
    case AMS:
      if(IsSolverCreated_){
        SolverDestroyPtr_(Solver_);
        IsSolverCreated_ = false;
      }
      SolverCreatePtr_ = &Ifpack_Hypre::Hypre_AMSCreate;
      SolverDestroyPtr_ = &HYPRE_AMSDestroy;
      SolverSetupPtr_ = &HYPRE_AMSSetup;
      SolverSolvePtr_ = &HYPRE_AMSSolve;
      SolverPrecondPtr_ = NULL;
      break;
    case Hybrid:
      if(IsSolverCreated_){
        SolverDestroyPtr_(Solver_);
        IsSolverCreated_ = false;
      }
      SolverCreatePtr_ = &Ifpack_Hypre::Hypre_ParCSRHybridCreate;
      SolverDestroyPtr_ = &HYPRE_ParCSRHybridDestroy;
      SolverSetupPtr_ = &HYPRE_ParCSRHybridSetup;
      SolverSolvePtr_ = &HYPRE_ParCSRHybridSolve;
      SolverPrecondPtr_ = &HYPRE_ParCSRHybridSetPrecond;
      break;
    case PCG:
      if(IsSolverCreated_){
        SolverDestroyPtr_(Solver_);
        IsSolverCreated_ = false;
      }
      SolverCreatePtr_ = &Ifpack_Hypre::Hypre_ParCSRPCGCreate;
      SolverDestroyPtr_ = &HYPRE_ParCSRPCGDestroy;
      SolverSetupPtr_ = &HYPRE_ParCSRPCGSetup;
      SolverSolvePtr_ = &HYPRE_ParCSRPCGSolve;
      SolverPrecondPtr_ = &HYPRE_ParCSRPCGSetPrecond;
      break;
    case GMRES:
      if(IsSolverCreated_){
        SolverDestroyPtr_(Solver_);
        IsSolverCreated_ = false;
      }
      SolverCreatePtr_ = &Ifpack_Hypre::Hypre_ParCSRGMRESCreate;
      SolverDestroyPtr_ = &HYPRE_ParCSRGMRESDestroy;
      SolverSetupPtr_ = &HYPRE_ParCSRGMRESSetup;
      SolverPrecondPtr_ = &HYPRE_ParCSRGMRESSetPrecond;
      break;
    case FlexGMRES:
      if(IsSolverCreated_){
        SolverDestroyPtr_(Solver_);
        IsSolverCreated_ = false;
      }
      SolverCreatePtr_ = &Ifpack_Hypre::Hypre_ParCSRFlexGMRESCreate;
      SolverDestroyPtr_ = &HYPRE_ParCSRFlexGMRESDestroy;
      SolverSetupPtr_ = &HYPRE_ParCSRFlexGMRESSetup;
      SolverSolvePtr_ = &HYPRE_ParCSRFlexGMRESSolve;
      SolverPrecondPtr_ = &HYPRE_ParCSRFlexGMRESSetPrecond;
      break;
    case LGMRES:
      if(IsSolverCreated_){
        SolverDestroyPtr_(Solver_);
        IsSolverCreated_ = false;
      }
      SolverCreatePtr_ = &Ifpack_Hypre::Hypre_ParCSRLGMRESCreate;
      SolverDestroyPtr_ = &HYPRE_ParCSRLGMRESDestroy;
      SolverSetupPtr_ = &HYPRE_ParCSRLGMRESSetup;
      SolverSolvePtr_ = &HYPRE_ParCSRLGMRESSolve;
      SolverPrecondPtr_ = &HYPRE_ParCSRLGMRESSetPrecond;
      break;
    case BiCGSTAB:
      if(IsSolverCreated_){
        SolverDestroyPtr_(Solver_);
        IsSolverCreated_ = false;
      }
      SolverCreatePtr_ = &Ifpack_Hypre::Hypre_ParCSRBiCGSTABCreate;
      SolverDestroyPtr_ = &HYPRE_ParCSRBiCGSTABDestroy;
      SolverSetupPtr_ = &HYPRE_ParCSRBiCGSTABSetup;
      SolverSolvePtr_ = &HYPRE_ParCSRBiCGSTABSolve;
      SolverPrecondPtr_ = &HYPRE_ParCSRBiCGSTABSetPrecond;
      break;
    default:
      return -1;
    }
  CreateSolver();
  return 0;
} //SetSolverType()

//==============================================================================
int Ifpack_Hypre::SetPrecondType(Hypre_Solver Precond){
  switch(Precond) {
    case BoomerAMG:
      if(IsPrecondCreated_){
        PrecondDestroyPtr_(Preconditioner_);
        IsPrecondCreated_ = false;
      }
      PrecondCreatePtr_ = &Ifpack_Hypre::Hypre_BoomerAMGCreate;
      PrecondDestroyPtr_ = &HYPRE_BoomerAMGDestroy;
      PrecondSetupPtr_ = &HYPRE_BoomerAMGSetup;
      PrecondSolvePtr_ = &HYPRE_BoomerAMGSolve;
      break;
    case ParaSails:
      if(IsPrecondCreated_){
        PrecondDestroyPtr_(Preconditioner_);
        IsPrecondCreated_ = false;
      }
      PrecondCreatePtr_ = &Ifpack_Hypre::Hypre_ParaSailsCreate;
      PrecondDestroyPtr_ = &HYPRE_ParaSailsDestroy;
      PrecondSetupPtr_ = &HYPRE_ParaSailsSetup;
      PrecondSolvePtr_ = &HYPRE_ParaSailsSolve;
      break;
    case Euclid:
      if(IsPrecondCreated_){
        PrecondDestroyPtr_(Preconditioner_);
        IsPrecondCreated_ = false;
      }
      PrecondCreatePtr_ = &Ifpack_Hypre::Hypre_EuclidCreate;
      PrecondDestroyPtr_ = &HYPRE_EuclidDestroy;
      PrecondSetupPtr_ = &HYPRE_EuclidSetup;
      PrecondSolvePtr_ = &HYPRE_EuclidSolve;
      break;
    case AMS:
      if(IsPrecondCreated_){
        PrecondDestroyPtr_(Preconditioner_);
        IsPrecondCreated_ = false;
      }
      PrecondCreatePtr_ = &Ifpack_Hypre::Hypre_AMSCreate;
      PrecondDestroyPtr_ = &HYPRE_AMSDestroy;
      PrecondSetupPtr_ = &HYPRE_AMSSetup;
      PrecondSolvePtr_ = &HYPRE_AMSSolve;
      break;
    default:
      return -1;
    }
  CreatePrecond();
  return 0;

} //SetPrecondType()

//==============================================================================
int Ifpack_Hypre::CreateSolver(){
  MPI_Comm comm;
  HYPRE_ParCSRMatrixGetComm(ParMatrix_, &comm);
  int ierr = (this->*SolverCreatePtr_)(comm, &Solver_);
  IsSolverCreated_ = true;
  return ierr;
} //CreateSolver()

//==============================================================================
int Ifpack_Hypre::CreatePrecond(){
  MPI_Comm comm;
  HYPRE_ParCSRMatrixGetComm(ParMatrix_, &comm);
  int ierr = (this->*PrecondCreatePtr_)(comm, &Preconditioner_);
  IsPrecondCreated_ = true;
  return ierr;
} //CreatePrecond()


//==============================================================================
int Ifpack_Hypre::CopyEpetraToHypre(){
<<<<<<< HEAD
  for(int i = 0; i < A_->NumMyRows(); i++){
    int numElements;
    IFPACK_CHK_ERR(A_->NumMyRowEntries(i,numElements));
    std::vector<int> indices; indices.resize(numElements);
    std::vector<double> values; values.resize(numElements);
    int numEntries;
    IFPACK_CHK_ERR(A_->ExtractMyRowCopy(i, numElements, numEntries, values.data(), indices.data()));
    for(int j = 0; j < numEntries; j++){
      indices[j] = GloballyContiguousColMap_->GID(indices[j]);
    }
    int GlobalRow[1];
    GlobalRow[0] = GloballyContiguousRowMap_->GID(i);
    IFPACK_CHK_ERR(HYPRE_IJMatrixSetValues(HypreA_, 1, &numEntries, GlobalRow, indices.data(), values.data()));
  }
  IFPACK_CHK_ERR(HYPRE_IJMatrixAssemble(HypreA_));
  IFPACK_CHK_ERR(HYPRE_IJMatrixGetObject(HypreA_, (void**)&ParMatrix_));
  return 0;
} //CopyEpetraToHypre()

=======
  Teuchos::RCP<const Epetra_CrsMatrix> Matrix = Teuchos::rcp_dynamic_cast<const Epetra_CrsMatrix>(A_);
  if(Matrix.is_null()) 
    throw std::runtime_error("Ifpack_Hypre: Unsupported matrix configuration: Epetra_CrsMatrix required");

  std::vector<int> new_indices(Matrix->MaxNumEntries());
  for(int i = 0; i < Matrix->NumMyRows(); i++){
    int numEntries;
    int *indices;
    double *values;
    IFPACK_CHK_ERR(Matrix->ExtractMyRowView(i, numEntries, values, indices));
    for(int j = 0; j < numEntries; j++){
      new_indices[j] = GloballyContiguousColMap_->GID(indices[j]);
    }
    int GlobalRow[1];
    GlobalRow[0] = GloballyContiguousRowMap_->GID(i);
    IFPACK_CHK_ERR(HYPRE_IJMatrixSetValues(HypreA_, 1, &numEntries, GlobalRow, new_indices.data(), values));
  }
  IFPACK_CHK_ERR(HYPRE_IJMatrixAssemble(HypreA_));
  IFPACK_CHK_ERR(HYPRE_IJMatrixGetObject(HypreA_, (void**)&ParMatrix_));
  if (Dump_)
    HYPRE_ParCSRMatrixPrint(ParMatrix_,"A.mat");
  return 0;
} //CopyEpetraToHypre()

//==============================================================================
int Ifpack_Hypre::Hypre_BoomerAMGCreate(MPI_Comm /*comm*/, HYPRE_Solver *solver)
    { return HYPRE_BoomerAMGCreate(solver);}

//==============================================================================
int Ifpack_Hypre::Hypre_ParaSailsCreate(MPI_Comm comm, HYPRE_Solver *solver)
    { return HYPRE_ParaSailsCreate(comm, solver);}

//==============================================================================
int Ifpack_Hypre::Hypre_EuclidCreate(MPI_Comm comm, HYPRE_Solver *solver)
    { return HYPRE_EuclidCreate(comm, solver);}

//==============================================================================
int Ifpack_Hypre::Hypre_AMSCreate(MPI_Comm /*comm*/, HYPRE_Solver *solver)
    { return HYPRE_AMSCreate(solver);}

//==============================================================================
int Ifpack_Hypre::Hypre_ParCSRHybridCreate(MPI_Comm /*comm*/, HYPRE_Solver *solver)
    { return HYPRE_ParCSRHybridCreate(solver);}

//==============================================================================
int Ifpack_Hypre::Hypre_ParCSRPCGCreate(MPI_Comm comm, HYPRE_Solver *solver)
    { return HYPRE_ParCSRPCGCreate(comm, solver);}

//==============================================================================
int Ifpack_Hypre::Hypre_ParCSRGMRESCreate(MPI_Comm comm, HYPRE_Solver *solver)
    { return HYPRE_ParCSRGMRESCreate(comm, solver);}

//==============================================================================
int Ifpack_Hypre::Hypre_ParCSRFlexGMRESCreate(MPI_Comm comm, HYPRE_Solver *solver)
    { return HYPRE_ParCSRFlexGMRESCreate(comm, solver);}

//==============================================================================
int Ifpack_Hypre::Hypre_ParCSRLGMRESCreate(MPI_Comm comm, HYPRE_Solver *solver)
    { return HYPRE_ParCSRLGMRESCreate(comm, solver);}

//==============================================================================
int Ifpack_Hypre::Hypre_ParCSRBiCGSTABCreate(MPI_Comm comm, HYPRE_Solver *solver)
    { return HYPRE_ParCSRBiCGSTABCreate(comm, solver);}

//==============================================================================
Teuchos::RCP<const Epetra_Map> Ifpack_Hypre::MakeContiguousColumnMap(Teuchos::RCP<const Epetra_RowMatrix> &MatrixRow) const{
  // Must create GloballyContiguous DomainMap (which is a permutation of Matrix_'s
  // DomainMap) and the corresponding permuted ColumnMap.
  //   Epetra_GID  --------->   LID   ----------> HYPRE_GID
  //           via DomainMap.LID()       via GloballyContiguousDomainMap.GID()
  Teuchos::RCP<const Epetra_CrsMatrix> Matrix = Teuchos::rcp_dynamic_cast<const Epetra_CrsMatrix>(MatrixRow);
  if(Matrix.is_null()) 
    throw std::runtime_error("Ifpack_Hypre: Unsupported matrix configuration: Epetra_CrsMatrix required");
  const Epetra_Map & DomainMap = Matrix->DomainMap();
  const Epetra_Map & ColumnMap = Matrix->ColMap();
  const Epetra_Import * importer = Matrix->Importer();

  if(DomainMap.LinearMap() ) {
    // If the domain map is linear, then we can just use the column map as is.
    return rcpFromRef(ColumnMap);
  }
  else {
    // The domain map isn't linear, so we need a new domain map
    Teuchos::RCP<Epetra_Map> ContiguousDomainMap = rcp(new Epetra_Map(DomainMap.NumGlobalElements(),
                                                                      DomainMap.NumMyElements(), 0, Comm()));
    if(importer) {    
      // If there's an importer then we can use it to get a new column map
      Epetra_IntVector MyGIDsHYPRE(View,DomainMap,ContiguousDomainMap->MyGlobalElements());

      // import the HYPRE GIDs
      Epetra_IntVector ColGIDsHYPRE(ColumnMap);
      ColGIDsHYPRE.Import(MyGIDsHYPRE, *importer, Insert);
   
      // Make a HYPRE numbering-based column map.
      return Teuchos::rcp(new Epetra_Map(ColumnMap.NumGlobalElements(),ColGIDsHYPRE.MyLength(), &ColGIDsHYPRE[0], 0, Comm()));
    }
    else {
      // The problem has matching domain/column maps, and somehow the domain map isn't linear, so just use the new domain map
      return Teuchos::rcp(new Epetra_Map(ColumnMap.NumGlobalElements(),ColumnMap.NumMyElements(), ContiguousDomainMap->MyGlobalElements(), 0, Comm()));
    }
  }  
}



>>>>>>> 4103bf6c
#endif // HAVE_HYPRE && HAVE_MPI<|MERGE_RESOLUTION|>--- conflicted
+++ resolved
@@ -60,8 +60,6 @@
 using Teuchos::RCP;
 using Teuchos::rcp;
 using Teuchos::rcpFromRef;
-<<<<<<< HEAD
-=======
 
 // The Python script that generates the ParameterMap needs to be after these typedefs
 typedef int (*int_func)(HYPRE_Solver, int);
@@ -337,7 +335,6 @@
 
 // NOTE: This really, really needs to be here and not up above, so please don't move it
 #include "Ifpack_HypreParameterMap.h"
->>>>>>> 4103bf6c
 
 Ifpack_Hypre::Ifpack_Hypre(Epetra_RowMatrix* A):
   A_(rcp(A,false)),
@@ -365,12 +362,8 @@
   NumFunsToCall_(0),
   SolverType_(PCG),
   PrecondType_(Euclid),
-<<<<<<< HEAD
-  UsePreconditioner_(false)
-=======
   UsePreconditioner_(false),
   Dump_(false)
->>>>>>> 4103bf6c
 {
   MPI_Comm comm = GetMpiComm();
   // Check that RowMap and RangeMap are the same.  While this could handle the
@@ -385,26 +378,6 @@
     GloballyContiguousRowMap_ = rcpFromRef(A_->RowMatrixRowMap());
     GloballyContiguousColMap_ = rcpFromRef(A_->RowMatrixColMap());
   } else {  
-<<<<<<< HEAD
-    // Must create GloballyContiguous RowMap (which is a permutation of A_'s
-    // RowMap) and the corresponding permuted ColumnMap.
-    //   Epetra_GID  --------->   LID   ----------> HYPRE_GID
-    //           via RowMap.LID()       via GloballyContiguousRowMap.GID()
-    GloballyContiguousRowMap_ = rcp(new Epetra_Map(A_->RowMatrixRowMap().NumGlobalElements(),
-            A_->RowMatrixRowMap().NumMyElements(), 0, Comm()));
-    // Column map requires communication
-    Epetra_Import importer(A_->RowMatrixColMap(), A_->RowMatrixRowMap());
-    Epetra_IntVector MyGIDsHYPRE(A_->RowMatrixRowMap());
-    for (int i=0; i!=A_->RowMatrixRowMap().NumMyElements(); ++i)
-      MyGIDsHYPRE[i] = GloballyContiguousRowMap_->GID(i);
-    // import the HYPRE GIDs
-    Epetra_IntVector ColGIDsHYPRE(A_->RowMatrixColMap());
-    IFPACK_CHK_ERRV(ColGIDsHYPRE.Import(MyGIDsHYPRE, importer, Insert, 0));
-    // Make a HYPRE numbering-based column map.
-    GloballyContiguousColMap_ = rcp(new Epetra_Map(
-        A_->RowMatrixColMap().NumGlobalElements(),
-        ColGIDsHYPRE.MyLength(), &ColGIDsHYPRE[0], 0, Comm()));
-=======
     // Must create GloballyContiguous Maps for Hypre
     if(A_->OperatorDomainMap().SameAs(A_->RowMatrixRowMap())) {
       Teuchos::RCP<const Epetra_RowMatrix> Aconst = A_;
@@ -415,7 +388,6 @@
     else {
       throw std::runtime_error("Ifpack_Hypre: Unsupported map configuration: Row/Domain maps do not match");
     }
->>>>>>> 4103bf6c
   }
   // Next create vectors that will be used when ApplyInverse() is called
   int ilower = GloballyContiguousRowMap_->MinMyGID();
@@ -426,28 +398,18 @@
   IFPACK_CHK_ERRV(HYPRE_IJVectorInitialize(XHypre_));
   IFPACK_CHK_ERRV(HYPRE_IJVectorAssemble(XHypre_));
   IFPACK_CHK_ERRV(HYPRE_IJVectorGetObject(XHypre_, (void**) &ParX_));
-<<<<<<< HEAD
-  XVec_ = (hypre_ParVector *) hypre_IJVectorObject(((hypre_IJVector *) XHypre_));
-  XLocal_ = hypre_ParVectorLocalVector(XVec_);
-=======
   XVec_ = Teuchos::rcp((hypre_ParVector *) hypre_IJVectorObject(((hypre_IJVector *) XHypre_)),false);
 
->>>>>>> 4103bf6c
   // Y in AX = Y
   IFPACK_CHK_ERRV(HYPRE_IJVectorCreate(comm, ilower, iupper, &YHypre_));
   IFPACK_CHK_ERRV(HYPRE_IJVectorSetObjectType(YHypre_, HYPRE_PARCSR));
   IFPACK_CHK_ERRV(HYPRE_IJVectorInitialize(YHypre_));
   IFPACK_CHK_ERRV(HYPRE_IJVectorAssemble(YHypre_));
   IFPACK_CHK_ERRV(HYPRE_IJVectorGetObject(YHypre_, (void**) &ParY_));
-<<<<<<< HEAD
-  YVec_ = (hypre_ParVector *) hypre_IJVectorObject(((hypre_IJVector *) YHypre_));
-  YLocal_ = hypre_ParVectorLocalVector(YVec_);
-=======
   YVec_ = Teuchos::rcp((hypre_ParVector *) hypre_IJVectorObject(((hypre_IJVector *) YHypre_)),false);
 
   // Cache
   VectorCache_.resize(A->RowMatrixRowMap().NumMyElements());
->>>>>>> 4103bf6c
 } //Constructor
 
 //==============================================================================
@@ -482,10 +444,7 @@
 //==============================================================================
 int Ifpack_Hypre::Initialize(){
   Time_.ResetStartTime();
-<<<<<<< HEAD
-=======
   if(IsInitialized_) return 0;
->>>>>>> 4103bf6c
   // Create the Hypre matrix and copy values.  Note this uses values (which
   // Initialize() shouldn't do) but it doesn't care what they are (for
   // instance they can be uninitialized data even).  It should be possible to
@@ -498,16 +457,6 @@
   IFPACK_CHK_ERR(HYPRE_IJMatrixSetObjectType(HypreA_, HYPRE_PARCSR));
   IFPACK_CHK_ERR(HYPRE_IJMatrixInitialize(HypreA_));
   CopyEpetraToHypre();
-<<<<<<< HEAD
-  IFPACK_CHK_ERR(SetSolverType(SolverType_));
-  IFPACK_CHK_ERR(SetPrecondType(PrecondType_));
-  CallFunctions();
-  if(UsePreconditioner_){
-    if(SolverPrecondPtr_ != NULL){
-      IFPACK_CHK_ERR(SolverPrecondPtr_(Solver_, PrecondSolvePtr_, PrecondSetupPtr_, Preconditioner_));
-    }
-  }
-=======
   if(SolveOrPrec_ == Solver) {
     IFPACK_CHK_ERR(SetSolverType(SolverType_));
     if (SolverPrecondPtr_ != NULL && UsePreconditioner_) {
@@ -531,7 +480,6 @@
     SetCoordinates(Coords_);
   }
 
->>>>>>> 4103bf6c
   // set flags
   IsInitialized_=true;
   NumInitialize_ = NumInitialize_ + 1;
@@ -836,11 +784,7 @@
     IFPACK_CHK_ERR(Initialize());
   }
   Time_.ResetStartTime();
-<<<<<<< HEAD
-  CopyEpetraToHypre();
-=======
-
->>>>>>> 4103bf6c
+
   // Hypre Setup must be called after matrix has values
   if(SolveOrPrec_ == Solver){
     IFPACK_CHK_ERR(SolverSetupPtr_(Solver_, ParMatrix_, ParX_, ParY_));
@@ -885,12 +829,7 @@
   for(int VecNum = 0; VecNum < NumVectors; VecNum++) {
     //Get values for current vector in multivector.
     // FIXME amk Nov 23, 2015: This will not work for funky data layouts
-<<<<<<< HEAD
-    double * XValues;
-    IFPACK_CHK_ERR((*X(VecNum)).ExtractView(&XValues));
-=======
     double * XValues = const_cast<double*>(X[VecNum]);
->>>>>>> 4103bf6c
     double * YValues;
     if(!SameVectors){
       YValues = const_cast<double*>(Y[VecNum]);
@@ -968,19 +907,8 @@
     }
     if(SameVectors){
       int NumEntries = Y.MyLength();
-<<<<<<< HEAD
-      std::vector<double> new_values; new_values.resize(NumEntries);
-      std::vector<int> new_indices; new_indices.resize(NumEntries);
-      for(int i = 0; i < NumEntries; i++){
-        new_values[i] = YValues[i];
-        new_indices[i] = i;
-      }
-      IFPACK_CHK_ERR((*Y(VecNum)).ReplaceMyValues(NumEntries, new_values.data(), new_indices.data()));
-      delete[] YValues;
-=======
       for(int i = 0; i < NumEntries; i++)
 	Y[VecNum][i] = YValues[i];      
->>>>>>> 4103bf6c
     }
     XLocal_->data = XTemp;
     YLocal_->data = YTemp;
@@ -1205,27 +1133,6 @@
 
 //==============================================================================
 int Ifpack_Hypre::CopyEpetraToHypre(){
-<<<<<<< HEAD
-  for(int i = 0; i < A_->NumMyRows(); i++){
-    int numElements;
-    IFPACK_CHK_ERR(A_->NumMyRowEntries(i,numElements));
-    std::vector<int> indices; indices.resize(numElements);
-    std::vector<double> values; values.resize(numElements);
-    int numEntries;
-    IFPACK_CHK_ERR(A_->ExtractMyRowCopy(i, numElements, numEntries, values.data(), indices.data()));
-    for(int j = 0; j < numEntries; j++){
-      indices[j] = GloballyContiguousColMap_->GID(indices[j]);
-    }
-    int GlobalRow[1];
-    GlobalRow[0] = GloballyContiguousRowMap_->GID(i);
-    IFPACK_CHK_ERR(HYPRE_IJMatrixSetValues(HypreA_, 1, &numEntries, GlobalRow, indices.data(), values.data()));
-  }
-  IFPACK_CHK_ERR(HYPRE_IJMatrixAssemble(HypreA_));
-  IFPACK_CHK_ERR(HYPRE_IJMatrixGetObject(HypreA_, (void**)&ParMatrix_));
-  return 0;
-} //CopyEpetraToHypre()
-
-=======
   Teuchos::RCP<const Epetra_CrsMatrix> Matrix = Teuchos::rcp_dynamic_cast<const Epetra_CrsMatrix>(A_);
   if(Matrix.is_null()) 
     throw std::runtime_error("Ifpack_Hypre: Unsupported matrix configuration: Epetra_CrsMatrix required");
@@ -1331,5 +1238,4 @@
 
 
 
->>>>>>> 4103bf6c
 #endif // HAVE_HYPRE && HAVE_MPI