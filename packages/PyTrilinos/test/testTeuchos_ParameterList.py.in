#! ${PYTHON_EXECUTABLE}
# -*- python -*-

# @HEADER
# ***********************************************************************
#
#          PyTrilinos: Python Interfaces to Trilinos Packages
#                 Copyright (2014) Sandia Corporation
#
# Under the terms of Contract DE-AC04-94AL85000 with Sandia
# Corporation, the U.S. Government retains certain rights in this
# software.
#
# Redistribution and use in source and binary forms, with or without
# modification, are permitted provided that the following conditions are
# met:
#
# 1. Redistributions of source code must retain the above copyright
# notice, this list of conditions and the following disclaimer.
#
# 2. Redistributions in binary form must reproduce the above copyright
# notice, this list of conditions and the following disclaimer in the
# documentation and/or other materials provided with the distribution.
#
# 3. Neither the name of the Corporation nor the names of the
# contributors may be used to endorse or promote products derived from
# this software without specific prior written permission.
#
# THIS SOFTWARE IS PROVIDED BY SANDIA CORPORATION "AS IS" AND ANY
# EXPRESS OR IMPLIED WARRANTIES, INCLUDING, BUT NOT LIMITED TO, THE
# IMPLIED WARRANTIES OF MERCHANTABILITY AND FITNESS FOR A PARTICULAR
# PURPOSE ARE DISCLAIMED. IN NO EVENT SHALL SANDIA CORPORATION OR THE
# CONTRIBUTORS BE LIABLE FOR ANY DIRECT, INDIRECT, INCIDENTAL, SPECIAL,
# EXEMPLARY, OR CONSEQUENTIAL DAMAGES (INCLUDING, BUT NOT LIMITED TO,
# PROCUREMENT OF SUBSTITUTE GOODS OR SERVICES; LOSS OF USE, DATA, OR
# PROFITS; OR BUSINESS INTERRUPTION) HOWEVER CAUSED AND ON ANY THEORY OF
# LIABILITY, WHETHER IN CONTRACT, STRICT LIABILITY, OR TORT (INCLUDING
# NEGLIGENCE OR OTHERWISE) ARISING IN ANY WAY OUT OF THE USE OF THIS
# SOFTWARE, EVEN IF ADVISED OF THE POSSIBILITY OF SUCH DAMAGE.
#
# Questions? Contact William F. Spotz (wfspotz@sandia.gov)
#
# ***********************************************************************
# @HEADER

#
# System imports
from   __future__ import print_function
import numpy
import sys
import unittest

#
# Parse the command-line arguments
from optparse import *
parser = OptionParser()
parser.add_option("-t", "--testharness", action="store_true",
                  dest="testharness", default=False,
                  help="test local build modules; prevent loading system-installed modules")
parser.add_option("-v", "--verbosity", type="int", dest="verbosity", default=2,
                  help="set the verbosity level [default 2]")
options,args = parser.parse_args()

#
# Under normal usage, simply use 'from PyTrilinos import Teuchos'.  For testing,
# we want to be able to control whether we import from the build directory or
# from a system-installed version of PyTrilinos.
from testutil import fromPyTrilinosImport
Teuchos = fromPyTrilinosImport('Teuchos', options.testharness)

####################################################################

class ParameterListTestCase(unittest.TestCase):
    "TestCase class for Teuchos.ParameterList"

    ########################################################

    # assertEqual() needs to be redefined to handle comparison of ndarrays and
    # dicts, lists or tuples that contain ndarrays
    def assertEqual(self, obj1, obj2):
        if isinstance(obj1, (dict,Teuchos.ParameterList)):
            self.assertDictsEqual(obj1, obj2)
        elif isinstance(obj1, (list,tuple)) or isinstance(obj2, (list,tuple)):
            self.assertSequenceEqual(obj1, obj2)
        else:
            self.assertTrue(obj1 == obj2)

    def assertDictsEqual(self, dict1, dict2):
        keys1 = list(dict1.keys())
        keys2 = list(dict2.keys())
        keys1.sort()
        keys2.sort()
        self.assertEqual(keys1, keys2)
        for key in keys1:
            self.assertEqual(dict1[key], dict2[key])

    def assertSequenceEqual(self, seq1, seq2):
        self.assertTrue(len(seq1), len(seq2))
        for items in zip(seq1, seq2):
            item0 = items[0]
            item1 = items[1]
            if isinstance(item0, str) and isinstance(item1, bytes):
                item0 = item0.encode('ascii', errors='backslashreplace')
            if isinstance(item1, str) and isinstance(item0, bytes):
                item1 = item1.encode('ascii', errors='backslashreplace')
            self.assertEqual(item0, item1)

    ########################################################

    def setUp(self):
        self.py_version = sys.version_info.major
        self.comm  = Teuchos.DefaultComm.getComm()
        if ('MpiComm' in dir(Teuchos)):
            self.commType = "MPI"
        else:
            self.commType = "Serial"
        self.plist = Teuchos.ParameterList()
        self.name  = "Solver Params"
        self.dict  = {"b" : False,
                      "i" : 2,
                      "f" : 3.14,
                      "d" : {"a":1, "b":2},
                      "s" : "Sandia",
                      "a" : (7, 8, 9),
                      "A" : [0.0, 1.0, 2.718, 3.14],
                      "S" : ["1", "22", "333", "44", "5"]
                      }
        self.fName = "testParameterList%d.dat" % self.comm.getRank()
        self.comm.barrier()

    def tearDown(self):
        self.comm.barrier()

    def testConstructor0(self):
        "Test Teuchos.ParameterList default constructor"
        self.assertTrue(isinstance(self.plist,Teuchos.ParameterList))

    def testConstructor1(self):
        "Test Teuchos.ParameterList string constructor"
        plist = Teuchos.ParameterList(self.name)
        self.assertTrue(isinstance(plist,Teuchos.ParameterList))
        self.assertEqual(plist.name(), self.name)

    def testConstructor2(self):
        "Test Teuchos.ParameterList dictionary constructor"
        d = {"i" : 5,
             "f" : 3.14,
             "s" : "New Mexico"
             }
        plist = Teuchos.ParameterList(d)
        for key in d.keys():
            self.assertEqual(plist.get(key), d[key])

    def testConstructor3(self):
        "Test Teuchos.ParameterList nested dictionary constructor"
        plist = Teuchos.ParameterList(self.dict)
        self.assertEqual(plist, self.dict)

    def testConstructor4(self):
        "Test Teuchos.ParameterList dictionary constructor, bad key"
        d = {"i" : 5,
             "f" : 3.14,
             "s" : "New Mexico",
             1   : "Should fail"
             }
        self.assertRaises(TypeError, Teuchos.ParameterList, d)

    def testConstructor5(self):
        "Test Teuchos.ParameterList dictionary constructor, bad value"
        d = {"i" : 5,
             "f" : 3.14,
             "s" : "New Mexico",
             "b" : None
             }
        self.assertRaises(ValueError, Teuchos.ParameterList, d)

    def testConstructor6(self):
        "Test Teuchos.ParameterList copy constructor"
        self.plist.setParameters(self.dict)
        plist_copy = Teuchos.ParameterList(self.plist)
        self.assertTrue(isinstance(plist_copy,Teuchos.ParameterList))
        self.assertDictsEqual(plist_copy, self.dict)

    def testConstructor7(self):
        "Test Teuchos.ParameterList constructor with bad argument"
        self.assertRaises(ValueError, Teuchos.ParameterList, 2.718)

    def testSetName(self):
        "Test Teuchos.ParameterList name and setName methods"
        self.assertEqual(self.plist.name(), "ANONYMOUS")
        self.plist.setName(self.name)
        self.assertEqual(self.plist.name(), self.name)

    def testSetParameters(self):
        "Test Teuchos.ParameterList setParameters method"
        intName    = "int parameter"
        intValue   = 8
        floatName  = "float parameter"
        floatValue = 3.14
        self.plist.set(intName,  intValue  )
        self.plist.set(floatName,floatValue)
        newList = Teuchos.ParameterList()
        newList.setParameters(self.plist)
        self.assertEqual(newList.get(intName  ), intValue  )
        self.assertEqual(newList.get(floatName), floatValue)

    def testSetInt(self):
        "Test Teuchos.ParameterList set and get methods for an integer"
        name  = "int parameter"
        value = 12
        self.plist.set(name, value)
        self.assertEqual(self.plist.get(name), value)

    def testSetFloat(self):
        "Test Teuchos.ParameterList set and get methods for a float"
        name  = "float parameter"
        value = 12.0
        self.plist.set(name, value)
        self.assertEqual(self.plist.get(name), value)

    def testSetString(self):
        "Test Teuchos.ParameterList set and get methods for a string"
        name  = "string parameter"
        value = "12"
        self.plist.set(name, value)
        self.assertEqual(self.plist.get(name), value)

    def testSetDictionary(self):
        "Test Teuchos.ParameterList set method for a dictionary"
        name = "dict parameter"
        self.plist.set(name, self.dict)
        sublist = self.plist.get(name)
        self.assertTrue(isinstance(sublist, Teuchos.ParameterList))
        for key in self.dict.keys():
            self.assertEqual(sublist.get(key), self.dict[key])
 
    def testSetParameterList(self):
        "Test Teuchos.ParameterList set and get methods for a ParameterList"
        name    = "sublist"
        sublist = Teuchos.ParameterList()
        self.plist.set(name, sublist)
        self.assertTrue(isinstance(self.plist.get(name),
                                   Teuchos.ParameterList))
        self.assertTrue(self.plist.isSublist(name))

    def testSetNone(self):
        "Test Teuchos.ParameterList set method for None"
        self.assertRaises(TypeError, self.plist.set, "bad parameter", None)

    def testSetBadType(self):
        "Test Teuchos.ParameterList set method for an unsupported type"
        self.assertRaises(TypeError, self.plist.set, "bad parameter",
                          self.comm)

    def testSetBadKey(self):
        "Test Teuchos.ParameterList set method with bad key"
        self.assertRaises(TypeError, self.plist.set, 1, "one")

    def testSetParameters1(self):
        "Test Teuchos.ParameterList setParameters method for a dictionary"
        self.plist.setParameters(self.dict)
        self.assertEqual(self.plist, self.dict)

    def testSetParameters2(self):
        "Test Teuchos.ParameterList setParameters method for a ParameterList"
        plist = Teuchos.ParameterList()
        plist.set("int parameter"  , 8)
        plist.set("float parameter", 3.14)
        self.plist.setParameters(plist)
        self.assertEqual(self.plist, plist)

    def testSetParametersBad(self):
        "Test Teuchos.ParameterList setParameters method for unsupported type"
        d = dict(i=5,f=10.0,t=(1,2,self.comm,5,7))
        self.assertRaises(ValueError, self.plist.setParameters, d)

    def testGetDefault(self):
        "Test Teuchos.ParameterList get method using default value"
        default = None
        self.assertEqual(self.plist.get("junk",default), default)

    def testSublistNew(self):
        "Test Teuchos.ParameterList sublist method for new sublist"
        sublist = self.plist.sublist("new")
        self.assertTrue(isinstance(sublist, Teuchos.ParameterList))
        sublist = self.plist.get("new")
        self.assertTrue(isinstance(sublist, Teuchos.ParameterList))

    def testSublistOld(self):
        "Test Teuchos.ParameterList sublist method for existing sublist"
        self.plist.set("old",self.dict)
        sublist = self.plist.sublist("old")
        self.assertTrue(isinstance(sublist, Teuchos.ParameterList))

    def testSublistBad(self):
        "Test Teuchos.ParameterList sublist method for non-sublist"
        self.plist.set("new", 1)
        self.assertRaises(TypeError, self.plist.sublist, "new")

    def testIsParameterTrue(self):
        "Test Teuchos.ParameterList isParameter method existing parameter"
        name = "string parameter"
        self.plist.set(name,"Hello")
        self.assertTrue(self.plist.isParameter(name))

    def testIsParameterFalse(self):
        "Test Teuchos.ParameterList isParameter method nonexisting parameter"
        name = "parameter"
        self.assertEqual(self.plist.isParameter(name), False)

    def testIsSublistTrue(self):
        "Test Teuchos.ParameterList isSublist method for existing sublist"
        name = "sublist"
        self.plist.sublist(name)
        self.assertTrue(self.plist.isSublist(name))

    def testIsSublistFalse1(self):
        "Test Teuchos.ParameterList isSublist method for existing non-sublist parameter"
        name = "string parameter"
        self.plist.set(name,"Hello")
        self.assertEqual(self.plist.isSublist(name), False)

    def testIsSublistFalse2(self):
        "Test Teuchos.ParameterList isSublist method for nonexisting parameter"
        name = "parameter"
        self.assertEqual(self.plist.isSublist(name), False)

    def testPrint0(self):
        "Test Teuchos.ParameterList _print method for empty list"
        # This does not work under MPI on my MacBook Pro yet...
        if self.commType == "MPI": return
        f = open(self.fName, "w")
        self.plist._print(f)
        f.close()
        self.assertEqual(open(self.fName,"r").read(), "[empty list]\n")

    def testPrint1(self):
        "Test Teuchos.ParameterList _print method for non-empty list"
        # This does not work under MPI on my MacBook Pro yet...
        if self.commType == "MPI": return
        names  = ["max its","tolerance"]
        values = [100      , 1e-6      ]
        for i in range(len(names)):
            self.plist.set(names[i], values[i])
        f = open(self.fName, "w")
        self.plist._print(f)
        f.close()
        lines = open(self.fName,"r").readlines()
        for i in range(len(lines)):
            self.assertEqual(lines[i], "%s = %g   [unused]\n" % (names[i], values[i]))

    def testPrint2(self):
        "Test Teuchos.ParameterList _print method for non-empty list and indentation"
        # This does not work under MPI on my MacBook Pro yet...
        if self.commType == "MPI": return
        names  = ["max its","tolerance"]
        values = [100      , 1e-6      ]
        for i in range(len(names)):
            self.plist.set(names[i], values[i])
        f = open(self.fName, "w")
        self.plist._print(f,2)
        f.close()
        lines = open(self.fName,"r").readlines()
        for i in range(len(lines)):
            self.assertEqual(lines[i].strip(), "%s = %g   [unused]" %
                             (names[i], values[i]))

    def testPrint3(self):
        "Test Teuchos.ParameterList _print method for non-empty list, indentation and types"
        # This does not work under MPI on my MacBook Pro yet...
        if self.commType == "MPI": return
        names  = ["max its","tolerance"]
        values = [100      , 1e-6      ]
        types  = ["int"    ,"double"   ]
        for i in range(len(names)):
            self.plist.set(names[i], values[i])
        f = open(self.fName, "w")
        self.plist._print(f,2,True)
        f.close()
        lines = open(self.fName,"r").readlines()
        for i in range(len(lines)):
            self.assertEqual(lines[i].strip(), "%s : %s = %g   [unused]" %
                             (names[i], types[i], values[i]))

    def testUnused(self):
        "Test Teuchos.ParameterList unused method"
        names  = ["s1"   , "s2"   , "s3"         ]
        values = ["Hello", "World", "Albuquerque"]
        for i in range(len(names)):
            self.plist.set(names[i], values[i])
        f = open(self.fName,"w")
        self.plist.unused(f)
        f.close()
        lines = open(self.fName,"r").readlines()
        for i in range(len(lines)):
            self.assertEqual(lines[i],
                             'WARNING: Parameter "%s" %s   [unused] is unused\n' %
                             (names[i], values[i]))

    def testCurrentParametersString(self):
        "Test Teuchos.ParameterList currentParametersString method"
        # This does not work under MPI on my MacBook Pro yet...
        if self.commType == "MPI": return
        names  = ["max its","tolerance"]
        values = [100      , 1e-6      ]
        types  = ["int"    ,"double"   ]
        result = "  {"
        for i in range(len(names)):
            self.plist.set(names[i], values[i])
            result += '\n    "%s" : %s = %g' % (names[i], types[i], values[i])
        result += "\n  }\n"
        self.assertEqual(self.plist.currentParametersString(), result)

    def testType(self):
        "Test Teuchos.ParameterList type method"
        sublist = Teuchos.ParameterList()
        names  = ["iParm", "fParm", "sParm", "lParm"              ]
        values = [2006   , 2.71828, "Hello", sublist              ]
        types  = [int    , float  , str    , Teuchos.ParameterList]
        for i in range(len(names)):
            self.plist.set(names[i],values[i])
        for i in range(len(names)):
            self.assertEqual(self.plist.type(names[i]), types[i])

    def test__cmp__1(self):
        "Test Teuchos.ParameterList __cmp__ method with dictionary"
<<<<<<< HEAD
=======
        # Note: Python 3 does not support the cmp() function
>>>>>>> bd7e9309
        if self.py_version < 3:
            d1 = { "a" : 2 }
            d2 = { "a" : 2, "b" : 1 }
            plist = Teuchos.ParameterList(d1)
            self.assertEqual(cmp(plist, d1), 0)
            self.assertEqual(cmp(plist, d2),-1)

    def test__cmp__2(self):
        "Test Teuchos.ParameterList __cmp__ method with ParameterList"
<<<<<<< HEAD
=======
        # Note: Python 3 does not support the cmp() function
>>>>>>> bd7e9309
        if self.py_version < 3:
            d = { "a" : 2, "b" : 1 }
            plist1 = Teuchos.ParameterList(d)
            plist2 = Teuchos.ParameterList(d)
            self.assertEqual(cmp(plist1, plist2), 0)
            plist1.set("c",3)
            self.assertEqual(cmp(plist1, plist2), 1)

    def test__contains__(self):
        "Test Teuchos.ParameterList __contains__ method"
        d = { "a" : 2, "b" : 1 }
        plist = Teuchos.ParameterList(d)
        self.assertEqual("b" in d, True )
        self.assertEqual("c" in d, False)

    def test__eq__1(self):
        "Test Teuchos.ParameterList __eq__ method with dictionary"
        d1 = { "a" : 2 }
        d2 = { "a" : 2, "b" : 1 }
        plist = Teuchos.ParameterList(d1)
        self.assertEqual(plist == d1, True )
        self.assertEqual(plist == d2, False)

    def test__eq__2(self):
        "Test Teuchos.ParameterList __eq__ method with ParameterList"
        d = { "a" : 2, "b" : 1 }
        pdplist = Teuchos.ParameterList(d)
        plist   = Teuchos.ParameterList(pdplist)
        self.assertEqual(pdplist == plist, True )
        plist.set("c",3)
        self.assertEqual(pdplist == plist, False)

    def test__getitem__(self):
        "Test Teuchos.ParameterList __getitem__ method"
        plist = Teuchos.ParameterList(self.dict)
        for key in plist.asDict():
            value1 = plist[key]
            value2 = plist.get(key)
            if (isinstance(value1, numpy.ndarray) and
                isinstance(value2, numpy.ndarray)):
                self.assertTrue((value1 == value2).all())
            else:
                self.assertEqual(value1, value2)

    def test__getitem__bad1(self):
        "Test Teuchos.ParameterList __getitem__ method for nonexisting parameter"
        plist = Teuchos.ParameterList(self.dict)
        self.assertRaises(KeyError, plist.__getitem__, "c")

    def test__getitem__bad2(self):
        "Test Teuchos.ParameterList __getitem__ method for bad key"
        plist = Teuchos.ParameterList(self.dict)
        self.assertRaises(TypeError, plist.__getitem__, 20)

    def test__len__(self):
        "Test Teuchos.ParameterList __len__ method"
        plist = Teuchos.ParameterList(self.dict)
        self.assertEqual(len(plist), len(self.dict))

    def test__ne__1(self):
        "Test Teuchos.ParameterList __ne__ method with dictionary"
        d1 = { "a" : 2 }
        d2 = { "a" : 2, "b" : 1 }
        plist = Teuchos.ParameterList(d1)
        self.assertEqual(plist != d1, False)
        self.assertEqual(plist != d2, True )

    def test__ne__2(self):
        "Test Teuchos.ParameterList __ne__ method with ParameterList"
        d = { "a" : 2, "b" : 1 }
        plist1 = Teuchos.ParameterList(d)
        plist2 = Teuchos.ParameterList(plist1)
        self.assertEqual(plist1 != plist2, False)
        plist1.set("c",3)
        self.assertEqual(plist1 != plist2, True )

    def test__repr__(self):
        "Test Teuchos.ParameterList __repr__ method"
        plist = Teuchos.ParameterList(self.dict)
        r = "Teuchos." + repr(plist)
        r = r.replace("array","numpy.array")
        d = eval(r)
        self.assertTrue(isinstance(d, Teuchos.ParameterList))

    def test__setitem__1(self):
        "Test Teuchos.ParameterList __setitem__ method"
        self.plist[self.name] = 2006
        self.assertEqual(self.plist.get(self.name), 2006)

    def test__setitem__2(self):
        "Test Teuchos.ParameterList __setitem__ method for a dictionary"
        self.plist[self.name] = self.dict
        self.assertEqual(isinstance(self.plist.get(self.name),
                                    Teuchos.ParameterList), True)

    def test__setitem__3(self):
        "Test Teuchos.ParameterList __setitem__ method for a ParameterList"
        plist = Teuchos.ParameterList()
        self.plist[self.name] = plist
        self.assertTrue(isinstance(self.plist.get(self.name),
                                   Teuchos.ParameterList))

    def test__setitem__bad1(self):
        "Test Teuchos.ParameterList __setitem__ method for bad key"
        self.assertRaises(TypeError, self.plist.__setitem__, 0, "Hello")

    def test__setitem__bad2(self):
        "Test Teuchos.ParameterList __setitem__ method for bad value"
        self.assertRaises(TypeError, self.plist.__setitem__, "Hello", (9,slice(4),1))

    def test__str__(self):
        "Test Teuchos.ParameterList __str__ method"
        # This does not work under MPI on my MacBook Pro yet...
        #if self.commType == "MPI": return
        plist = Teuchos.ParameterList(self.dict)
        s = str(plist)
        s = s.replace("array","numpy.array")
        #s = s.replace("dtype=","dtype=numpy.")
        d = eval(s)
        self.assertTrue(isinstance(d, dict))

    def testAsDict(self):
        "Test Teuchos.ParameterList asDict method"
        plist = Teuchos.ParameterList(self.dict)
        self.assertDictsEqual(plist.asDict(), self.dict)

    def testItems(self):
        "Test Teuchos.ParameterList items method"
        plist = Teuchos.ParameterList(self.dict)
        self.assertDictsEqual(plist, self.dict)

    def testKeys(self):
        "Test Teuchos.ParameterList keys method"
        plist = Teuchos.ParameterList(self.dict)
        keys1 = list(plist.keys())
        keys2 = list(self.dict.keys())
        keys1.sort()
        keys2.sort()
        self.assertEqual(keys1, keys2)

    def testValues(self):
        "Test Teuchos.ParameterList values method"
        plist = Teuchos.ParameterList(self.dict)
        keys1 = list(plist.keys())
        keys2 = list(self.dict.keys())
        values1 = list(plist.values())
        values2 = list(self.dict.values())
        for key in keys1:
            i1 = keys1.index(key)
            i2 = keys2.index(key)
            self.assertEqual(values1[i1], values2[i2])

    def testIteritems(self):
        "Test Teuchos.ParameterList iteritems method"
        self.plist.setParameters(self.dict)
        items = self.dict.items()
        for i in self.plist.iteritems():
            if not isinstance(i[1], numpy.ndarray):
                self.assertTrue(i in items)

    def testIterkeys(self):
        "Test Teuchos.ParameterList iterkeys method"
        self.plist.setParameters(self.dict)
        keys = self.dict.keys()
        for i in self.plist.iterkeys():
            self.assertTrue(i in keys)

    def testItervalues(self):
        "Test Teuchos.ParameterList itervalues method"
        self.plist.setParameters(self.dict)
        values = self.dict.values()
        for i in self.plist.itervalues():
            if not isinstance(i, numpy.ndarray):
                self.assertTrue(i in values)

    def testUpdate1(self):
        "Test Teuchos.ParameterList update method for a ParameterList"
        intName    = "int parameter"
        intValue   = 8
        floatName  = "float parameter"
        floatValue = 3.14
        self.plist.set(intName,  intValue  )
        self.plist.set(floatName,floatValue)
        newList = Teuchos.ParameterList()
        newList.update(self.plist)
        self.assertEqual(newList.get(intName  ), intValue  )
        self.assertEqual(newList.get(floatName), floatValue)

    def testUpdate2(self):
        "Test Teuchos.ParameterList update method for a dictionary"
        self.plist.update(self.dict)
        self.assertEqual(self.plist, self.dict)

    def testUpdateBad(self):
        "Test Teuchos.ParameterList update method for unsupported type"
        d = dict(i=5,f=10.0,t=(None,self.comm,slice(9)))
        self.assertRaises(ValueError, self.plist.update, d)

    def test__iter__(self):
        "Test Teuchos.ParameterList __iter__ method"
        values = range(10)
        for i in values:
            self.plist.set(str(i), i)
        keys = self.plist.keys()
        for p in self.plist:        # This invokes the __iter__ method
            self.assertTrue(p in keys)

####################################################################

if __name__ == "__main__":

    # Create the test suite object
    suite = unittest.TestSuite()

    # Add the test cases to the test suite
    suite.addTest(unittest.makeSuite(ParameterListTestCase))

    # Create a communicator
    comm    = Teuchos.DefaultComm.getComm()
    iAmRoot = comm.getRank() == 0

    # Run the test suite
    if iAmRoot:
        print("\n*****************************\nTesting Teuchos.ParameterList\n"
              "*****************************\n", file=sys.stderr)
    v = options.verbosity * int(iAmRoot)
    result = unittest.TextTestRunner(verbosity=v).run(suite)

    # Compute the total number of errors and failures
    errsPlusFails = comm.reduceAll(Teuchos.REDUCE_SUM,
                                   len(result.errors) + len(result.failures))
    if errsPlusFails == 0 and iAmRoot: print("End Result: TEST PASSED")

    # Some versions of python don't properly delete suite upon exit
    del suite

    # Exit with error/nonerror code
    sys.exit(errsPlusFails)<|MERGE_RESOLUTION|>--- conflicted
+++ resolved
@@ -424,10 +424,7 @@
 
     def test__cmp__1(self):
         "Test Teuchos.ParameterList __cmp__ method with dictionary"
-<<<<<<< HEAD
-=======
         # Note: Python 3 does not support the cmp() function
->>>>>>> bd7e9309
         if self.py_version < 3:
             d1 = { "a" : 2 }
             d2 = { "a" : 2, "b" : 1 }
@@ -437,10 +434,7 @@
 
     def test__cmp__2(self):
         "Test Teuchos.ParameterList __cmp__ method with ParameterList"
-<<<<<<< HEAD
-=======
         # Note: Python 3 does not support the cmp() function
->>>>>>> bd7e9309
         if self.py_version < 3:
             d = { "a" : 2, "b" : 1 }
             plist1 = Teuchos.ParameterList(d)
