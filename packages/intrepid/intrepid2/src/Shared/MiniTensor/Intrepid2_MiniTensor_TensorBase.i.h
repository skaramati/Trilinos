// @HEADER
// ************************************************************************
//
//                           Intrepid2 Package
//                 Copyright (2007) Sandia Corporation
//
// Under terms of Contract DE-AC04-94AL85000, there is a non-exclusive
// license for use of this work by or on behalf of the U.S. Government.
//
// Redistribution and use in source and binary forms, with or without
// modification, are permitted provided that the following conditions are
// met:
//
// 1. Redistributions of source code must retain the above copyright
// notice, this list of conditions and the following disclaimer.
//
// 2. Redistributions in binary form must reproduce the above copyright
// notice, this list of conditions and the following disclaimer in the
// documentation and/or other materials provided with the distribution.
//
// 3. Neither the name of the Corporation nor the names of the
// contributors may be used to endorse or promote products derived from
// this software without specific prior written permission.
//
// THIS SOFTWARE IS PROVIDED BY SANDIA CORPORATION "AS IS" AND ANY
// EXPRESS OR IMPLIED WARRANTIES, INCLUDING, BUT NOT LIMITED TO, THE
// IMPLIED WARRANTIES OF MERCHANTABILITY AND FITNESS FOR A PARTICULAR
// PURPOSE ARE DISCLAIMED. IN NO EVENT SHALL SANDIA CORPORATION OR THE
// CONTRIBUTORS BE LIABLE FOR ANY DIRECT, INDIRECT, INCIDENTAL, SPECIAL,
// EXEMPLARY, OR CONSEQUENTIAL DAMAGES (INCLUDING, BUT NOT LIMITED TO,
// PROCUREMENT OF SUBSTITUTE GOODS OR SERVICES; LOSS OF USE, DATA, OR
// PROFITS; OR BUSINESS INTERRUPTION) HOWEVER CAUSED AND ON ANY THEORY OF
// LIABILITY, WHETHER IN CONTRACT, STRICT LIABILITY, OR TORT (INCLUDING
// NEGLIGENCE OR OTHERWISE) ARISING IN ANY WAY OUT OF THE USE OF THIS
// SOFTWARE, EVEN IF ADVISED OF THE POSSIBILITY OF SUCH DAMAGE.
//
// Questions: Alejandro Mota (amota@sandia.gov)
//
// ************************************************************************
// @HEADER

#if !defined(Intrepid2_MiniTensor_TensorBase_i_h)
#define Intrepid2_MiniTensor_TensorBase_i_h

namespace Intrepid2
{

//
// Default constructor.
//
template<typename T, typename ST>
#if defined(HAVE_INTREPID_KOKKOSCORE)
KOKKOS_INLINE_FUNCTION
#else
inline
<<<<<<< HEAD
#endif
TensorBase<T, ST>::TensorBase() :
    dimension_(0)
=======
TensorBase<T, ST>::TensorBase()
>>>>>>> c227004f
{
  Index const
  static_size = ST::static_size();

  set_number_components(static_size);
  fill(NANS);

  return;
}

//
// Construction that initializes to NaNs
//
template<typename T, typename ST>
#if defined(HAVE_INTREPID_KOKKOSCORE)
KOKKOS_INLINE_FUNCTION
#else
inline
<<<<<<< HEAD
#endif
TensorBase<T, ST>::TensorBase(Index const dimension, Index const order) :
    dimension_(0)
=======
TensorBase<T, ST>::TensorBase(Index const dimension, Index const order)
>>>>>>> c227004f
{
  set_dimension(dimension, order);
  fill(NANS);
  return;
}

//
// Create with specified value
//
template<typename T, typename ST>
#if defined(HAVE_INTREPID_KOKKOSCORE)
KOKKOS_INLINE_FUNCTION
#else
inline
#endif
TensorBase<T, ST>::TensorBase(
    Index const dimension,
    Index const order,
    ComponentValue const value)
{
  set_dimension(dimension, order);
  fill(value);
  return;
}

//
// Construction from a scalar
//
template<typename T, typename ST>
#if defined(HAVE_INTREPID_KOKKOSCORE)
KOKKOS_INLINE_FUNCTION
#else
inline
#endif
TensorBase<T, ST>::TensorBase(
    Index const dimension,
    Index const order,
    T const & s)
{
  set_dimension(dimension, order);
  fill(s);
  return;
}

//
// Construction from array
//Kokkos data Types:
template<typename T, typename ST>
template<class ArrayT, typename iType>
#if defined(HAVE_INTREPID_KOKKOSCORE)
KOKKOS_INLINE_FUNCTION
#else
inline
#endif
TensorBase<T, ST>::TensorBase(
    Index const dimension,
    Index const order,
    ArrayT & data,
    iType index1)
{
  set_dimension(dimension, order);
  fill(data, index1);
  return;
}

template<typename T, typename ST>
template<class ArrayT, typename iType>
#if defined(HAVE_INTREPID_KOKKOSCORE)
KOKKOS_INLINE_FUNCTION
#else
inline
#endif
TensorBase<T, ST>::TensorBase(
    Index const dimension,
    Index const order,
    ArrayT & data,
    iType index1,
    iType index2)
{
  set_dimension(dimension, order);
  fill(data, index1, index2);
  return;
}

template<typename T, typename ST>
template<class ArrayT, typename iType>
#if defined(HAVE_INTREPID_KOKKOSCORE)
KOKKOS_INLINE_FUNCTION
#else
inline
#endif
TensorBase<T, ST>::TensorBase(
    Index const dimension,
    Index const order,
    ArrayT & data,
    iType index1,
    iType index2,
    iType index3)
{
  set_dimension(dimension, order);
  fill(data, index1, index2, index3);
  return;
}

template<typename T, typename ST>
template<class ArrayT, typename iType>
#if defined(HAVE_INTREPID_KOKKOSCORE)
KOKKOS_INLINE_FUNCTION
#else
inline
#endif
TensorBase<T, ST>::TensorBase(
    Index const dimension,
    Index const order,
    ArrayT & data,
    iType index1,
    iType index2,
    iType index3,
    iType index4)
{
  set_dimension(dimension, order);
  fill(data, index1, index2, index3, index4);
  return;
}

template<typename T, typename ST>
template<class ArrayT, typename iType>
#if defined(HAVE_INTREPID_KOKKOSCORE)
KOKKOS_INLINE_FUNCTION
#else
inline
#endif
TensorBase<T, ST>::TensorBase(
    Index const dimension,
    Index const order,
    ArrayT & data,
    iType index1,
    iType index2,
    iType index3,
    iType index4,
    iType index5)
{
  set_dimension(dimension, order);
  fill(data, index1, index2, index3, index4, index5);
  return;
}

template<typename T, typename ST>
template<class ArrayT, typename iType>
#if defined(HAVE_INTREPID_KOKKOSCORE)
KOKKOS_INLINE_FUNCTION
#else
inline
#endif
TensorBase<T, ST>::TensorBase(
    Index const dimension,
    Index const order,
    ArrayT & data,
    iType index1,
    iType index2,
    iType index3,
    iType index4,
    iType index5,
    iType index6)
{
  set_dimension(dimension, order);
  fill(data, index1, index2, index3, index4, index5, index6);
  return;
}

template<typename T, typename ST>
#if defined(HAVE_INTREPID_KOKKOSCORE)
KOKKOS_INLINE_FUNCTION
#else
inline
#endif
TensorBase<T, ST>::TensorBase(
    Index const dimension,
    Index const order,
    T const * data_ptr)
{
  set_dimension(dimension, order);
  fill(data_ptr);
  return;
}

//
// Copy constructor
//
template<typename T, typename ST>
#if defined(HAVE_INTREPID_KOKKOSCORE)
KOKKOS_INLINE_FUNCTION
#else
inline
#endif
TensorBase<T, ST>::TensorBase(TensorBase<T, ST> const & X) :
    dimension_(X.dimension_)
{
  Index const
  number_components = X.get_number_components();

  set_number_components(number_components);

  for (Index i = 0; i < number_components; ++i) {
    (*this)[i] =  X[i];
  }

  return;
}

//
// Copy assignment
//
template<typename T, typename ST>
#if defined(HAVE_INTREPID_KOKKOSCORE)
KOKKOS_INLINE_FUNCTION
#else
inline
#endif
TensorBase<T, ST> &
TensorBase<T, ST>::operator=(TensorBase<T, ST> const & X)
{
  if (this == &X) return *this;

  dimension_ = X.dimension_;

  Index const
  number_components = X.get_number_components();

  set_number_components(number_components);

  for (Index i = 0; i < number_components; ++i) {
    (*this)[i] = X[i];
  }

  return *this;
}

//
// Simple destructor
template<typename T, typename ST>
#if defined(HAVE_INTREPID_KOKKOSCORE)
KOKKOS_INLINE_FUNCTION
#else
inline
#endif
TensorBase<T, ST>::~TensorBase()
{
  return;
}

//
// Get dimension
//
template<typename T, typename ST>
#if defined(HAVE_INTREPID_KOKKOSCORE)
KOKKOS_INLINE_FUNCTION
#else
inline
#endif 
Index
TensorBase<T, ST>::get_dimension() const
{
  return dimension_;
}

//
// Set dimension
//
template<typename T, typename ST>
#if defined(HAVE_INTREPID_KOKKOSCORE)
KOKKOS_INLINE_FUNCTION
#else
inline
#endif
void
TensorBase<T, ST>::set_dimension(Index const dimension, Index const order)
{
  dimension_ = dimension == DYNAMIC ? 0 : dimension;

  Index const
  number_components = integer_power(dimension, order);

  set_number_components(number_components);

  return;
}

//
// Linear access to components
//
template<typename T, typename ST>
#if defined(HAVE_INTREPID_KOKKOSCORE)
KOKKOS_INLINE_FUNCTION
#else
inline
#endif 
T const &
TensorBase<T, ST>::operator[](Index const i) const
{
  return components_[i];
}

//
// Linear access to components
//
template<typename T, typename ST>
#if defined(HAVE_INTREPID_KOKKOSCORE)
KOKKOS_INLINE_FUNCTION
#else
inline
#endif 
T &
TensorBase<T, ST>::operator[](Index const i)
{
  return components_[i];
}

//
// Get total number of components
//
template<typename T, typename ST>
#if defined(HAVE_INTREPID_KOKKOSCORE)
KOKKOS_INLINE_FUNCTION
#else
inline
#endif 
Index
TensorBase<T, ST>::get_number_components() const
{
  return components_.size();
}

//
// Allocate space for components
//
template<typename T, typename ST>
#if defined(HAVE_INTREPID_KOKKOSCORE)
KOKKOS_INLINE_FUNCTION
#else
inline
#endif
void
TensorBase<T, ST>::set_number_components(Index const number_components)
{
  components_.resize(number_components);
  return;
}

//
// Fill components with value.
//
template<typename T, typename ST>
#if defined(HAVE_INTREPID_KOKKOSCORE)
KOKKOS_INLINE_FUNCTION
#else
inline
#endif
void
TensorBase<T, ST>::fill(ComponentValue const value)
{
  Index const
  number_components = get_number_components();

  switch (value) {

  case ZEROS:
    for (Index i = 0; i < number_components; ++i) {
      (*this)[i] = Teuchos::ScalarTraits<T>::zero();
    }
    break;

  case ONES:
    for (Index i = 0; i < number_components; ++i) {
      (*this)[i] = Teuchos::ScalarTraits<T>::one();
    }
    break;

  case SEQUENCE:
    for (Index i = 0; i < number_components; ++i) {
      (*this)[i] = static_cast<T>(i);
    }
    break;

  case RANDOM_UNIFORM:
    for (Index i = 0; i < number_components; ++i) {
      (*this)[i] = random_uniform<T>();
    }
    break;

  case RANDOM_NORMAL:
    for (Index i = 0; i < number_components; ++i) {
      (*this)[i] = random_normal<T>();
    }
    break;

  case NANS:
    for (Index i = 0; i < number_components; ++i) {
      (*this)[i] = not_a_number<T>();
    }
    break;

  default:
#if defined(HAVE_INTREPID_KOKKOSCORE)
    Kokkos::abort("ERROR(Intrepid2_MiniTensor_TensorBase, fill function): Unknown specification of value for filling components");
#else
    std::cerr << "ERROR: " << __PRETTY_FUNCTION__;
    std::cerr << '\n';
    std::cerr << "Unknown specification of value for filling components.";
    std::cerr << '\n';
    exit(1);
#endif
    break;
  }

  return;
}

//
// Fill components from argument
//
template<typename T, typename ST>
#if defined(HAVE_INTREPID_KOKKOSCORE)
KOKKOS_INLINE_FUNCTION
#else
inline
#endif
void
TensorBase<T, ST>::fill(T const & s)
{
  Index const
  number_components = get_number_components();

  for (Index i = 0; i < number_components; ++i) {
    (*this)[i] = s;
  }

  return;
}

//
// Fill components from array defined by pointer.
//
template<typename T, typename ST>
template<class ArrayT, typename iType>
#if defined(HAVE_INTREPID_KOKKOSCORE)
KOKKOS_INLINE_FUNCTION
#else
inline
#endif
void
TensorBase<T, ST>::fill(ArrayT & data, iType index1)
{
  assert(index1 == 0);

  Index const
  number_components = get_number_components();

  Index const
  rank = number_components / data.dimension(0);

  switch (rank) {

  default:
#if defined(HAVE_INTREPID_KOKKOSCORE)
    Kokkos::abort("ERROR(Intrepid2_MiniTensor_TensorBase, fill function): Invalid rank");
#else
    std::cerr << "ERROR: " << __PRETTY_FUNCTION__;
    std::cerr << '\n';
    std::cerr << "Invalid rank.";
    std::cerr << '\n';
    exit(1);
#endif
    break;

  case 1:
    for (Index i = 0; i < number_components; ++i) {
      (*this)[i] = data(i);
    }
    break;
  }

  return;
}

template<typename T, typename ST>
template<class ArrayT, typename iType>
#if defined(HAVE_INTREPID_KOKKOSCORE)
KOKKOS_INLINE_FUNCTION
#else
inline
#endif
void
TensorBase<T, ST>::fill(ArrayT & data, iType index1, iType index2)
{
  assert(index2 == 0);

  Index const
  number_components = get_number_components();

  Index
  rank = 0;

  Index
  sub_dimension = number_components;

  Index const
  dim = data.dimension(1);

  while (sub_dimension != 1) {

    sub_dimension /= dim;
    ++rank;

    assert(sub_dimension >= 1);

  }

  switch (rank) {

  default:
#if defined(HAVE_INTREPID_KOKKOSCORE)
    Kokkos::abort("ERROR(Intrepid2_MiniTensor_TensorBase, fill function): Invalid rank");
#else
    std::cerr << "ERROR: " << __PRETTY_FUNCTION__;
    std::cerr << '\n';
    std::cerr << "Invalid rank.";
    std::cerr << '\n';
    exit(1);
#endif
    break;

  case 1:
    for (Index j = 0; j < number_components; ++j) {
      (*this)[j] = data(index1, j);
    }
    break;

  case 2:
    for (Index i = 0; i < dim; ++i) {
      for (Index j = 0; j < dim; ++j) {
        (*this)[dim * i + j] = data(i, j);
      }
    }
    break;
  }

  return;
}

template<typename T, typename ST>
template<class ArrayT, typename iType>
#if defined(HAVE_INTREPID_KOKKOSCORE)
KOKKOS_INLINE_FUNCTION
#else
inline
#endif
void
TensorBase<T, ST>::fill(ArrayT & data, iType index1, iType index2, iType index3)
{
  assert(index3 == 0);

  Index const
  number_components = get_number_components();

  Index const
  dim = data.dimension(2);

  Index
  rank = 0;

  Index
  sub_dimension = number_components;

  while (sub_dimension != 1) {

    sub_dimension /= dim;
    ++rank;

    assert(sub_dimension >= 1);

  }

  switch (rank) {

  default:
#if defined(HAVE_INTREPID_KOKKOSCORE)
    Kokkos::abort("ERROR(Intrepid2_MiniTensor_TensorBase, fill function): Invalid rank");
#else
    std::cerr << "ERROR: " << __PRETTY_FUNCTION__;
    std::cerr << '\n';
    std::cerr << "Invalid rank.";
    std::cerr << '\n';
    exit(1);
#endif
    break;

  case 1:
    for (Index k = 0; k < number_components; ++k) {
      (*this)[k] = data(index1, index2, k);
    }
    break;

  case 2:
    for (Index j = 0; j < dim; ++j) {
      for (Index k = 0; k < dim; ++k) {
        (*this)[dim * j + k] = data(index1, j, k);
      }
    }
    break;

  case 3:
    for (Index i = 0; i < dim; ++i) {
      for (Index j = 0; j < dim; ++j) {
        for (Index k = 0; k < dim; ++k) {
          (*this)[dim * (dim * i + j) + k] = data(i, j, k);
        }
      }
    }
    break;
  }

  return;
}

template<typename T, typename ST>
template<class ArrayT, typename iType>
#if defined(HAVE_INTREPID_KOKKOSCORE)
KOKKOS_INLINE_FUNCTION
#else
inline
#endif
void
TensorBase<T, ST>::fill(
    ArrayT & data,
    iType index1,
    iType index2,
    iType index3,
    iType index4)
{
  assert(index4 == 0);

  Index const
  number_components = get_number_components();

  Index const
  dim = data.dimension(2);

  Index
  rank = 0;

  Index
  sub_dimension = number_components;

  while (sub_dimension != 1) {

    sub_dimension /= dim;
    ++rank;

    assert(sub_dimension >= 1);

  }

  switch (rank) {

  default:
#if defined(HAVE_INTREPID_KOKKOSCORE)
    Kokkos::abort("ERROR(Intrepid2_MiniTensor_TensorBase, fill function): Invalid rank");
#else
    std::cerr << "ERROR: " << __PRETTY_FUNCTION__;
    std::cerr << '\n';
    std::cerr << "Invalid rank.";
    std::cerr << '\n';
    exit(1);
#endif
    break;

  case 1:
    for (Index l = 0; l < number_components; ++l) {
      (*this)[l] = data(index1, index2, index3, l);
    }
    break;

  case 2:
    for (Index k = 0; k < dim; ++k) {
      for (Index l = 0; l < dim; ++l) {
        (*this)[dim * k + l] = data(index1, index2, k, l);
      }
    }
    break;

  case 3:
    for (Index j = 0; j < dim; ++j) {
      for (Index k = 0; k < dim; ++k) {
        for (Index l = 0; l < dim; ++l) {
          (*this)[dim * (dim * j + k) + l] = data(index1, j, k, l);
        }
      }
    }
    break;

  case 4:
    for (Index i = 0; i < dim; ++i) {
      for (Index j = 0; j < dim; ++j) {
        for (Index k = 0; k < dim; ++k) {
          for (Index l = 0; l < dim; ++l) {
            (*this)[dim * (dim * (dim * i + j) + k) + l] =
                data(i, j, k, l);
          }
        }
      }
    }
    break;
  }

  return;
}

template<typename T, typename ST>
template<class ArrayT, typename iType>
#if defined(HAVE_INTREPID_KOKKOSCORE)
KOKKOS_INLINE_FUNCTION
#else
inline
#endif
void
TensorBase<T, ST>::fill(
    ArrayT & data,
    iType index1,
    iType index2,
    iType index3,
    iType index4,
    iType index5)
{
  assert(index5 == 0);

  Index const
  number_components = get_number_components();

  Index const
  dim = data.dimension(2);

  Index
  rank = 0;

  Index
  sub_dimension = number_components;

  while (sub_dimension != 1) {

    sub_dimension /= dim;
    ++rank;

    assert(sub_dimension >= 1);

  }

  switch (rank) {

  default:
#if defined(HAVE_INTREPID_KOKKOSCORE)
    Kokkos::abort("ERROR(Intrepid2_MiniTensor_TensorBase, fill function): Invalid rank");
#else
    std::cerr << "ERROR: " << __PRETTY_FUNCTION__;
    std::cerr << '\n';
    std::cerr << "Invalid rank.";
    std::cerr << '\n';
    exit(1);
#endif
    break;

  case 1:
    for (Index m = 0; m < number_components; ++m) {
      (*this)[m] = data(index1, index2, index3, index4, m);
    }
    break;

  case 2:
    for (Index l = 0; l < dim; ++l) {
      for (Index m = 0; m < dim; ++m) {
        (*this)[dim * l + m] = data(index1, index2, index3, l, m);
      }
    }
    break;

  case 3:
    for (Index k = 0; k < dim; ++k) {
      for (Index l = 0; l < dim; ++l) {
        for (Index m = 0; m < dim; ++m) {
          (*this)[dim * (dim * k + l) + m] = data(index1, index2, k, l, m);
        }
      }
    }
    break;

  case 4:
    for (Index j = 0; j < dim; ++j) {
      for (Index k = 0; k < dim; ++k) {
        for (Index l = 0; l < dim; ++l) {
          for (Index m = 0; m < dim; ++m) {
            (*this)[dim * (dim * (dim * j + k) + l) + m] =
                data(index1, j, k, l, m);
          }
        }
      }
    }
    break;

  case 5:
    for (Index i = 0; i < dim; ++i) {
      for (Index j = 0; j < dim; ++j) {
        for (Index k = 0; k < dim; ++k) {
          for (Index l = 0; l < dim; ++l) {
            for (Index m = 0; m < dim; ++m) {
              (*this)[dim * (dim * (dim * (dim * i + j) + k) + l) + m] =
                  data(i, j, k, l, m);
            }
          }
        }
      }
    }
    break;
  }

  return;
}

template<typename T, typename ST>
template<class ArrayT, typename iType>
#if defined(HAVE_INTREPID_KOKKOSCORE)
KOKKOS_INLINE_FUNCTION
#else
inline
#endif
void
TensorBase<T, ST>::fill(
    ArrayT & data,
    iType index1,
    iType index2,
    iType index3,
    iType index4,
    iType index5,
    iType index6)
{
  assert(index6 == 0);

  Index const
  number_components = get_number_components();

  Index const
  dim = data.dimension(2);

  Index
  rank = 0;

  Index
  sub_dimension = number_components;

  while (sub_dimension != 1) {

    sub_dimension /= dim;
    ++rank;

    assert(sub_dimension >= 1);

  }

  switch (rank) {

  default:
#if defined(HAVE_INTREPID_KOKKOSCORE)
    Kokkos::abort("ERROR(Intrepid2_MiniTensor_TensorBase, fill function): Invalid rank");
#else
    std::cerr << "ERROR: " << __PRETTY_FUNCTION__;
    std::cerr << '\n';
    std::cerr << "Invalid rank.";
    std::cerr << '\n';
    exit(1);
#endif
    break;

  case 1:
    for (Index n = 0; n < number_components; ++n) {
      (*this)[n] = data(index1, index2, index3, index4, index5, n);
    }
    break;

  case 2:
    for (Index m = 0; m < dim; ++m) {
      for (Index n = 0; n < dim; ++n) {
        (*this)[dim * m + n] = data(index1, index2, index3, index4, m, n);
      }
    }
    break;

  case 3:
    for (Index l = 0; l < dim; ++l) {
      for (Index m = 0; m < dim; ++m) {
        for (Index n = 0; n < dim; ++n) {
          (*this)[dim * (dim * l + m) + n] =
              data(index1, index2, index3, l, m, n);
        }
      }
    }
    break;

  case 4:
    for (Index k = 0; k < dim; ++k) {
      for (Index l = 0; l < dim; ++l) {
        for (Index m = 0; m < dim; ++m) {
          for (Index n = 0; n < dim; ++n) {
            (*this)[dim * (dim * (dim * k + l) + m) + n] =
                data(index1, index2, k, l, m, n);
          }
        }
      }
    }
    break;

  case 5:
    for (Index j = 0; j < dim; ++j) {
      for (Index k = 0; k < dim; ++k) {
        for (Index l = 0; l < dim; ++l) {
          for (Index m = 0; m < dim; ++m) {
            for (Index n = 0; n < dim; ++n) {
              (*this)[dim * (dim * (dim * (dim * j + k) + l) + m) + n] =
                  data(index1, j, k, l, m, n);
            }
          }
        }
      }
    }
    break;

  case 6:
    for (Index i = 0; i < dim; ++i) {
      for (Index j = 0; j < dim; ++j) {
        for (Index k = 0; k < dim; ++k) {
          for (Index l = 0; l < dim; ++l) {
            for (Index m = 0; m < dim; ++m) {
              for (Index n = 0; n < dim; ++n) {
                (*this)[dim * (dim * (dim * (dim * (dim *
                    i + j) + k) + l) + m) + n] = data(i, j, k, l, m, n);
              }
            }
          }
        }
      }
    }
    break;
  }

  return;
}
template<typename T, typename ST>
#if defined(HAVE_INTREPID_KOKKOSCORE)
KOKKOS_INLINE_FUNCTION
#else
inline
#endif
void
TensorBase<T, ST>::fill(T const * data_ptr)
{
  assert(data_ptr != NULL);

  Index const
  number_components = get_number_components();

  for (Index i = 0; i < number_components; ++i) {
    (*this)[i] = data_ptr[i];
  }

  return;
}

//
// Component increment
//
template<typename T, typename ST>
template<typename S, typename SS>
#if defined(HAVE_INTREPID_KOKKOSCORE)
KOKKOS_INLINE_FUNCTION
#else
inline
#endif
TensorBase<T, ST> &
TensorBase<T, ST>::operator+=(TensorBase<S, SS> const & X)
{
  Index const
  number_components = get_number_components();

  assert(number_components == X.get_number_components());

  for (Index i = 0; i < number_components; ++i) {
    (*this)[i] += X[i];
  }

  return *this;
}

//
// Component decrement
//
template<typename T, typename ST>
template<typename S, typename SS>
#if defined(HAVE_INTREPID_KOKKOSCORE)
KOKKOS_INLINE_FUNCTION
#else
inline
#endif 
TensorBase<T, ST> &
TensorBase<T, ST>::operator-=(TensorBase<S, SS> const & X)
{
  Index const
  number_components = get_number_components();

  assert(number_components == X.get_number_components());

  for (Index i = 0; i < number_components; ++i) {
    (*this)[i] -= X[i];
  }

  return *this;
}

//
// Component scale
//
template<typename T, typename ST>
template<typename S>
#if defined(HAVE_INTREPID_KOKKOSCORE)
KOKKOS_INLINE_FUNCTION
#else
inline
#endif 
TensorBase<T, ST> &
TensorBase<T, ST>::operator*=(S const & X)
{
  Index const
  number_components = get_number_components();

  for (Index i = 0; i < number_components; ++i) {
    (*this)[i] *= X;
  }
  return *this;
}

//
// Component divide
//
template<typename T, typename ST>
template<typename S>
#if defined(HAVE_INTREPID_KOKKOSCORE)
KOKKOS_INLINE_FUNCTION
#else
inline
#endif 
TensorBase<T, ST> &
TensorBase<T, ST>::operator/=(S const & X)
{
  Index const
  number_components = get_number_components();

  for (Index i = 0; i < number_components; ++i) {
    (*this)[i] /= X;
  }
  return *this;
}

//
// Fill with zeros
//
template<typename T, typename ST>
#if defined(HAVE_INTREPID_KOKKOSCORE)
KOKKOS_INLINE_FUNCTION
#else
inline
#endif
void
TensorBase<T, ST>::clear()
{
  fill(ZEROS);
  return;
}

//
// Square of Frobenius norm
//
template<typename T, typename ST>
T
norm_f_square(TensorBase<T, ST> const & X)
{
  T
  s = 0.0;

  for (Index i = 0; i < X.get_number_components(); ++i) {
    s += X[i] * X[i];
  }

  return s;
}

//
// Frobenius norm
//
template<typename T, typename ST>
#if defined(HAVE_INTREPID_KOKKOSCORE)
KOKKOS_INLINE_FUNCTION
#endif
T
norm_f(TensorBase<T, ST> const & X)
{
#if defined(HAVE_INTREPID_KOKKOSCORE)
  return sqrt(norm_f_square(X));
#else
  return std::sqrt(norm_f_square(X));
#endif
}

//
// Base addition
//
template<typename R, typename S, typename T, typename SR, typename SS,
    typename ST>
#if defined(HAVE_INTREPID_KOKKOSCORE)
KOKKOS_INLINE_FUNCTION
#endif
void
add(
    TensorBase<R, SR> const & A,
    TensorBase<S, SS> const & B,
    TensorBase<T, ST> & C
    )
{
  Index const
  number_components = A.get_number_components();

  assert(B.get_number_components() == number_components);
  assert(C.get_number_components() == number_components);

  for (Index i = 0; i < number_components; ++i) {
    C[i] = A[i] + B[i];
  }

  return;
}

//
// Base subtraction
//
template<typename R, typename S, typename T, typename SR, typename SS,
    typename ST>
#if defined(HAVE_INTREPID_KOKKOSCORE)
KOKKOS_INLINE_FUNCTION
#endif
void
subtract(
    TensorBase<R, SR> const & A,
    TensorBase<S, SS> const & B,
    TensorBase<T, ST> & C)
{
  Index const
  number_components = A.get_number_components();

  assert(B.get_number_components() == number_components);
  assert(C.get_number_components() == number_components);

  for (Index i = 0; i < number_components; ++i) {
    C[i] = A[i] - B[i];
  }

  return;
}

//
// Base minus
//
template<typename T, typename ST>
#if defined(HAVE_INTREPID_KOKKOSCORE)
KOKKOS_INLINE_FUNCTION
#endif
void
minus(TensorBase<T, ST> const & A, TensorBase<T, ST> & B)
{
  Index const
  number_components = A.get_number_components();

  assert(B.get_number_components() == number_components);

  for (Index i = 0; i < number_components; ++i) {
    B[i] = -A[i];
  }

  return;
}

//
// Base equality
//
template<typename T, typename ST>
#if defined(HAVE_INTREPID_KOKKOSCORE)
KOKKOS_INLINE_FUNCTION
#endif
bool
equal(TensorBase<T, ST> const & A, TensorBase<T, ST> const & B)
{
  Index const
  number_components = A.get_number_components();

  assert(B.get_number_components() == number_components);

  for (Index i = 0; i < number_components; ++i) {
    if (A[i] != B[i]) return false;
  }

  return true;
}

//
// Base not equality
//
template<typename T, typename ST>
#if defined(HAVE_INTREPID_KOKKOSCORE)
KOKKOS_INLINE_FUNCTION
#endif
bool
not_equal(TensorBase<T, ST> const & A, TensorBase<T, ST> const & B)
{
  return !(equal(A, B));
}

//
// Base scaling
//
template<typename R, typename S, typename T, typename SR, typename ST>
#if defined(HAVE_INTREPID_KOKKOSCORE)
KOKKOS_INLINE_FUNCTION
#endif
void
scale(TensorBase<R, SR> const & A, S const & s, TensorBase<T, ST> & B)
{
  Index const
  number_components = A.get_number_components();

  assert(B.get_number_components() == number_components);

  for (Index i = 0; i < number_components; ++i) {
    B[i] = s * A[i];
  }

  return;
}

//
// Base division
//
template<typename R, typename S, typename T, typename SR, typename ST>
#if defined(HAVE_INTREPID_KOKKOSCORE)
KOKKOS_INLINE_FUNCTION
#endif
void
divide(TensorBase<R, SR> const & A, S const & s, TensorBase<T, ST> & B)
{
  Index const
  number_components = A.get_number_components();

  assert(B.get_number_components() == number_components);

  for (Index i = 0; i < number_components; ++i) {
    B[i] = A[i] / s;
  }

  return;
}

//
// Base split (scalar divided by tensor)
//
template<typename R, typename S, typename T, typename SR, typename ST>
#if defined(HAVE_INTREPID_KOKKOSCORE)
KOKKOS_INLINE_FUNCTION
#endif
void
split(TensorBase<R, SR> const & A, S const & s, TensorBase<T, ST> & B)
{
  Index const
  number_components = A.get_number_components();

  assert(B.get_number_components() == number_components);

  for (Index i = 0; i < number_components; ++i) {
    B[i] = s / A[i];
  }

  return;
}

} // namespace Intrepid

#endif // Intrepid2_MiniTensor_TensorBase_i_h<|MERGE_RESOLUTION|>--- conflicted
+++ resolved
@@ -49,17 +49,8 @@
 // Default constructor.
 //
 template<typename T, typename ST>
-#if defined(HAVE_INTREPID_KOKKOSCORE)
-KOKKOS_INLINE_FUNCTION
-#else
-inline
-<<<<<<< HEAD
-#endif
-TensorBase<T, ST>::TensorBase() :
-    dimension_(0)
-=======
+KOKKOS_INLINE_FUNCTION
 TensorBase<T, ST>::TensorBase()
->>>>>>> c227004f
 {
   Index const
   static_size = ST::static_size();
@@ -74,17 +65,8 @@
 // Construction that initializes to NaNs
 //
 template<typename T, typename ST>
-#if defined(HAVE_INTREPID_KOKKOSCORE)
-KOKKOS_INLINE_FUNCTION
-#else
-inline
-<<<<<<< HEAD
-#endif
-TensorBase<T, ST>::TensorBase(Index const dimension, Index const order) :
-    dimension_(0)
-=======
+KOKKOS_INLINE_FUNCTION
 TensorBase<T, ST>::TensorBase(Index const dimension, Index const order)
->>>>>>> c227004f
 {
   set_dimension(dimension, order);
   fill(NANS);
@@ -95,11 +77,7 @@
 // Create with specified value
 //
 template<typename T, typename ST>
-#if defined(HAVE_INTREPID_KOKKOSCORE)
-KOKKOS_INLINE_FUNCTION
-#else
-inline
-#endif
+KOKKOS_INLINE_FUNCTION
 TensorBase<T, ST>::TensorBase(
     Index const dimension,
     Index const order,
@@ -114,11 +92,7 @@
 // Construction from a scalar
 //
 template<typename T, typename ST>
-#if defined(HAVE_INTREPID_KOKKOSCORE)
-KOKKOS_INLINE_FUNCTION
-#else
-inline
-#endif
+KOKKOS_INLINE_FUNCTION
 TensorBase<T, ST>::TensorBase(
     Index const dimension,
     Index const order,
@@ -134,11 +108,7 @@
 //Kokkos data Types:
 template<typename T, typename ST>
 template<class ArrayT, typename iType>
-#if defined(HAVE_INTREPID_KOKKOSCORE)
-KOKKOS_INLINE_FUNCTION
-#else
-inline
-#endif
+KOKKOS_INLINE_FUNCTION
 TensorBase<T, ST>::TensorBase(
     Index const dimension,
     Index const order,
@@ -256,11 +226,7 @@
 }
 
 template<typename T, typename ST>
-#if defined(HAVE_INTREPID_KOKKOSCORE)
-KOKKOS_INLINE_FUNCTION
-#else
-inline
-#endif
+KOKKOS_INLINE_FUNCTION
 TensorBase<T, ST>::TensorBase(
     Index const dimension,
     Index const order,
@@ -275,11 +241,7 @@
 // Copy constructor
 //
 template<typename T, typename ST>
-#if defined(HAVE_INTREPID_KOKKOSCORE)
-KOKKOS_INLINE_FUNCTION
-#else
-inline
-#endif
+KOKKOS_INLINE_FUNCTION
 TensorBase<T, ST>::TensorBase(TensorBase<T, ST> const & X) :
     dimension_(X.dimension_)
 {
@@ -299,11 +261,7 @@
 // Copy assignment
 //
 template<typename T, typename ST>
-#if defined(HAVE_INTREPID_KOKKOSCORE)
-KOKKOS_INLINE_FUNCTION
-#else
-inline
-#endif
+KOKKOS_INLINE_FUNCTION
 TensorBase<T, ST> &
 TensorBase<T, ST>::operator=(TensorBase<T, ST> const & X)
 {
@@ -326,11 +284,7 @@
 //
 // Simple destructor
 template<typename T, typename ST>
-#if defined(HAVE_INTREPID_KOKKOSCORE)
-KOKKOS_INLINE_FUNCTION
-#else
-inline
-#endif
+KOKKOS_INLINE_FUNCTION
 TensorBase<T, ST>::~TensorBase()
 {
   return;
@@ -340,11 +294,7 @@
 // Get dimension
 //
 template<typename T, typename ST>
-#if defined(HAVE_INTREPID_KOKKOSCORE)
-KOKKOS_INLINE_FUNCTION
-#else
-inline
-#endif 
+KOKKOS_INLINE_FUNCTION
 Index
 TensorBase<T, ST>::get_dimension() const
 {
@@ -355,11 +305,7 @@
 // Set dimension
 //
 template<typename T, typename ST>
-#if defined(HAVE_INTREPID_KOKKOSCORE)
-KOKKOS_INLINE_FUNCTION
-#else
-inline
-#endif
+KOKKOS_INLINE_FUNCTION
 void
 TensorBase<T, ST>::set_dimension(Index const dimension, Index const order)
 {
@@ -377,11 +323,7 @@
 // Linear access to components
 //
 template<typename T, typename ST>
-#if defined(HAVE_INTREPID_KOKKOSCORE)
-KOKKOS_INLINE_FUNCTION
-#else
-inline
-#endif 
+KOKKOS_INLINE_FUNCTION
 T const &
 TensorBase<T, ST>::operator[](Index const i) const
 {
@@ -392,11 +334,7 @@
 // Linear access to components
 //
 template<typename T, typename ST>
-#if defined(HAVE_INTREPID_KOKKOSCORE)
-KOKKOS_INLINE_FUNCTION
-#else
-inline
-#endif 
+KOKKOS_INLINE_FUNCTION
 T &
 TensorBase<T, ST>::operator[](Index const i)
 {
@@ -407,11 +345,7 @@
 // Get total number of components
 //
 template<typename T, typename ST>
-#if defined(HAVE_INTREPID_KOKKOSCORE)
-KOKKOS_INLINE_FUNCTION
-#else
-inline
-#endif 
+KOKKOS_INLINE_FUNCTION
 Index
 TensorBase<T, ST>::get_number_components() const
 {
@@ -422,11 +356,7 @@
 // Allocate space for components
 //
 template<typename T, typename ST>
-#if defined(HAVE_INTREPID_KOKKOSCORE)
-KOKKOS_INLINE_FUNCTION
-#else
-inline
-#endif
+KOKKOS_INLINE_FUNCTION
 void
 TensorBase<T, ST>::set_number_components(Index const number_components)
 {
@@ -438,11 +368,7 @@
 // Fill components with value.
 //
 template<typename T, typename ST>
-#if defined(HAVE_INTREPID_KOKKOSCORE)
-KOKKOS_INLINE_FUNCTION
-#else
-inline
-#endif
+KOKKOS_INLINE_FUNCTION
 void
 TensorBase<T, ST>::fill(ComponentValue const value)
 {
@@ -507,11 +433,7 @@
 // Fill components from argument
 //
 template<typename T, typename ST>
-#if defined(HAVE_INTREPID_KOKKOSCORE)
-KOKKOS_INLINE_FUNCTION
-#else
-inline
-#endif
+KOKKOS_INLINE_FUNCTION
 void
 TensorBase<T, ST>::fill(T const & s)
 {
@@ -530,11 +452,7 @@
 //
 template<typename T, typename ST>
 template<class ArrayT, typename iType>
-#if defined(HAVE_INTREPID_KOKKOSCORE)
-KOKKOS_INLINE_FUNCTION
-#else
-inline
-#endif
+KOKKOS_INLINE_FUNCTION
 void
 TensorBase<T, ST>::fill(ArrayT & data, iType index1)
 {
@@ -572,11 +490,7 @@
 
 template<typename T, typename ST>
 template<class ArrayT, typename iType>
-#if defined(HAVE_INTREPID_KOKKOSCORE)
-KOKKOS_INLINE_FUNCTION
-#else
-inline
-#endif
+KOKKOS_INLINE_FUNCTION
 void
 TensorBase<T, ST>::fill(ArrayT & data, iType index1, iType index2)
 {
@@ -637,11 +551,7 @@
 
 template<typename T, typename ST>
 template<class ArrayT, typename iType>
-#if defined(HAVE_INTREPID_KOKKOSCORE)
-KOKKOS_INLINE_FUNCTION
-#else
-inline
-#endif
+KOKKOS_INLINE_FUNCTION
 void
 TensorBase<T, ST>::fill(ArrayT & data, iType index1, iType index2, iType index3)
 {
@@ -712,11 +622,7 @@
 
 template<typename T, typename ST>
 template<class ArrayT, typename iType>
-#if defined(HAVE_INTREPID_KOKKOSCORE)
-KOKKOS_INLINE_FUNCTION
-#else
-inline
-#endif
+KOKKOS_INLINE_FUNCTION
 void
 TensorBase<T, ST>::fill(
     ArrayT & data,
@@ -1040,11 +946,7 @@
   return;
 }
 template<typename T, typename ST>
-#if defined(HAVE_INTREPID_KOKKOSCORE)
-KOKKOS_INLINE_FUNCTION
-#else
-inline
-#endif
+KOKKOS_INLINE_FUNCTION
 void
 TensorBase<T, ST>::fill(T const * data_ptr)
 {
@@ -1065,11 +967,7 @@
 //
 template<typename T, typename ST>
 template<typename S, typename SS>
-#if defined(HAVE_INTREPID_KOKKOSCORE)
-KOKKOS_INLINE_FUNCTION
-#else
-inline
-#endif
+KOKKOS_INLINE_FUNCTION
 TensorBase<T, ST> &
 TensorBase<T, ST>::operator+=(TensorBase<S, SS> const & X)
 {
@@ -1090,11 +988,7 @@
 //
 template<typename T, typename ST>
 template<typename S, typename SS>
-#if defined(HAVE_INTREPID_KOKKOSCORE)
-KOKKOS_INLINE_FUNCTION
-#else
-inline
-#endif 
+KOKKOS_INLINE_FUNCTION
 TensorBase<T, ST> &
 TensorBase<T, ST>::operator-=(TensorBase<S, SS> const & X)
 {
@@ -1115,11 +1009,7 @@
 //
 template<typename T, typename ST>
 template<typename S>
-#if defined(HAVE_INTREPID_KOKKOSCORE)
-KOKKOS_INLINE_FUNCTION
-#else
-inline
-#endif 
+KOKKOS_INLINE_FUNCTION
 TensorBase<T, ST> &
 TensorBase<T, ST>::operator*=(S const & X)
 {
@@ -1137,11 +1027,7 @@
 //
 template<typename T, typename ST>
 template<typename S>
-#if defined(HAVE_INTREPID_KOKKOSCORE)
-KOKKOS_INLINE_FUNCTION
-#else
-inline
-#endif 
+KOKKOS_INLINE_FUNCTION
 TensorBase<T, ST> &
 TensorBase<T, ST>::operator/=(S const & X)
 {
@@ -1158,11 +1044,7 @@
 // Fill with zeros
 //
 template<typename T, typename ST>
-#if defined(HAVE_INTREPID_KOKKOSCORE)
-KOKKOS_INLINE_FUNCTION
-#else
-inline
-#endif
+KOKKOS_INLINE_FUNCTION
 void
 TensorBase<T, ST>::clear()
 {
@@ -1191,17 +1073,11 @@
 // Frobenius norm
 //
 template<typename T, typename ST>
-#if defined(HAVE_INTREPID_KOKKOSCORE)
-KOKKOS_INLINE_FUNCTION
-#endif
+KOKKOS_INLINE_FUNCTION
 T
 norm_f(TensorBase<T, ST> const & X)
 {
-#if defined(HAVE_INTREPID_KOKKOSCORE)
-  return sqrt(norm_f_square(X));
-#else
   return std::sqrt(norm_f_square(X));
-#endif
 }
 
 //
@@ -1209,9 +1085,7 @@
 //
 template<typename R, typename S, typename T, typename SR, typename SS,
     typename ST>
-#if defined(HAVE_INTREPID_KOKKOSCORE)
-KOKKOS_INLINE_FUNCTION
-#endif
+KOKKOS_INLINE_FUNCTION
 void
 add(
     TensorBase<R, SR> const & A,
@@ -1237,9 +1111,7 @@
 //
 template<typename R, typename S, typename T, typename SR, typename SS,
     typename ST>
-#if defined(HAVE_INTREPID_KOKKOSCORE)
-KOKKOS_INLINE_FUNCTION
-#endif
+KOKKOS_INLINE_FUNCTION
 void
 subtract(
     TensorBase<R, SR> const & A,
@@ -1263,9 +1135,7 @@
 // Base minus
 //
 template<typename T, typename ST>
-#if defined(HAVE_INTREPID_KOKKOSCORE)
-KOKKOS_INLINE_FUNCTION
-#endif
+KOKKOS_INLINE_FUNCTION
 void
 minus(TensorBase<T, ST> const & A, TensorBase<T, ST> & B)
 {
@@ -1285,9 +1155,7 @@
 // Base equality
 //
 template<typename T, typename ST>
-#if defined(HAVE_INTREPID_KOKKOSCORE)
-KOKKOS_INLINE_FUNCTION
-#endif
+KOKKOS_INLINE_FUNCTION
 bool
 equal(TensorBase<T, ST> const & A, TensorBase<T, ST> const & B)
 {
@@ -1307,9 +1175,7 @@
 // Base not equality
 //
 template<typename T, typename ST>
-#if defined(HAVE_INTREPID_KOKKOSCORE)
-KOKKOS_INLINE_FUNCTION
-#endif
+KOKKOS_INLINE_FUNCTION
 bool
 not_equal(TensorBase<T, ST> const & A, TensorBase<T, ST> const & B)
 {
@@ -1320,9 +1186,7 @@
 // Base scaling
 //
 template<typename R, typename S, typename T, typename SR, typename ST>
-#if defined(HAVE_INTREPID_KOKKOSCORE)
-KOKKOS_INLINE_FUNCTION
-#endif
+KOKKOS_INLINE_FUNCTION
 void
 scale(TensorBase<R, SR> const & A, S const & s, TensorBase<T, ST> & B)
 {
@@ -1342,9 +1206,7 @@
 // Base division
 //
 template<typename R, typename S, typename T, typename SR, typename ST>
-#if defined(HAVE_INTREPID_KOKKOSCORE)
-KOKKOS_INLINE_FUNCTION
-#endif
+KOKKOS_INLINE_FUNCTION
 void
 divide(TensorBase<R, SR> const & A, S const & s, TensorBase<T, ST> & B)
 {
@@ -1364,9 +1226,7 @@
 // Base split (scalar divided by tensor)
 //
 template<typename R, typename S, typename T, typename SR, typename ST>
-#if defined(HAVE_INTREPID_KOKKOSCORE)
-KOKKOS_INLINE_FUNCTION
-#endif
+KOKKOS_INLINE_FUNCTION
 void
 split(TensorBase<R, SR> const & A, S const & s, TensorBase<T, ST> & B)
 {
