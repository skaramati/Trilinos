--- conflicted
+++ resolved
@@ -1,11 +1,6 @@
 Global element ids assigned to processor 1
 GID	Part	Perm	IPerm
 10	0	-1	-1
-<<<<<<< HEAD
-13	0	-1	-1
-14	0	-1	-1
-=======
->>>>>>> 221fdd4e
 15	0	-1	-1
 17	0	-1	-1
 19	0	-1	-1
