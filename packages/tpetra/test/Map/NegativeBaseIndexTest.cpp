--- conflicted
+++ resolved
@@ -108,19 +108,11 @@
 
     RCP<map_type> map = rcp (new map_type (GINV, elements(), baseIndexIsNegOne, comm));
 
-<<<<<<< HEAD
-    TEST_EQUALITY( (global_size_t)map->getNodeNumElements(),   (global_size_t)numElements );
-    TEST_EQUALITY( (global_size_t)map->getGlobalNumElements(), (global_size_t)numElements*numImages );
-    TEST_EQUALITY( map->getIndexBase(), -1 );
-    TEST_EQUALITY( map->getMinGlobalIndex(),     -1 );
-    TEST_EQUALITY( map->getMinAllGlobalIndex(),  -1 );
-=======
     TEST_EQUALITY( map->getNodeNumElements(),   as<size_t> (numElements) );
     TEST_EQUALITY( map->getGlobalNumElements(), as<global_size_t> (numElements*numImages) );
     TEST_EQUALITY( map->getIndexBase(),         as<GO> (-1) );
     TEST_EQUALITY( map->getMinGlobalIndex(),    as<GO> (-1) );
     TEST_EQUALITY( map->getMinAllGlobalIndex(), as<GO> (-1) );
->>>>>>> 7a09c9ee
 
     // All procs fail if any proc fails
     int globalSuccess_int = -1;
