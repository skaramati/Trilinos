// @HEADER
// ***********************************************************************
//
//          Tpetra: Templated Linear Algebra Services Package
//                 Copyright (2008) Sandia Corporation
//
// Under the terms of Contract DE-AC04-94AL85000 with Sandia Corporation,
// the U.S. Government retains certain rights in this software.
//
// Redistribution and use in source and binary forms, with or without
// modification, are permitted provided that the following conditions are
// met:
//
// 1. Redistributions of source code must retain the above copyright
// notice, this list of conditions and the following disclaimer.
//
// 2. Redistributions in binary form must reproduce the above copyright
// notice, this list of conditions and the following disclaimer in the
// documentation and/or other materials provided with the distribution.
//
// 3. Neither the name of the Corporation nor the names of the
// contributors may be used to endorse or promote products derived from
// this software without specific prior written permission.
//
// THIS SOFTWARE IS PROVIDED BY SANDIA CORPORATION "AS IS" AND ANY
// EXPRESS OR IMPLIED WARRANTIES, INCLUDING, BUT NOT LIMITED TO, THE
// IMPLIED WARRANTIES OF MERCHANTABILITY AND FITNESS FOR A PARTICULAR
// PURPOSE ARE DISCLAIMED. IN NO EVENT SHALL SANDIA CORPORATION OR THE
// CONTRIBUTORS BE LIABLE FOR ANY DIRECT, INDIRECT, INCIDENTAL, SPECIAL,
// EXEMPLARY, OR CONSEQUENTIAL DAMAGES (INCLUDING, BUT NOT LIMITED TO,
// PROCUREMENT OF SUBSTITUTE GOODS OR SERVICES; LOSS OF USE, DATA, OR
// PROFITS; OR BUSINESS INTERRUPTION) HOWEVER CAUSED AND ON ANY THEORY OF
// LIABILITY, WHETHER IN CONTRACT, STRICT LIABILITY, OR TORT (INCLUDING
// NEGLIGENCE OR OTHERWISE) ARISING IN ANY WAY OUT OF THE USE OF THIS
// SOFTWARE, EVEN IF ADVISED OF THE POSSIBILITY OF SUCH DAMAGE.
//
// Questions? Contact Michael A. Heroux (maherou@sandia.gov)
//
// ************************************************************************
// @HEADER

#include <Tpetra_CombineMode.hpp>
#include <Teuchos_StandardParameterEntryValidators.hpp>

namespace Tpetra {

  void
  setCombineModeParameter (Teuchos::ParameterList& plist,
                           const std::string& paramName)
  {
    typedef Tpetra::CombineMode enum_type;
    typedef Teuchos::StringToIntegralParameterEntryValidator<enum_type>
      validator_type;

    const std::string docString = "Tpetra::CombineMode: rule for combining "
      "entries that overlap across processes, when redistributing data via a "
      "Tpetra::Import or Tpetra::Export";
    const std::string defaultVal = "ADD";
    const bool caseSensitive = false;

    const Teuchos::Array<std::string>::size_type numParams = 6;
    Teuchos::Array<std::string> strs (numParams);
    Teuchos::Array<std::string> docs (numParams);
    Teuchos::Array<enum_type> vals (numParams);

    strs[0] = "ADD";
    strs[1] = "INSERT";
    strs[2] = "REPLACE";
    strs[3] = "ABSMAX";
    strs[4] = "ZERO";
    strs[5] = "ADD_ASSIGN";

    docs[0] = "Sum new values";
    docs[1] = "Insert new values that don't currently exist";
    docs[2] = "Replace existing values with new values";
    docs[3] = "Replace old value with maximum of magnitudes of old and new values";
    docs[4] = "Replace old values with zero";
    docs[5] = "Do addition assignment (+=) of new values into existing value; "
              "may not be supported by all classes";

    vals[0] = ADD;
    vals[1] = INSERT;
    vals[2] = REPLACE;
    vals[3] = ABSMAX;
    vals[4] = ZERO;
    vals[5] = ADD_ASSIGN;

    plist.set (paramName, defaultVal, docString,
               Teuchos::rcp (new validator_type (strs (), docs (), vals (),
                                                 defaultVal, caseSensitive)));
  }

  std::string combineModeToString (const CombineMode combineMode)
  {
    std::string combineModeStr;
    switch (combineMode) {
    case ADD:
      combineModeStr = "ADD";
      break;
    case REPLACE:
      combineModeStr = "REPLACE";
      break;
    case ABSMAX:
      combineModeStr = "ABSMAX";
      break;
    case INSERT:
      combineModeStr = "INSERT";
      break;
    case ZERO:
      combineModeStr = "ZERO";
      break;
<<<<<<< HEAD
=======
    case ADD_ASSIGN:
      combineModeStr = "ADD_ASSIGN";
      break;
>>>>>>> 4103bf6c
    default:
      combineModeStr = "INVALID";
    }
    return combineModeStr;
  }

} // namespace Tpetra<|MERGE_RESOLUTION|>--- conflicted
+++ resolved
@@ -109,12 +109,9 @@
     case ZERO:
       combineModeStr = "ZERO";
       break;
-<<<<<<< HEAD
-=======
     case ADD_ASSIGN:
       combineModeStr = "ADD_ASSIGN";
       break;
->>>>>>> 4103bf6c
     default:
       combineModeStr = "INVALID";
     }
