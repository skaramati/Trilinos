--- conflicted
+++ resolved
@@ -820,20 +820,12 @@
       using Kokkos::WithoutInitializing;
       values_type newvals (view_alloc ("val", WithoutInitializing),
                            vals.extent (0));
-<<<<<<< HEAD
+          // DEEP_COPY REVIEW - DEVICE-TO_DEVICE
+      using execution_space = typename device_type::execution_space;
       Kokkos::deep_copy (newvals, vals);
       valuesPacked_wdv = values_wdv_type(newvals);
       valuesUnpacked_wdv = valuesPacked_wdv;
       fillComplete (source.getDomainMap (), source.getRangeMap ());
-=======
-      // DEEP_COPY REVIEW - DEVICE-TO_DEVICE
-      using execution_space = typename device_type::execution_space;
-      Kokkos::deep_copy (execution_space(), newvals, vals);
-      k_values1D_ = newvals;
-      if (source.isFillComplete ()) {
-        fillComplete (source.getDomainMap (), source.getRangeMap ());
-      }
->>>>>>> 23d2d193
     }
     else if (copyOrView == Teuchos::View) {
       valuesPacked_wdv = values_wdv_type(source.valuesPacked_wdv);
@@ -2722,13 +2714,6 @@
     size_t hint = 0; // guess at the index's relative offset in the row
     LO numValid = 0; // number of valid input column indices
 
-<<<<<<< HEAD
-=======
-    // NOTE (mfh 11 Oct 2015) This method assumes UVM.  More
-    // accurately, it assumes that the host execution space can
-    // access data in both InputMemorySpace and ValsMemorySpace.
-    Kokkos::fence(); // for UVM - for example setAllToScalar could launch an unfenced deep_copy before this
->>>>>>> 23d2d193
     if (graph.isLocallyIndexed ()) {
       // NOTE (mfh 04 Nov 2015) Dereferencing an RCP or reading its
       // pointer does NOT change its reference count.  Thus, this
@@ -3963,17 +3948,10 @@
       // do nothing
     }
     else {
-<<<<<<< HEAD
-      Kokkos::deep_copy (valuesUnpacked_wdv.getDeviceView(Access::OverwriteAll),
-                         theAlpha);
-=======
-      // FIXME (mfh 24 Dec 2014) Once CrsMatrix implements DualView
-      // semantics, this would be the place to mark memory as
-      // modified.
       // DEEP_COPY REVIEW - VALUE-TO-DEVICE
       using execution_space = typename device_type::execution_space;
-      Kokkos::deep_copy (execution_space(), k_values1D_, theAlpha);
->>>>>>> 23d2d193
+      Kokkos::deep_copy (execution_space(), valuesUnpacked_wdv.getDeviceView(Access::OverwriteAll),
+                         theAlpha);
     }
   }
 
@@ -6050,17 +6028,11 @@
     }
     using Kokkos::view_alloc;
     using Kokkos::WithoutInitializing;
-    row_ptrs_type row_ptr_beg(
-      view_alloc("row_ptr_beg", WithoutInitializing),
-<<<<<<< HEAD
-                 myGraph_->rowPtrsUnpacked_dev_.extent(0));
-    Kokkos::deep_copy(row_ptr_beg, myGraph_->rowPtrsUnpacked_dev_);
-=======
-      myGraph_->k_rowPtrs_.extent(0));
+    row_ptrs_type row_ptr_beg(view_alloc("row_ptr_beg", WithoutInitializing),
+                              myGraph_->rowPtrsUnpacked_dev_.extent(0));
     // DEEP_COPY REVIEW - DEVICE-TO-DEVICE
-    Kokkos::deep_copy(execution_space(), row_ptr_beg, myGraph_->k_rowPtrs_);
->>>>>>> 23d2d193
-
+    Kokkos::deep_copy(execution_space(),row_ptr_beg, myGraph_->rowPtrsUnpacked_dev_);
+    
     const size_t N = row_ptr_beg.extent(0) == 0 ? size_t(0) :
       size_t(row_ptr_beg.extent(0) - 1);
     if (verbose) {
