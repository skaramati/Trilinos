// @HEADER
// ***********************************************************************
//
//          Tpetra: Templated Linear Algebra Services Package
//                 Copyright (2008) Sandia Corporation
//
// Under the terms of Contract DE-AC04-94AL85000 with Sandia Corporation,
// the U.S. Government retains certain rights in this software.
//
// Redistribution and use in source and binary forms, with or without
// modification, are permitted provided that the following conditions are
// met:
//
// 1. Redistributions of source code must retain the above copyright
// notice, this list of conditions and the following disclaimer.
//
// 2. Redistributions in binary form must reproduce the above copyright
// notice, this list of conditions and the following disclaimer in the
// documentation and/or other materials provided with the distribution.
//
// 3. Neither the name of the Corporation nor the names of the
// contributors may be used to endorse or promote products derived from
// this software without specific prior written permission.
//
// THIS SOFTWARE IS PROVIDED BY SANDIA CORPORATION "AS IS" AND ANY
// EXPRESS OR IMPLIED WARRANTIES, INCLUDING, BUT NOT LIMITED TO, THE
// IMPLIED WARRANTIES OF MERCHANTABILITY AND FITNESS FOR A PARTICULAR
// PURPOSE ARE DISCLAIMED. IN NO EVENT SHALL SANDIA CORPORATION OR THE
// CONTRIBUTORS BE LIABLE FOR ANY DIRECT, INDIRECT, INCIDENTAL, SPECIAL,
// EXEMPLARY, OR CONSEQUENTIAL DAMAGES (INCLUDING, BUT NOT LIMITED TO,
// PROCUREMENT OF SUBSTITUTE GOODS OR SERVICES; LOSS OF USE, DATA, OR
// PROFITS; OR BUSINESS INTERRUPTION) HOWEVER CAUSED AND ON ANY THEORY OF
// LIABILITY, WHETHER IN CONTRACT, STRICT LIABILITY, OR TORT (INCLUDING
// NEGLIGENCE OR OTHERWISE) ARISING IN ANY WAY OUT OF THE USE OF THIS
// SOFTWARE, EVEN IF ADVISED OF THE POSSIBILITY OF SUCH DAMAGE.
//
// ************************************************************************
// @HEADER

#ifndef TPETRA_CRSGRAPH_DEF_HPP
#define TPETRA_CRSGRAPH_DEF_HPP

/// \file Tpetra_CrsGraph_def.hpp
/// \brief Definition of the Tpetra::CrsGraph class

#include "Tpetra_Details_Behavior.hpp"
#include "Tpetra_Details_computeOffsets.hpp"
#include "Tpetra_Details_copyOffsets.hpp"
#include "Tpetra_Details_gathervPrint.hpp"
#include "Tpetra_Details_getGraphDiagOffsets.hpp"
#include "Tpetra_Details_getGraphOffRankOffsets.hpp"
#include "Tpetra_Details_makeColMap.hpp"
#include "Tpetra_Details_Profiling.hpp"
#include "Tpetra_Details_getEntryOnHost.hpp"
#include "Tpetra_Details_crsUtils.hpp"
#include "Tpetra_Distributor.hpp"
#include "Teuchos_SerialDenseMatrix.hpp"
#include "Tpetra_Vector.hpp"
#include "Tpetra_Import_Util.hpp"
#include "Tpetra_Import_Util2.hpp"
#include "Tpetra_Details_packCrsGraph.hpp"
#include "Tpetra_Details_unpackCrsGraphAndCombine.hpp"
#include "Tpetra_Details_CrsPadding.hpp"
#include "Tpetra_Util.hpp"
#include <algorithm>
#include <limits>
#include <map>
#include <sstream>
#include <string>
#include <type_traits>
#include <utility>
#include <vector>

namespace Tpetra {
  namespace Details {
    namespace Impl {

      template<class MapIter>
      void
      verbosePrintMap(std::ostream& out,
                      MapIter beg,
                      MapIter end,
                      const size_t numEnt,
                      const char mapName[])
      {
        using ::Tpetra::Details::Behavior;
        using ::Tpetra::Details::verbosePrintArray;

        out << mapName << ": {";
        const size_t maxNumToPrint =
          Behavior::verbosePrintCountThreshold();
        if (maxNumToPrint == 0) {
          if (numEnt != 0) {
            out << "...";
          }
        }
        else {
          const size_t numToPrint = numEnt > maxNumToPrint ?
            maxNumToPrint : numEnt;
          size_t count = 0;
          for (MapIter it = beg; it != end; ++it) {
            out << "(" << (*it).first << ", ";
            verbosePrintArray(out, (*it).second, "gblColInds",
                              maxNumToPrint);
            out << ")";
            if (count + size_t(1) < numToPrint) {
              out << ", ";
            }
            ++count;
          }
          if (count < numEnt) {
            out << ", ...";
          }
        }
        out << "}";
      }

      template<class LO, class GO, class Node>
      Teuchos::ArrayView<GO>
      getRowGraphGlobalRow(
        std::vector<GO>& gblColIndsStorage,
        const RowGraph<LO, GO, Node>& graph,
        const GO gblRowInd)
      {
        size_t origNumEnt = graph.getNumEntriesInGlobalRow(gblRowInd);
        if (gblColIndsStorage.size() < origNumEnt) {
          gblColIndsStorage.resize(origNumEnt);
        }
        typename CrsGraph<LO,GO,Node>::nonconst_global_inds_host_view_type gblColInds(gblColIndsStorage.data(),
                                                       origNumEnt);
        graph.getGlobalRowCopy(gblRowInd, gblColInds, origNumEnt);
        Teuchos::ArrayView<GO> retval(gblColIndsStorage.data(),origNumEnt);
        return retval;
      }

      template<class LO, class GO, class DT, class OffsetType, class NumEntType>
      class ConvertColumnIndicesFromGlobalToLocal {
      public:
        ConvertColumnIndicesFromGlobalToLocal (const ::Kokkos::View<LO*, DT>& lclColInds,
                                               const ::Kokkos::View<const GO*, DT>& gblColInds,
                                               const ::Kokkos::View<const OffsetType*, DT>& ptr,
                                               const ::Tpetra::Details::LocalMap<LO, GO, DT>& lclColMap,
                                               const ::Kokkos::View<const NumEntType*, DT>& numRowEnt) :
          lclColInds_ (lclColInds),
          gblColInds_ (gblColInds),
          ptr_ (ptr),
          lclColMap_ (lclColMap),
          numRowEnt_ (numRowEnt)
        {}

        KOKKOS_FUNCTION void
        operator () (const LO& lclRow, OffsetType& curNumBad) const
        {
          const OffsetType offset = ptr_(lclRow);
          // NOTE (mfh 26 Jun 2016) It's always legal to cast the number
          // of entries in a row to LO, as long as the row doesn't have
          // too many duplicate entries.
          const LO numEnt = static_cast<LO> (numRowEnt_(lclRow));
          for (LO j = 0; j < numEnt; ++j) {
            const GO gid = gblColInds_(offset + j);
            const LO lid = lclColMap_.getLocalElement (gid);
            lclColInds_(offset + j) = lid;
            if (lid == ::Tpetra::Details::OrdinalTraits<LO>::invalid ()) {
              ++curNumBad;
            }
          }
        }

        static OffsetType
        run (const ::Kokkos::View<LO*, DT>& lclColInds,
             const ::Kokkos::View<const GO*, DT>& gblColInds,
             const ::Kokkos::View<const OffsetType*, DT>& ptr,
             const ::Tpetra::Details::LocalMap<LO, GO, DT>& lclColMap,
             const ::Kokkos::View<const NumEntType*, DT>& numRowEnt)
        {
          typedef ::Kokkos::RangePolicy<typename DT::execution_space, LO> range_type;
          typedef ConvertColumnIndicesFromGlobalToLocal<LO, GO, DT, OffsetType, NumEntType> functor_type;

          const LO lclNumRows = ptr.extent (0) == 0 ?
            static_cast<LO> (0) : static_cast<LO> (ptr.extent (0) - 1);
          OffsetType numBad = 0;
          // Count of "bad" column indices is a reduction over rows.
          ::Kokkos::parallel_reduce (range_type (0, lclNumRows),
                                     functor_type (lclColInds, gblColInds, ptr,
                                                   lclColMap, numRowEnt),
                                     numBad);
          return numBad;
        }

      private:
        ::Kokkos::View<LO*, DT> lclColInds_;
        ::Kokkos::View<const GO*, DT> gblColInds_;
        ::Kokkos::View<const OffsetType*, DT> ptr_;
        ::Tpetra::Details::LocalMap<LO, GO, DT> lclColMap_;
        ::Kokkos::View<const NumEntType*, DT> numRowEnt_;
      };

    } // namespace Impl

    /// \brief Convert a CrsGraph's global column indices into local
    ///   column indices.
    ///
    /// \param lclColInds [out] On output: The graph's local column
    ///   indices.  This may alias gblColInds, if LO == GO.
    /// \param gblColInds [in] On input: The graph's global column
    ///   indices.  This may alias lclColInds, if LO == GO.
    /// \param ptr [in] The graph's row offsets.
    /// \param lclColMap [in] "Local" (threaded-kernel-worthy) version
    ///   of the column Map.
    /// \param numRowEnt [in] Array with number of entries in each row.
    ///
    /// \return the number of "bad" global column indices (that don't
    ///   live in the column Map on the calling process).
    template<class LO, class GO, class DT, class OffsetType, class NumEntType>
    OffsetType
    convertColumnIndicesFromGlobalToLocal (const Kokkos::View<LO*, DT>& lclColInds,
                                           const Kokkos::View<const GO*, DT>& gblColInds,
                                           const Kokkos::View<const OffsetType*, DT>& ptr,
                                           const LocalMap<LO, GO, DT>& lclColMap,
                                           const Kokkos::View<const NumEntType*, DT>& numRowEnt)
    {
      using Impl::ConvertColumnIndicesFromGlobalToLocal;
      typedef ConvertColumnIndicesFromGlobalToLocal<LO, GO, DT, OffsetType, NumEntType> impl_type;
      return impl_type::run (lclColInds, gblColInds, ptr, lclColMap, numRowEnt);
    }

    template<class ViewType, class LO>
    class MaxDifference {
    public:
      MaxDifference (const ViewType& ptr) : ptr_ (ptr) {}

      KOKKOS_INLINE_FUNCTION void init (LO& dst) const {
        dst = 0;
      }

      KOKKOS_INLINE_FUNCTION void
      join (volatile LO& dst, const volatile LO& src) const
      {
        dst = (src > dst) ? src : dst;
      }

      KOKKOS_INLINE_FUNCTION void
      operator () (const LO lclRow, LO& maxNumEnt) const
      {
        const LO numEnt = static_cast<LO> (ptr_(lclRow+1) - ptr_(lclRow));
        maxNumEnt = (numEnt > maxNumEnt) ? numEnt : maxNumEnt;
      }
    private:
      typename ViewType::const_type ptr_;
    };

    template<class ViewType, class LO>
    typename ViewType::non_const_value_type
    maxDifference (const char kernelLabel[],
                   const ViewType& ptr,
                   const LO lclNumRows)
    {
      if (lclNumRows == 0) {
        // mfh 07 May 2018: Weirdly, I need this special case,
        // otherwise I get the wrong answer.
        return static_cast<LO> (0);
      }
      else {
        using execution_space = typename ViewType::execution_space;
        using range_type = Kokkos::RangePolicy<execution_space, LO>;
        LO theMaxNumEnt {0};
        Kokkos::parallel_reduce (kernelLabel,
                                 range_type (0, lclNumRows),
                                 MaxDifference<ViewType, LO> (ptr),
                                 theMaxNumEnt);
        return theMaxNumEnt;
      }
    }

  } // namespace Details

  template <class LocalOrdinal, class GlobalOrdinal, class Node>
  bool
  CrsGraph<LocalOrdinal, GlobalOrdinal, Node>::
  getDebug() {
    return Details::Behavior::debug("CrsGraph");
  }

  template <class LocalOrdinal, class GlobalOrdinal, class Node>
  bool
  CrsGraph<LocalOrdinal, GlobalOrdinal, Node>::
  getVerbose() {
    return Details::Behavior::verbose("CrsGraph");
  }

#ifdef TPETRA_ENABLE_DEPRECATED_CODE
  template <class LocalOrdinal, class GlobalOrdinal, class Node>
  TPETRA_DEPRECATED
  CrsGraph<LocalOrdinal, GlobalOrdinal, Node>::
  CrsGraph (const Teuchos::RCP<const map_type>& rowMap,
            const size_t maxNumEntriesPerRow,
            const ProfileType /* pftype */,
            const Teuchos::RCP<Teuchos::ParameterList>& params) :
  CrsGraph<LocalOrdinal, GlobalOrdinal, Node> (
                         rowMap, maxNumEntriesPerRow, params)
  {}
#endif

  template <class LocalOrdinal, class GlobalOrdinal, class Node>
  CrsGraph<LocalOrdinal, GlobalOrdinal, Node>::
  CrsGraph (const Teuchos::RCP<const map_type>& rowMap,
            const size_t maxNumEntriesPerRow,
            const Teuchos::RCP<Teuchos::ParameterList>& params) :
    dist_object_type (rowMap)
    , rowMap_ (rowMap)
    , numAllocForAllRows_ (maxNumEntriesPerRow)
  {
    const char tfecfFuncName[] =
      "CrsGraph(rowMap,maxNumEntriesPerRow,params): ";
    staticAssertions ();
    TEUCHOS_TEST_FOR_EXCEPTION_CLASS_FUNC
      (maxNumEntriesPerRow == Teuchos::OrdinalTraits<size_t>::invalid (),
       std::invalid_argument, "The allocation hint maxNumEntriesPerRow must be "
       "a valid size_t value, which in this case means it must not be "
       "Teuchos::OrdinalTraits<size_t>::invalid().");
    resumeFill (params);
    checkInternalState ();
  }

#ifdef TPETRA_ENABLE_DEPRECATED_CODE
  template <class LocalOrdinal, class GlobalOrdinal, class Node>
  TPETRA_DEPRECATED
  CrsGraph<LocalOrdinal, GlobalOrdinal, Node>::
  CrsGraph (const Teuchos::RCP<const map_type>& rowMap,
            const Teuchos::RCP<const map_type>& colMap,
            const size_t maxNumEntriesPerRow,
            const ProfileType /* pftype */,
            const Teuchos::RCP<Teuchos::ParameterList>& params) :
  CrsGraph<LocalOrdinal, GlobalOrdinal, Node> (
                         rowMap, colMap, maxNumEntriesPerRow, params)
  {}
#endif

  template <class LocalOrdinal, class GlobalOrdinal, class Node>
  CrsGraph<LocalOrdinal, GlobalOrdinal, Node>::
  CrsGraph (const Teuchos::RCP<const map_type>& rowMap,
            const Teuchos::RCP<const map_type>& colMap,
            const size_t maxNumEntriesPerRow,
            const Teuchos::RCP<Teuchos::ParameterList>& params) :
    dist_object_type (rowMap)
    , rowMap_ (rowMap)
    , colMap_ (colMap)
    , numAllocForAllRows_ (maxNumEntriesPerRow)
  {
    const char tfecfFuncName[] =
      "CrsGraph(rowMap,colMap,maxNumEntriesPerRow,params): ";
    staticAssertions ();
    TEUCHOS_TEST_FOR_EXCEPTION_CLASS_FUNC(
      maxNumEntriesPerRow == Teuchos::OrdinalTraits<size_t>::invalid (),
      std::invalid_argument, "The allocation hint maxNumEntriesPerRow must be "
      "a valid size_t value, which in this case means it must not be "
      "Teuchos::OrdinalTraits<size_t>::invalid().");
    resumeFill (params);
    checkInternalState ();
  }

#ifdef TPETRA_ENABLE_DEPRECATED_CODE
  template <class LocalOrdinal, class GlobalOrdinal, class Node>
  TPETRA_DEPRECATED
  CrsGraph<LocalOrdinal, GlobalOrdinal, Node>::
  CrsGraph (const Teuchos::RCP<const map_type>& rowMap,
            const Teuchos::ArrayView<const size_t>& numEntPerRow,
            const ProfileType /* pftype */,
            const Teuchos::RCP<Teuchos::ParameterList>& params) :
  CrsGraph<LocalOrdinal, GlobalOrdinal, Node> (
                         rowMap, numEntPerRow, params)
  {}
#endif

  template <class LocalOrdinal, class GlobalOrdinal, class Node>
  CrsGraph<LocalOrdinal, GlobalOrdinal, Node>::
  CrsGraph (const Teuchos::RCP<const map_type>& rowMap,
            const Teuchos::ArrayView<const size_t>& numEntPerRow,
            const Teuchos::RCP<Teuchos::ParameterList>& params) :
    dist_object_type (rowMap)
    , rowMap_ (rowMap)
    , numAllocForAllRows_ (0)
  {
    const char tfecfFuncName[] =
      "CrsGraph(rowMap,numEntPerRow,params): ";
    staticAssertions ();

    const size_t lclNumRows = rowMap.is_null () ?
      static_cast<size_t> (0) : rowMap->getLocalNumElements ();
    TEUCHOS_TEST_FOR_EXCEPTION_CLASS_FUNC(
      static_cast<size_t> (numEntPerRow.size ()) != lclNumRows,
      std::invalid_argument, "numEntPerRow has length " << numEntPerRow.size ()
      << " != the local number of rows " << lclNumRows << " as specified by "
      "the input row Map.");

    if (debug_) {
      for (size_t r = 0; r < lclNumRows; ++r) {
        const size_t curRowCount = numEntPerRow[r];
        TEUCHOS_TEST_FOR_EXCEPTION_CLASS_FUNC
          (curRowCount == Teuchos::OrdinalTraits<size_t>::invalid (),
           std::invalid_argument, "numEntPerRow(" << r << ") "
           "specifies an invalid number of entries "
           "(Teuchos::OrdinalTraits<size_t>::invalid()).");
      }
    }

    // Deep-copy the (host-accessible) input into k_numAllocPerRow_.
    // The latter is a const View, so we have to copy into a nonconst
    // View first, then assign.
    typedef decltype (k_numAllocPerRow_) out_view_type;
    typedef typename out_view_type::non_const_type nc_view_type;
    typedef Kokkos::View<const size_t*,
                         typename nc_view_type::array_layout,
                         Kokkos::HostSpace,
                         Kokkos::MemoryUnmanaged> in_view_type;
    in_view_type numAllocPerRowIn (numEntPerRow.getRawPtr (), lclNumRows);
    nc_view_type numAllocPerRowOut ("Tpetra::CrsGraph::numAllocPerRow",
                                    lclNumRows);
    // DEEP_COPY REVIEW - HOST-TO-HOSTMIRROR
    using execution_space = typename nc_view_type::execution_space;
    Kokkos::deep_copy (execution_space(), numAllocPerRowOut, numAllocPerRowIn);
    k_numAllocPerRow_ = numAllocPerRowOut;

    resumeFill (params);
    checkInternalState ();
  }



#ifdef TPETRA_ENABLE_DEPRECATED_CODE
  template <class LocalOrdinal, class GlobalOrdinal, class Node>
  TPETRA_DEPRECATED
  CrsGraph<LocalOrdinal, GlobalOrdinal, Node>::
  CrsGraph (const Teuchos::RCP<const map_type>& rowMap,
            const Kokkos::DualView<const size_t*, device_type>& numEntPerRow,
            const ProfileType /* pftype */,
            const Teuchos::RCP<Teuchos::ParameterList>& params) :
  CrsGraph<LocalOrdinal, GlobalOrdinal, Node> (
                         rowMap, numEntPerRow, params)
  {}
#endif
  template <class LocalOrdinal, class GlobalOrdinal, class Node>
  CrsGraph<LocalOrdinal, GlobalOrdinal, Node>::
  CrsGraph (const Teuchos::RCP<const map_type>& rowMap,
            const Kokkos::DualView<const size_t*, device_type>& numEntPerRow,
            const Teuchos::RCP<Teuchos::ParameterList>& params) :
    dist_object_type (rowMap)
    , rowMap_ (rowMap)
    , k_numAllocPerRow_ (numEntPerRow.h_view)
    , numAllocForAllRows_ (0)
  {
    const char tfecfFuncName[] =
      "CrsGraph(rowMap,numEntPerRow,params): ";
    staticAssertions ();

    const size_t lclNumRows = rowMap.is_null () ?
      static_cast<size_t> (0) : rowMap->getLocalNumElements ();
    TEUCHOS_TEST_FOR_EXCEPTION_CLASS_FUNC(
      static_cast<size_t> (numEntPerRow.extent (0)) != lclNumRows,
      std::invalid_argument, "numEntPerRow has length " <<
      numEntPerRow.extent (0) << " != the local number of rows " <<
      lclNumRows << " as specified by " "the input row Map.");

    if (debug_) {
      for (size_t r = 0; r < lclNumRows; ++r) {
        const size_t curRowCount = numEntPerRow.h_view(r);
        TEUCHOS_TEST_FOR_EXCEPTION_CLASS_FUNC
          (curRowCount == Teuchos::OrdinalTraits<size_t>::invalid (),
           std::invalid_argument, "numEntPerRow(" << r << ") "
           "specifies an invalid number of entries "
           "(Teuchos::OrdinalTraits<size_t>::invalid()).");
      }
    }

    resumeFill (params);
    checkInternalState ();
  }


#ifdef TPETRA_ENABLE_DEPRECATED_CODE
  template <class LocalOrdinal, class GlobalOrdinal, class Node>
  TPETRA_DEPRECATED
  CrsGraph<LocalOrdinal, GlobalOrdinal, Node>::
  CrsGraph (const Teuchos::RCP<const map_type>& rowMap,
            const Teuchos::RCP<const map_type>& colMap,
            const Kokkos::DualView<const size_t*, device_type>& numEntPerRow,
            const ProfileType /* pftype */,
            const Teuchos::RCP<Teuchos::ParameterList>& params) :
  CrsGraph<LocalOrdinal, GlobalOrdinal, Node> (
                         rowMap, colMap, numEntPerRow, params)
  {}
#endif

  template <class LocalOrdinal, class GlobalOrdinal, class Node>
  CrsGraph<LocalOrdinal, GlobalOrdinal, Node>::
  CrsGraph (const Teuchos::RCP<const map_type>& rowMap,
            const Teuchos::RCP<const map_type>& colMap,
            const Kokkos::DualView<const size_t*, device_type>& numEntPerRow,
            const Teuchos::RCP<Teuchos::ParameterList>& params) :
    dist_object_type (rowMap)
    , rowMap_ (rowMap)
    , colMap_ (colMap)
    , k_numAllocPerRow_ (numEntPerRow.h_view)
    , numAllocForAllRows_ (0)
  {
    const char tfecfFuncName[] =
      "CrsGraph(rowMap,colMap,numEntPerRow,params): ";
    staticAssertions ();

    const size_t lclNumRows = rowMap.is_null () ?
      static_cast<size_t> (0) : rowMap->getLocalNumElements ();
    TEUCHOS_TEST_FOR_EXCEPTION_CLASS_FUNC(
      static_cast<size_t> (numEntPerRow.extent (0)) != lclNumRows,
      std::invalid_argument, "numEntPerRow has length " <<
      numEntPerRow.extent (0) << " != the local number of rows " <<
      lclNumRows << " as specified by " "the input row Map.");

    if (debug_) {
      for (size_t r = 0; r < lclNumRows; ++r) {
        const size_t curRowCount = numEntPerRow.h_view(r);
        TEUCHOS_TEST_FOR_EXCEPTION_CLASS_FUNC
          (curRowCount == Teuchos::OrdinalTraits<size_t>::invalid (),
           std::invalid_argument, "numEntPerRow(" << r << ") "
           "specifies an invalid number of entries "
           "(Teuchos::OrdinalTraits<size_t>::invalid()).");
      }
    }

    resumeFill (params);
    checkInternalState ();
  }


#ifdef TPETRA_ENABLE_DEPRECATED_CODE
  template <class LocalOrdinal, class GlobalOrdinal, class Node>
  TPETRA_DEPRECATED
  CrsGraph<LocalOrdinal, GlobalOrdinal, Node>::
  CrsGraph (const Teuchos::RCP<const map_type>& rowMap,
            const Teuchos::RCP<const map_type>& colMap,
            const Teuchos::ArrayView<const size_t>& numEntPerRow,
            const ProfileType /* pftype */,
            const Teuchos::RCP<Teuchos::ParameterList>& params) :
  CrsGraph<LocalOrdinal, GlobalOrdinal, Node> (
                         rowMap, colMap, numEntPerRow, params)
  {}
#endif

  template <class LocalOrdinal, class GlobalOrdinal, class Node>
  CrsGraph<LocalOrdinal, GlobalOrdinal, Node>::
  CrsGraph (const Teuchos::RCP<const map_type>& rowMap,
            const Teuchos::RCP<const map_type>& colMap,
            const Teuchos::ArrayView<const size_t>& numEntPerRow,
            const Teuchos::RCP<Teuchos::ParameterList>& params) :
    dist_object_type (rowMap)
    , rowMap_ (rowMap)
    , colMap_ (colMap)
    , numAllocForAllRows_ (0)
  {
    const char tfecfFuncName[] =
      "CrsGraph(rowMap,colMap,numEntPerRow,params): ";
    staticAssertions ();

    const size_t lclNumRows = rowMap.is_null () ?
      static_cast<size_t> (0) : rowMap->getLocalNumElements ();
    TEUCHOS_TEST_FOR_EXCEPTION_CLASS_FUNC(
      static_cast<size_t> (numEntPerRow.size ()) != lclNumRows,
      std::invalid_argument, "numEntPerRow has length " << numEntPerRow.size ()
      << " != the local number of rows " << lclNumRows << " as specified by "
      "the input row Map.");

    if (debug_) {
      for (size_t r = 0; r < lclNumRows; ++r) {
        const size_t curRowCount = numEntPerRow[r];
        TEUCHOS_TEST_FOR_EXCEPTION_CLASS_FUNC
          (curRowCount == Teuchos::OrdinalTraits<size_t>::invalid (),
           std::invalid_argument, "numEntPerRow(" << r << ") "
           "specifies an invalid number of entries "
           "(Teuchos::OrdinalTraits<size_t>::invalid()).");
      }
    }

    // Deep-copy the (host-accessible) input into k_numAllocPerRow_.
    // The latter is a const View, so we have to copy into a nonconst
    // View first, then assign.
    typedef decltype (k_numAllocPerRow_) out_view_type;
    typedef typename out_view_type::non_const_type nc_view_type;
    typedef Kokkos::View<const size_t*,
                         typename nc_view_type::array_layout,
                         Kokkos::HostSpace,
                         Kokkos::MemoryUnmanaged> in_view_type;
    in_view_type numAllocPerRowIn (numEntPerRow.getRawPtr (), lclNumRows);
    nc_view_type numAllocPerRowOut ("Tpetra::CrsGraph::numAllocPerRow",
                                    lclNumRows);
    // DEEP_COPY REVIEW - HOST-TO-HOSTMIRROR
    using execution_space = typename nc_view_type::execution_space;
    Kokkos::deep_copy (execution_space(), numAllocPerRowOut, numAllocPerRowIn);
    k_numAllocPerRow_ = numAllocPerRowOut;

    resumeFill (params);
    checkInternalState ();
  }


  template <class LocalOrdinal, class GlobalOrdinal, class Node>
  CrsGraph<LocalOrdinal, GlobalOrdinal, Node>::
  CrsGraph (CrsGraph<local_ordinal_type, global_ordinal_type, node_type>& originalGraph,
            const Teuchos::RCP<const map_type>& rowMap,
            const Teuchos::RCP<Teuchos::ParameterList>& params) :
    dist_object_type (rowMap)
    , rowMap_(rowMap)
    , colMap_(originalGraph.colMap_)
    , numAllocForAllRows_(originalGraph.numAllocForAllRows_)
    , storageStatus_(originalGraph.storageStatus_)
    , indicesAreAllocated_(originalGraph.indicesAreAllocated_)
    , indicesAreLocal_(originalGraph.indicesAreLocal_)
    , indicesAreSorted_(originalGraph.indicesAreSorted_)
  {
    staticAssertions();

    int numRows = rowMap->getLocalNumElements();
    size_t numNonZeros = originalGraph.rowPtrsPacked_host_(numRows);
    auto rowsToUse = Kokkos::pair<size_t, size_t>(0, numRows+1);

    rowPtrsUnpacked_dev_ = Kokkos::subview(originalGraph.rowPtrsUnpacked_dev_, rowsToUse);
    rowPtrsUnpacked_host_ = Kokkos::subview(originalGraph.rowPtrsUnpacked_host_, rowsToUse);

    rowPtrsPacked_dev_ = Kokkos::subview(originalGraph.rowPtrsPacked_dev_, rowsToUse);
    rowPtrsPacked_host_ = Kokkos::subview(originalGraph.rowPtrsPacked_host_, rowsToUse);

    if (indicesAreLocal_) {
      lclIndsUnpacked_wdv = local_inds_wdv_type(originalGraph.lclIndsUnpacked_wdv, 0, numNonZeros);
      lclIndsPacked_wdv = local_inds_wdv_type(originalGraph.lclIndsPacked_wdv, 0, numNonZeros);
    }
    else {
      gblInds_wdv = global_inds_wdv_type(originalGraph.gblInds_wdv, 0, numNonZeros);
    }

    checkInternalState();
  }

  template <class LocalOrdinal, class GlobalOrdinal, class Node>
  CrsGraph<LocalOrdinal, GlobalOrdinal, Node>::
  CrsGraph (const Teuchos::RCP<const map_type>& rowMap,
            const Teuchos::RCP<const map_type>& colMap,
            const typename local_graph_device_type::row_map_type& rowPointers,
            const typename local_graph_device_type::entries_type::non_const_type& columnIndices,
            const Teuchos::RCP<Teuchos::ParameterList>& params) :
    dist_object_type (rowMap)
    , rowMap_(rowMap)
    , colMap_(colMap)
    , numAllocForAllRows_(0)
    , storageStatus_(Details::STORAGE_1D_PACKED)
    , indicesAreAllocated_(true)
    , indicesAreLocal_(true)
  {
    staticAssertions ();
    if (! params.is_null() && params->isParameter("sorted") &&
        ! params->get<bool>("sorted")) {
      indicesAreSorted_ = false;
    }
    else {
      indicesAreSorted_ = true;
    }
    setAllIndices (rowPointers, columnIndices);
    checkInternalState ();
  }

  template <class LocalOrdinal, class GlobalOrdinal, class Node>
  CrsGraph<LocalOrdinal, GlobalOrdinal, Node>::
  CrsGraph (const Teuchos::RCP<const map_type>& rowMap,
            const Teuchos::RCP<const map_type>& colMap,
            const Teuchos::ArrayRCP<size_t>& rowPointers,
            const Teuchos::ArrayRCP<LocalOrdinal> & columnIndices,
            const Teuchos::RCP<Teuchos::ParameterList>& params) :
    dist_object_type (rowMap)
    , rowMap_ (rowMap)
    , colMap_ (colMap)
    , numAllocForAllRows_ (0)
    , storageStatus_ (Details::STORAGE_1D_PACKED)
    , indicesAreAllocated_ (true)
    , indicesAreLocal_ (true)
  {
    staticAssertions ();
    if (! params.is_null() && params->isParameter("sorted") &&
        ! params->get<bool>("sorted")) {
      indicesAreSorted_ = false;
    }
    else {
      indicesAreSorted_ = true;
    }
    setAllIndices (rowPointers, columnIndices);
    checkInternalState ();
  }

  template <class LocalOrdinal, class GlobalOrdinal, class Node>
  CrsGraph<LocalOrdinal, GlobalOrdinal, Node>::
  CrsGraph (const Teuchos::RCP<const map_type>& rowMap,
            const Teuchos::RCP<const map_type>& colMap,
            const local_graph_device_type& k_local_graph_,
            const Teuchos::RCP<Teuchos::ParameterList>& params)
    : CrsGraph (k_local_graph_,
                rowMap,
                colMap,
                Teuchos::null,
                Teuchos::null,
                params)
  {}

  template <class LocalOrdinal, class GlobalOrdinal, class Node>
  CrsGraph<LocalOrdinal, GlobalOrdinal, Node>::
  CrsGraph (const local_graph_device_type& k_local_graph_,
            const Teuchos::RCP<const map_type>& rowMap,
            const Teuchos::RCP<const map_type>& colMap,
            const Teuchos::RCP<const map_type>& domainMap,
            const Teuchos::RCP<const map_type>& rangeMap,
            const Teuchos::RCP<Teuchos::ParameterList>& params)
    : DistObject<GlobalOrdinal, LocalOrdinal, GlobalOrdinal, node_type> (rowMap)
    , rowMap_ (rowMap)
    , colMap_ (colMap)
    , numAllocForAllRows_ (0)
    , storageStatus_ (Details::STORAGE_1D_PACKED)
    , indicesAreAllocated_ (true)
    , indicesAreLocal_ (true)
  {
    staticAssertions();
    const char tfecfFuncName[] = "CrsGraph(Kokkos::LocalStaticCrsGraph,Map,Map,Map,Map)";

    TEUCHOS_TEST_FOR_EXCEPTION_CLASS_FUNC(
      colMap.is_null (), std::runtime_error,
      ": The input column Map must be nonnull.");
    TEUCHOS_TEST_FOR_EXCEPTION_CLASS_FUNC(
      k_local_graph_.numRows () != rowMap->getLocalNumElements (),
      std::runtime_error,
      ": The input row Map and the input local graph need to have the same "
      "number of rows.  The row Map claims " << rowMap->getLocalNumElements ()
      << " row(s), but the local graph claims " << k_local_graph_.numRows ()
      << " row(s).");

    // NOTE (mfh 17 Mar 2014) getLocalNumRows() returns
    // rowMap_->getLocalNumElements(), but it doesn't have to.
    // TEUCHOS_TEST_FOR_EXCEPTION_CLASS_FUNC(
    //   k_local_graph_.numRows () != getLocalNumRows (), std::runtime_error,
    //   ": The input row Map and the input local graph need to have the same "
    //   "number of rows.  The row Map claims " << getLocalNumRows () << " row(s), "
    //   "but the local graph claims " << k_local_graph_.numRows () << " row(s).");
    TEUCHOS_TEST_FOR_EXCEPTION_CLASS_FUNC(
      lclIndsUnpacked_wdv.extent (0) != 0 || gblInds_wdv.extent (0) != 0, std::logic_error,
      ": cannot have 1D data structures allocated.");

    if(! params.is_null() && params->isParameter("sorted") &&
       ! params->get<bool>("sorted")) {
      indicesAreSorted_ = false;
    }
    else {
      indicesAreSorted_ = true;
    }

    setDomainRangeMaps (domainMap.is_null() ? rowMap_ : domainMap,
                        rangeMap .is_null() ? rowMap_ : rangeMap);
    Teuchos::Array<int> remotePIDs (0); // unused output argument
    this->makeImportExport (remotePIDs, false);

    lclIndsPacked_wdv = local_inds_wdv_type(k_local_graph_.entries);
    lclIndsUnpacked_wdv = lclIndsPacked_wdv;
    this->setRowPtrsUnpacked(k_local_graph_.row_map);
    this->setRowPtrsPacked(k_local_graph_.row_map);

    set_need_sync_host_uvm_access(); // lclGraph_ potentially still in a kernel

    const bool callComputeGlobalConstants = params.get () == nullptr ||
      params->get ("compute global constants", true);

    if (callComputeGlobalConstants) {
      this->computeGlobalConstants ();
    }
    this->fillComplete_ = true;
    this->checkInternalState ();
  }

  template <class LocalOrdinal, class GlobalOrdinal, class Node>
  CrsGraph<LocalOrdinal, GlobalOrdinal, Node>::
  CrsGraph (const local_graph_device_type& lclGraph,
            const Teuchos::RCP<const map_type>& rowMap,
            const Teuchos::RCP<const map_type>& colMap,
            const Teuchos::RCP<const map_type>& domainMap,
            const Teuchos::RCP<const map_type>& rangeMap,
            const Teuchos::RCP<const import_type>& importer,
            const Teuchos::RCP<const export_type>& exporter,
            const Teuchos::RCP<Teuchos::ParameterList>& params) :
    DistObject<GlobalOrdinal, LocalOrdinal, GlobalOrdinal, node_type> (rowMap),
    rowMap_ (rowMap),
    colMap_ (colMap),
    rangeMap_ (rangeMap.is_null () ? rowMap : rangeMap),
    domainMap_ (domainMap.is_null () ? rowMap : domainMap),
    importer_ (importer),
    exporter_ (exporter),
    numAllocForAllRows_ (0),
    storageStatus_ (Details::STORAGE_1D_PACKED),
    indicesAreAllocated_ (true),
    indicesAreLocal_ (true)
  {
    staticAssertions();
    const char tfecfFuncName[] = "Tpetra::CrsGraph(local_graph_device_type,"
      "Map,Map,Map,Map,Import,Export,params): ";

    TEUCHOS_TEST_FOR_EXCEPTION_CLASS_FUNC
      (colMap.is_null (), std::runtime_error,
       "The input column Map must be nonnull.");

    lclIndsPacked_wdv = local_inds_wdv_type(lclGraph.entries);
    lclIndsUnpacked_wdv = lclIndsPacked_wdv;
    setRowPtrsUnpacked(lclGraph.row_map);
    setRowPtrsPacked(lclGraph.row_map);

    set_need_sync_host_uvm_access(); // lclGraph_ potentially still in a kernel

    if (! params.is_null() && params->isParameter("sorted") &&
        ! params->get<bool>("sorted")) {
      indicesAreSorted_ = false;
    }
    else {
      indicesAreSorted_ = true;
    }

    const bool callComputeGlobalConstants =
      params.get () == nullptr ||
      params->get ("compute global constants", true);
    if (callComputeGlobalConstants) {
      this->computeGlobalConstants ();
    }
    fillComplete_ = true;
    checkInternalState ();
  }

  template <class LocalOrdinal, class GlobalOrdinal, class Node>
  Teuchos::RCP<const Teuchos::ParameterList>
  CrsGraph<LocalOrdinal, GlobalOrdinal, Node>::
  getValidParameters () const
  {
    using Teuchos::RCP;
    using Teuchos::ParameterList;
    using Teuchos::parameterList;

    RCP<ParameterList> params = parameterList ("Tpetra::CrsGraph");

    // Make a sublist for the Import.
    RCP<ParameterList> importSublist = parameterList ("Import");

    // FIXME (mfh 02 Apr 2012) We should really have the Import and
    // Export objects fill in these lists.  However, we don't want to
    // create an Import or Export unless we need them.  For now, we
    // know that the Import and Export just pass the list directly to
    // their Distributor, so we can create a Distributor here
    // (Distributor's constructor is a lightweight operation) and have
    // it fill in the list.

    // Fill in Distributor default parameters by creating a
    // Distributor and asking it to do the work.
    Distributor distributor (rowMap_->getComm (), importSublist);
    params->set ("Import", *importSublist, "How the Import performs communication.");

    // Make a sublist for the Export.  For now, it's a clone of the
    // Import sublist.  It's not a shallow copy, though, since we
    // might like the Import to do communication differently than the
    // Export.
    params->set ("Export", *importSublist, "How the Export performs communication.");

    return params;
  }

  template <class LocalOrdinal, class GlobalOrdinal, class Node>
  void
  CrsGraph<LocalOrdinal, GlobalOrdinal, Node>::
  setParameterList (const Teuchos::RCP<Teuchos::ParameterList>& params)
  {
    Teuchos::RCP<const Teuchos::ParameterList> validParams =
      getValidParameters ();
    params->validateParametersAndSetDefaults (*validParams);
    this->setMyParamList (params);
  }

  template <class LocalOrdinal, class GlobalOrdinal, class Node>
  global_size_t
  CrsGraph<LocalOrdinal, GlobalOrdinal, Node>::
  getGlobalNumRows () const
  {
    return rowMap_->getGlobalNumElements ();
  }

  template <class LocalOrdinal, class GlobalOrdinal, class Node>
  global_size_t
  CrsGraph<LocalOrdinal, GlobalOrdinal, Node>::
  getGlobalNumCols () const
  {
    const char tfecfFuncName[] = "getGlobalNumCols: ";
    TEUCHOS_TEST_FOR_EXCEPTION_CLASS_FUNC(
      ! isFillComplete () || getDomainMap ().is_null (), std::runtime_error,
      "The graph does not have a domain Map.  You may not call this method in "
      "that case.");
    return getDomainMap ()->getGlobalNumElements ();
  }

#ifdef TPETRA_ENABLE_DEPRECATED_CODE
  template <class LocalOrdinal, class GlobalOrdinal, class Node>
  TPETRA_DEPRECATED
  size_t
  CrsGraph<LocalOrdinal, GlobalOrdinal, Node>::
  getNodeNumRows () const
  {
    return this->rowMap_.is_null () ?
      static_cast<size_t> (0) :
      this->rowMap_->getLocalNumElements ();
  }
#endif

  template <class LocalOrdinal, class GlobalOrdinal, class Node>
  size_t
  CrsGraph<LocalOrdinal, GlobalOrdinal, Node>::
  getLocalNumRows () const
  {
    return this->rowMap_.is_null () ?
      static_cast<size_t> (0) :
      this->rowMap_->getLocalNumElements ();
  }

#ifdef TPETRA_ENABLE_DEPRECATED_CODE
  template <class LocalOrdinal, class GlobalOrdinal, class Node>
  TPETRA_DEPRECATED
  size_t
  CrsGraph<LocalOrdinal, GlobalOrdinal, Node>::
  getNodeNumCols () const
  {
    return this->getLocalNumCols();
  }
#endif

  template <class LocalOrdinal, class GlobalOrdinal, class Node>
  size_t
  CrsGraph<LocalOrdinal, GlobalOrdinal, Node>::
  getLocalNumCols () const
  {
    const char tfecfFuncName[] = "getLocalNumCols: ";
    TEUCHOS_TEST_FOR_EXCEPTION_CLASS_FUNC(
      ! hasColMap (), std::runtime_error,
      "The graph does not have a column Map.  You may not call this method "
      "unless the graph has a column Map.  This requires either that a custom "
      "column Map was given to the constructor, or that fillComplete() has "
      "been called.");
    return colMap_.is_null () ? static_cast<size_t> (0) :
      colMap_->getLocalNumElements ();
  }



  template <class LocalOrdinal, class GlobalOrdinal, class Node>
  Teuchos::RCP<const typename CrsGraph<LocalOrdinal, GlobalOrdinal, Node>::map_type>
  CrsGraph<LocalOrdinal, GlobalOrdinal, Node>::
  getRowMap () const
  {
    return rowMap_;
  }

  template <class LocalOrdinal, class GlobalOrdinal, class Node>
  Teuchos::RCP<const typename CrsGraph<LocalOrdinal, GlobalOrdinal, Node>::map_type>
  CrsGraph<LocalOrdinal, GlobalOrdinal, Node>::
  getColMap () const
  {
    return colMap_;
  }

  template <class LocalOrdinal, class GlobalOrdinal, class Node>
  Teuchos::RCP<const typename CrsGraph<LocalOrdinal, GlobalOrdinal, Node>::map_type>
  CrsGraph<LocalOrdinal, GlobalOrdinal, Node>::
  getDomainMap () const
  {
    return domainMap_;
  }

  template <class LocalOrdinal, class GlobalOrdinal, class Node>
  Teuchos::RCP<const typename CrsGraph<LocalOrdinal, GlobalOrdinal, Node>::map_type>
  CrsGraph<LocalOrdinal, GlobalOrdinal, Node>::
  getRangeMap () const
  {
    return rangeMap_;
  }

  template <class LocalOrdinal, class GlobalOrdinal, class Node>
  Teuchos::RCP<const typename CrsGraph<LocalOrdinal, GlobalOrdinal, Node>::import_type>
  CrsGraph<LocalOrdinal, GlobalOrdinal, Node>::
  getImporter () const
  {
    return importer_;
  }

  template <class LocalOrdinal, class GlobalOrdinal, class Node>
  Teuchos::RCP<const typename CrsGraph<LocalOrdinal, GlobalOrdinal, Node>::export_type>
  CrsGraph<LocalOrdinal, GlobalOrdinal, Node>::
  getExporter () const
  {
    return exporter_;
  }

  template <class LocalOrdinal, class GlobalOrdinal, class Node>
  bool
  CrsGraph<LocalOrdinal, GlobalOrdinal, Node>::
  hasColMap () const
  {
    return ! colMap_.is_null ();
  }

  template <class LocalOrdinal, class GlobalOrdinal, class Node>
  bool
  CrsGraph<LocalOrdinal, GlobalOrdinal, Node>::
  isStorageOptimized () const
  {
    // FIXME (mfh 07 Aug 2014) Why wouldn't storage be optimized if
    // getLocalNumRows() is zero?

    const bool isOpt = indicesAreAllocated_ &&
      k_numRowEntries_.extent (0) == 0 &&
      getLocalNumRows () > 0;

    return isOpt;
  }

#ifdef TPETRA_ENABLE_DEPRECATED_CODE
  template <class LocalOrdinal, class GlobalOrdinal, class Node>
  TPETRA_DEPRECATED
  ProfileType
  CrsGraph<LocalOrdinal, GlobalOrdinal, Node>::
  getProfileType () const
  {
    return StaticProfile;
  }
#endif

  template <class LocalOrdinal, class GlobalOrdinal, class Node>
  global_size_t
  CrsGraph<LocalOrdinal, GlobalOrdinal, Node>::
  getGlobalNumEntries () const
  {
    const char tfecfFuncName[] = "getGlobalNumEntries: ";
    TEUCHOS_TEST_FOR_EXCEPTION_CLASS_FUNC
      (! this->haveGlobalConstants_, std::logic_error,
       "The graph does not have global constants computed, "
       "but the user has requested them.");

    return globalNumEntries_;
  }

#ifdef TPETRA_ENABLE_DEPRECATED_CODE
  template <class LocalOrdinal, class GlobalOrdinal, class Node>
  TPETRA_DEPRECATED
  size_t
  CrsGraph<LocalOrdinal, GlobalOrdinal, Node>::
  getNodeNumEntries () const
  {
    return this->getLocalNumEntries();
  }
#endif

  template <class LocalOrdinal, class GlobalOrdinal, class Node>
  size_t
  CrsGraph<LocalOrdinal, GlobalOrdinal, Node>::
  getLocalNumEntries () const
  {
    typedef LocalOrdinal LO;

    if (this->indicesAreAllocated_) {
      const LO lclNumRows = this->getLocalNumRows ();
      if (lclNumRows == 0) {
        return static_cast<size_t> (0);
      }
      else {
        // Avoid the "*this capture" issue by creating a local Kokkos::View.
        auto numEntPerRow = this->k_numRowEntries_;
        const LO numNumEntPerRow = numEntPerRow.extent (0);
        if (numNumEntPerRow == 0) {
          if (static_cast<LO> (this->rowPtrsPacked_dev_.extent (0)) <
              static_cast<LO> (lclNumRows + 1)) {
            return static_cast<size_t> (0);
          }
          else {
            return this->rowPtrsPacked_host_(lclNumRows);
          }
        }
        else { // k_numRowEntries_ is populated
          // k_numRowEntries_ is actually be a host View, so we run
          // the sum in its native execution space.  This also means
          // that we can use explicit capture (which could perhaps
          // improve build time) instead of KOKKOS_LAMBDA, and avoid
          // any CUDA build issues with trying to run a __device__ -
          // only function on host.
          typedef typename num_row_entries_type::execution_space
            host_exec_space;
          typedef Kokkos::RangePolicy<host_exec_space, LO> range_type;

          const LO upperLoopBound = lclNumRows < numNumEntPerRow ?
            lclNumRows :
            numNumEntPerRow;
          size_t nodeNumEnt = 0;
          Kokkos::parallel_reduce ("Tpetra::CrsGraph::getNumNodeEntries",
                                   range_type (0, upperLoopBound),
                                   [=] (const LO& k, size_t& lclSum) {
                                     lclSum += numEntPerRow(k);
                                   }, nodeNumEnt);
          return nodeNumEnt;
        }
      }
    }
    else { // nothing allocated on this process, so no entries
      return static_cast<size_t> (0);
    }
  }

  template <class LocalOrdinal, class GlobalOrdinal, class Node>
  global_size_t
  CrsGraph<LocalOrdinal, GlobalOrdinal, Node>::
  getGlobalMaxNumRowEntries () const
  {
    const char tfecfFuncName[] = "getGlobalMaxNumRowEntries: ";
    TEUCHOS_TEST_FOR_EXCEPTION_CLASS_FUNC
      (! this->haveGlobalConstants_, std::logic_error,
       "The graph does not have global constants computed, "
       "but the user has requested them.");

    return globalMaxNumRowEntries_;
  }

  template <class LocalOrdinal, class GlobalOrdinal, class Node>
  size_t
  CrsGraph<LocalOrdinal, GlobalOrdinal, Node>::
  getLocalMaxNumRowEntries () const
  {
    return nodeMaxNumRowEntries_;
  }

#ifdef TPETRA_ENABLE_DEPRECATED_CODE
  template <class LocalOrdinal, class GlobalOrdinal, class Node>
  TPETRA_DEPRECATED
  size_t
  CrsGraph<LocalOrdinal, GlobalOrdinal, Node>::
  getNodeMaxNumRowEntries () const
  {
    return nodeMaxNumRowEntries_;
  }
#endif

  template <class LocalOrdinal, class GlobalOrdinal, class Node>
  bool
  CrsGraph<LocalOrdinal, GlobalOrdinal, Node>::
  isFillComplete () const
  {
    return fillComplete_;
  }

  template <class LocalOrdinal, class GlobalOrdinal, class Node>
  bool
  CrsGraph<LocalOrdinal, GlobalOrdinal, Node>::
  isFillActive () const
  {
    return ! fillComplete_;
  }


  template <class LocalOrdinal, class GlobalOrdinal, class Node>
  bool
  CrsGraph<LocalOrdinal, GlobalOrdinal, Node>::
  isLocallyIndexed () const
  {
    return indicesAreLocal_;
  }

  template <class LocalOrdinal, class GlobalOrdinal, class Node>
  bool
  CrsGraph<LocalOrdinal, GlobalOrdinal, Node>::
  isGloballyIndexed () const
  {
    return indicesAreGlobal_;
  }

#ifdef TPETRA_ENABLE_DEPRECATED_CODE
  template <class LocalOrdinal, class GlobalOrdinal, class Node>
  TPETRA_DEPRECATED
  size_t
  CrsGraph<LocalOrdinal, GlobalOrdinal, Node>::
  getNodeAllocationSize () const
  {
    return this->getLocalAllocationSize();
  }
#endif

  template <class LocalOrdinal, class GlobalOrdinal, class Node>
  size_t
  CrsGraph<LocalOrdinal, GlobalOrdinal, Node>::
  getLocalAllocationSize () const
  {
    typedef LocalOrdinal LO;

    if (this->indicesAreAllocated_) {
      const LO lclNumRows = this->getLocalNumRows ();
      if (lclNumRows == 0) {
        return static_cast<size_t> (0);
      }
      else if (storageStatus_ == Details::STORAGE_1D_PACKED) {
        if (static_cast<LO> (this->rowPtrsPacked_dev_.extent (0)) <
            static_cast<LO> (lclNumRows + 1)) {
          return static_cast<size_t> (0);
        }
        else {
          return this->rowPtrsPacked_host_(lclNumRows);
        }
      }
      else if (storageStatus_ == Details::STORAGE_1D_UNPACKED) {
        if (rowPtrsUnpacked_host_.extent (0) == 0) {
          return static_cast<size_t> (0);
        }
        else {
          return rowPtrsUnpacked_host_(lclNumRows);
        }
      }
      else {
        return static_cast<size_t> (0);
      }
    }
    else {
      return Tpetra::Details::OrdinalTraits<size_t>::invalid ();
    }
  }

  template <class LocalOrdinal, class GlobalOrdinal, class Node>
  Teuchos::RCP<const Teuchos::Comm<int> >
  CrsGraph<LocalOrdinal, GlobalOrdinal, Node>::
  getComm () const
  {
    return this->rowMap_.is_null () ? Teuchos::null : this->rowMap_->getComm ();
  }

  template <class LocalOrdinal, class GlobalOrdinal, class Node>
  GlobalOrdinal
  CrsGraph<LocalOrdinal, GlobalOrdinal, Node>::
  getIndexBase () const
  {
    return rowMap_->getIndexBase ();
  }

  template <class LocalOrdinal, class GlobalOrdinal, class Node>
  bool
  CrsGraph<LocalOrdinal, GlobalOrdinal, Node>::
  indicesAreAllocated () const
  {
    return indicesAreAllocated_;
  }

  template <class LocalOrdinal, class GlobalOrdinal, class Node>
  bool
  CrsGraph<LocalOrdinal, GlobalOrdinal, Node>::
  isSorted () const
  {
    return indicesAreSorted_;
  }

  template <class LocalOrdinal, class GlobalOrdinal, class Node>
  bool
  CrsGraph<LocalOrdinal, GlobalOrdinal, Node>::
  isMerged () const
  {
    return noRedundancies_;
  }

  template <class LocalOrdinal, class GlobalOrdinal, class Node>
  void
  CrsGraph<LocalOrdinal, GlobalOrdinal, Node>::
  setLocallyModified ()
  {
    // FIXME (mfh 07 May 2013) How do we know that the change
    // introduced a redundancy, or even that it invalidated the sorted
    // order of indices?  CrsGraph has always made this conservative
    // guess.  It could be a bit costly to check at insertion time,
    // though.
    indicesAreSorted_ = false;
    noRedundancies_ = false;

    // We've modified the graph, so we'll have to recompute local
    // constants like the number of diagonal entries on this process.
    haveLocalConstants_ = false;
  }

  template <class LocalOrdinal, class GlobalOrdinal, class Node>
  void
  CrsGraph<LocalOrdinal, GlobalOrdinal, Node>::
  allocateIndices (const ELocalGlobal lg, const bool verbose)
  {
    using Details::ProfilingRegion;
    using Teuchos::arcp;
    using Teuchos::Array;
    using Teuchos::ArrayRCP;
    using std::endl;
    typedef Teuchos::ArrayRCP<size_t>::size_type size_type;
    typedef typename local_graph_device_type::row_map_type::non_const_type
      non_const_row_map_type;
    const char tfecfFuncName[] = "allocateIndices: ";
    const char suffix[] =
      "  Please report this bug to the Tpetra developers.";
    ProfilingRegion profRegion("Tpetra::CrsGraph::allocateIndices");

    std::unique_ptr<std::string> prefix;
    if (verbose) {
      prefix = this->createPrefix("CrsGraph", tfecfFuncName);
      std::ostringstream os;
      os << *prefix << "Start: lg="
         << (lg == GlobalIndices ? "GlobalIndices" : "LocalIndices")
         << ", numRows: " << this->getLocalNumRows() << endl;
      std::cerr << os.str();
    }

    // This is a protected function, only callable by us.  If it was
    // called incorrectly, it is our fault.  That's why the tests
    // below throw std::logic_error instead of std::invalid_argument.
    TEUCHOS_TEST_FOR_EXCEPTION_CLASS_FUNC
      (isLocallyIndexed () && lg == GlobalIndices, std::logic_error,
       ": The graph is locally indexed, but Tpetra code is calling "
       "this method with lg=GlobalIndices." << suffix);
    TEUCHOS_TEST_FOR_EXCEPTION_CLASS_FUNC
      (isGloballyIndexed () && lg == LocalIndices, std::logic_error,
       ": The graph is globally indexed, but Tpetra code is calling "
       "this method with lg=LocalIndices." << suffix);
    TEUCHOS_TEST_FOR_EXCEPTION_CLASS_FUNC
      (indicesAreAllocated (), std::logic_error, ": The graph's "
       "indices are already allocated, but Tpetra is calling "
       "allocateIndices again." << suffix);
    const size_t numRows = this->getLocalNumRows ();

    //
    //  STATIC ALLOCATION PROFILE
    //
  {
    if (verbose) {
      std::ostringstream os;
      os << *prefix << "Allocate k_rowPtrs: " << (numRows+1) << endl;
      std::cerr << os.str();
    }
    non_const_row_map_type k_rowPtrs ("Tpetra::CrsGraph::ptr", numRows + 1);

    if (this->k_numAllocPerRow_.extent (0) != 0) {
      // It's OK to throw std::invalid_argument here, because we
      // haven't incurred any side effects yet.  Throwing that
      // exception (and not, say, std::logic_error) implies that the
      // instance can recover.
      TEUCHOS_TEST_FOR_EXCEPTION_CLASS_FUNC
        (this->k_numAllocPerRow_.extent (0) != numRows,
         std::invalid_argument, "k_numAllocPerRow_ is allocated, that is, "
         "has nonzero length " << this->k_numAllocPerRow_.extent (0)
         << ", but its length != numRows = " << numRows << ".");

      // k_numAllocPerRow_ is a host View, but k_rowPtrs (the thing
      // we want to compute here) lives on device.  That's OK;
      // computeOffsetsFromCounts can handle this case.
      using Details::computeOffsetsFromCounts;

      // FIXME (mfh 27 Jun 2016) Currently, computeOffsetsFromCounts
      // doesn't attempt to check its input for "invalid" flag
      // values.  For now, we omit that feature of the sequential
      // code disabled below.
      computeOffsetsFromCounts (k_rowPtrs, k_numAllocPerRow_);
    }
    else {
      // It's OK to throw std::invalid_argument here, because we
      // haven't incurred any side effects yet.  Throwing that
      // exception (and not, say, std::logic_error) implies that the
      // instance can recover.
      TEUCHOS_TEST_FOR_EXCEPTION_CLASS_FUNC
        (this->numAllocForAllRows_ ==
         Tpetra::Details::OrdinalTraits<size_t>::invalid (),
         std::invalid_argument, "numAllocForAllRows_ has an invalid value, "
         "namely Tpetra::Details::OrdinalTraits<size_t>::invalid() = " <<
         Tpetra::Details::OrdinalTraits<size_t>::invalid () << ".");

      using Details::computeOffsetsFromConstantCount;
      computeOffsetsFromConstantCount (k_rowPtrs, this->numAllocForAllRows_);
    }

    // "Commit" the resulting row offsets.
    setRowPtrsUnpacked(k_rowPtrs);
  }

    const size_type numInds = rowPtrsUnpacked_host_(numRows);
    if (lg == LocalIndices) {
      if (verbose) {
        std::ostringstream os;
        os << *prefix << "Allocate local column indices "
          "lclIndsUnpacked_wdv: " << numInds << endl;
        std::cerr << os.str();
      }
      lclIndsUnpacked_wdv = local_inds_wdv_type (
                    local_inds_dualv_type("Tpetra::CrsGraph::lclInd",numInds));
    }
    else {
      if (verbose) {
        std::ostringstream os;
        os << *prefix << "Allocate global column indices "
          "gblInds_wdv: " << numInds << endl;
        std::cerr << os.str();
      }
      gblInds_wdv = global_inds_wdv_type (
                    global_inds_dualv_type("Tpetra::CrsGraph::gblInd",numInds));
    }
    storageStatus_ = Details::STORAGE_1D_UNPACKED;

    this->indicesAreLocal_  = (lg == LocalIndices);
    this->indicesAreGlobal_ = (lg == GlobalIndices);

    if (numRows > 0) { // reallocate k_numRowEntries_ & fill w/ 0s
      using Kokkos::ViewAllocateWithoutInitializing;
      typedef decltype (k_numRowEntries_) row_ent_type;
      const char label[] = "Tpetra::CrsGraph::numRowEntries";
      if (verbose) {
        std::ostringstream os;
        os << *prefix << "Allocate k_numRowEntries_: " << numRows
           << endl;
        std::cerr << os.str();
      }
      row_ent_type numRowEnt (ViewAllocateWithoutInitializing (label), numRows);
      // DEEP_COPY REVIEW - VALUE-TO-HOSTMIRROR
      using execution_space = typename device_type::execution_space;
      Kokkos::deep_copy (execution_space(), numRowEnt, static_cast<size_t> (0)); // fill w/ 0s
      Kokkos::fence(); // TODO: Need to understand downstream failure points and move this fence.
      this->k_numRowEntries_ = numRowEnt; // "commit" our allocation
    }

    // Once indices are allocated, CrsGraph needs to free this information.
    this->numAllocForAllRows_ = 0;
    this->k_numAllocPerRow_ = decltype (k_numAllocPerRow_) ();
    this->indicesAreAllocated_ = true;

    try {
      this->checkInternalState ();
    }
    catch (std::logic_error& e) {
      TEUCHOS_TEST_FOR_EXCEPTION_CLASS_FUNC
        (true, std::logic_error, "At end of allocateIndices, "
         "checkInternalState threw std::logic_error: "
         << e.what ());
    }
    catch (std::exception& e) {
      TEUCHOS_TEST_FOR_EXCEPTION_CLASS_FUNC
        (true, std::runtime_error, "At end of allocateIndices, "
         "checkInternalState threw std::exception: "
         << e.what ());
    }
    catch (...) {
      TEUCHOS_TEST_FOR_EXCEPTION_CLASS_FUNC
        (true, std::runtime_error, "At end of allocateIndices, "
         "checkInternalState threw an exception "
         "not a subclass of std::exception.");
    }

    if (verbose) {
      std::ostringstream os;
      os << *prefix << "Done" << endl;
      std::cerr << os.str();
    }
  }

  template <class LocalOrdinal, class GlobalOrdinal, class Node>
  typename CrsGraph<LocalOrdinal, GlobalOrdinal, Node>::
                    local_inds_dualv_type::t_host::const_type
  CrsGraph<LocalOrdinal, GlobalOrdinal, Node>::
  getLocalIndsViewHost (const RowInfo& rowinfo) const
  {
    if (rowinfo.allocSize == 0 || lclIndsUnpacked_wdv.extent(0) == 0) 
      return typename local_inds_dualv_type::t_host::const_type ();
    else
      return lclIndsUnpacked_wdv.getHostSubview(rowinfo.offset1D, 
                                        rowinfo.allocSize,
                                        Access::ReadOnly);
  }

  template <class LocalOrdinal, class GlobalOrdinal, class Node>
  typename CrsGraph<LocalOrdinal, GlobalOrdinal, Node>::
                    local_inds_dualv_type::t_host
  CrsGraph<LocalOrdinal, GlobalOrdinal, Node>::
  getLocalIndsViewHostNonConst (const RowInfo& rowinfo) 
  {
    if (rowinfo.allocSize == 0 || lclIndsUnpacked_wdv.extent(0) == 0) 
      return typename local_inds_dualv_type::t_host ();
    else
      return lclIndsUnpacked_wdv.getHostSubview(rowinfo.offset1D, 
                                        rowinfo.allocSize,
                                        Access::ReadWrite);
  }

  template <class LocalOrdinal, class GlobalOrdinal, class Node>
  typename CrsGraph<LocalOrdinal, GlobalOrdinal, Node>::
                    global_inds_dualv_type::t_host::const_type
  CrsGraph<LocalOrdinal, GlobalOrdinal, Node>::
  getGlobalIndsViewHost (const RowInfo& rowinfo) const
  {
    if (rowinfo.allocSize == 0 || gblInds_wdv.extent(0) == 0) 
      return typename global_inds_dualv_type::t_host::const_type ();
    else
      return gblInds_wdv.getHostSubview(rowinfo.offset1D, 
                                        rowinfo.allocSize,
                                        Access::ReadOnly);
  }

  template <class LocalOrdinal, class GlobalOrdinal, class Node>
  typename CrsGraph<LocalOrdinal, GlobalOrdinal, Node>::
                    local_inds_dualv_type::t_dev::const_type
  CrsGraph<LocalOrdinal, GlobalOrdinal, Node>::
  getLocalIndsViewDevice (const RowInfo& rowinfo) const
  {
    if (rowinfo.allocSize == 0 || lclIndsUnpacked_wdv.extent(0) == 0) 
      return typename local_inds_dualv_type::t_dev::const_type ();
    else
      return lclIndsUnpacked_wdv.getDeviceSubview(rowinfo.offset1D, 
                                          rowinfo.allocSize,
                                          Access::ReadOnly);
  }

  template <class LocalOrdinal, class GlobalOrdinal, class Node>
  typename CrsGraph<LocalOrdinal, GlobalOrdinal, Node>::
                    global_inds_dualv_type::t_dev::const_type
  CrsGraph<LocalOrdinal, GlobalOrdinal, Node>::
  getGlobalIndsViewDevice (const RowInfo& rowinfo) const
  {
    if (rowinfo.allocSize == 0 || gblInds_wdv.extent(0) == 0) 
      return typename global_inds_dualv_type::t_dev::const_type ();
    else
      return gblInds_wdv.getDeviceSubview(rowinfo.offset1D, 
                                          rowinfo.allocSize,
                                          Access::ReadOnly);
  }

#ifdef TPETRA_ENABLE_DEPRECATED_CODE
  template <class LocalOrdinal, class GlobalOrdinal, class Node>
  // Deprecated but protected; 
  // not emitting warnings prevents Tpetra from emitting deprecation warnings
  // TPETRA_DEPRECATED
  Teuchos::ArrayView<const LocalOrdinal>
  CrsGraph<LocalOrdinal, GlobalOrdinal, Node>::
  getLocalView (const RowInfo& rowinfo) const
  {
    using Kokkos::subview;
    typedef LocalOrdinal LO;

    if (rowinfo.allocSize == 0) {
      return Teuchos::ArrayView<const LO> ();
    }
    else { 
      if (lclIndsUnpacked_wdv.extent (0) != 0) { // 1-D storage
        const size_t start = rowinfo.offset1D;
        const size_t len = rowinfo.allocSize;
        const std::pair<size_t, size_t> rng (start, start + len);
        // mfh 23 Nov 2015: Don't just create a subview of
        // lclIndsUnpacked_wdv directly, because that first creates a
        // _managed_ subview, then returns an unmanaged version of
        // that.  That touches the reference count, which costs
        // performance in a measurable way.
        // KDDKDD  Function is deprecated; we ignore the unmanaged bit above.
        // KDDKDD  Breaks the reference counting paradigm; reference to 
        // KDDKDD  host view is lost.
        auto rowViewHost = lclIndsUnpacked_wdv.getHostView(Access::ReadOnly);
        auto rowView = subview(rowViewHost, rng);
        const LO* const rowViewRaw = (len == 0) ? nullptr : rowView.data ();
        return Teuchos::ArrayView<const LO> (rowViewRaw, len, Teuchos::RCP_DISABLE_NODE_LOOKUP);
      }
      else {
        return Teuchos::ArrayView<const LO> (); // nothing in the row to view
      }
    }
  }


  template <class LocalOrdinal, class GlobalOrdinal, class Node>
  // Deprecated but protected; 
  // not emitting warnings prevents Tpetra from emitting deprecation warnings
  // TPETRA_DEPRECATED
  Teuchos::ArrayView<const GlobalOrdinal>
  CrsGraph<LocalOrdinal, GlobalOrdinal, Node>::
  getGlobalView (const RowInfo& rowinfo) const
  {
    using GO = global_ordinal_type;

    Teuchos::ArrayView<const GO> view;
    if (rowinfo.allocSize > 0 && gblInds_wdv.extent (0) != 0) {
      const auto rng =
        std::make_pair (rowinfo.offset1D,
                        rowinfo.offset1D + rowinfo.allocSize);
      // mfh 23 Nov 2015: Don't just create a subview of
      // gblInds_wdv directly, because that first creates a
      // _managed_ subview, then returns an unmanaged version of
      // that.  That touches the reference count, which costs
      // performance in a measurable way.
      // KDDKDD  This method is deprecated; we ignore the unmanaged bit above
      // KDDKDD  Breaks the reference counting paradigm; unmanaged
      // KDDKDD  memory does not do reference counting
      auto gblInds = gblInds_wdv.getHostView(Access::ReadOnly);
      using Kokkos::Compat::getConstArrayView;
      using Kokkos::subview;
      view = getConstArrayView (subview (gblInds, rng));
    }
    return view;
  }
#endif // TPETRA_ENABLE_DEPRECATED_CODE

  template <class LocalOrdinal, class GlobalOrdinal, class Node>
  RowInfo
  CrsGraph<LocalOrdinal, GlobalOrdinal, Node>::
  getRowInfo (const LocalOrdinal myRow) const
  {
    const size_t STINV = Teuchos::OrdinalTraits<size_t>::invalid ();
    RowInfo ret;
    if (this->rowMap_.is_null () || ! this->rowMap_->isNodeLocalElement (myRow)) {
      ret.localRow = STINV;
      ret.allocSize = 0;
      ret.numEntries = 0;
      ret.offset1D = STINV;
      return ret;
    }

    ret.localRow = static_cast<size_t> (myRow);
    if (this->indicesAreAllocated ()) {
      // Offsets tell us the allocation size in this case.
      if (rowPtrsUnpacked_host_.extent (0) == 0) {
        ret.offset1D  = 0;
        ret.allocSize = 0;
      }
      else {
        ret.offset1D  = rowPtrsUnpacked_host_(myRow);
        ret.allocSize = rowPtrsUnpacked_host_(myRow+1) - rowPtrsUnpacked_host_(myRow);
      }

      ret.numEntries = (this->k_numRowEntries_.extent (0) == 0) ?
        ret.allocSize :
        this->k_numRowEntries_(myRow);
    }
    else { // haven't performed allocation yet; probably won't hit this code
      // FIXME (mfh 07 Aug 2014) We want graph's constructors to
      // allocate, rather than doing lazy allocation at first insert.
      // This will make k_numAllocPerRow_ obsolete.
      ret.allocSize = (this->k_numAllocPerRow_.extent (0) != 0) ?
        this->k_numAllocPerRow_(myRow) : // this is a host View
        this->numAllocForAllRows_;
      ret.numEntries = 0;
      ret.offset1D = STINV;
    }

    return ret;
  }


  template <class LocalOrdinal, class GlobalOrdinal, class Node>
  RowInfo
  CrsGraph<LocalOrdinal, GlobalOrdinal, Node>::
  getRowInfoFromGlobalRowIndex (const GlobalOrdinal gblRow) const
  {
    const size_t STINV = Teuchos::OrdinalTraits<size_t>::invalid ();
    RowInfo ret;
    if (this->rowMap_.is_null ()) {
      ret.localRow = STINV;
      ret.allocSize = 0;
      ret.numEntries = 0;
      ret.offset1D = STINV;
      return ret;
    }
    const LocalOrdinal myRow = this->rowMap_->getLocalElement (gblRow);
    if (myRow == Teuchos::OrdinalTraits<LocalOrdinal>::invalid ()) {
      ret.localRow = STINV;
      ret.allocSize = 0;
      ret.numEntries = 0;
      ret.offset1D = STINV;
      return ret;
    }

    ret.localRow = static_cast<size_t> (myRow);
    if (this->indicesAreAllocated ()) {
      // graph data structures have the info that we need
      //
      // if static graph, offsets tell us the allocation size
      if (rowPtrsUnpacked_host_.extent (0) == 0) {
        ret.offset1D  = 0;
        ret.allocSize = 0;
      }
      else {
        ret.offset1D  = rowPtrsUnpacked_host_(myRow);
        ret.allocSize = rowPtrsUnpacked_host_(myRow+1) - rowPtrsUnpacked_host_(myRow);
      }

      ret.numEntries = (this->k_numRowEntries_.extent (0) == 0) ?
        ret.allocSize :
        this->k_numRowEntries_(myRow);
    }
    else { // haven't performed allocation yet; probably won't hit this code
      // FIXME (mfh 07 Aug 2014) We want graph's constructors to
      // allocate, rather than doing lazy allocation at first insert.
      // This will make k_numAllocPerRow_ obsolete.
      ret.allocSize = (this->k_numAllocPerRow_.extent (0) != 0) ?
        this->k_numAllocPerRow_(myRow) : // this is a host View
        this->numAllocForAllRows_;
      ret.numEntries = 0;
      ret.offset1D = STINV;
    }

    return ret;
  }


  template <class LocalOrdinal, class GlobalOrdinal, class Node>
  void
  CrsGraph<LocalOrdinal, GlobalOrdinal, Node>::
  staticAssertions () const
  {
    using Teuchos::OrdinalTraits;
    typedef LocalOrdinal LO;
    typedef GlobalOrdinal GO;
    typedef global_size_t GST;

    // Assumption: sizeof(GlobalOrdinal) >= sizeof(LocalOrdinal):
    //     This is so that we can store local indices in the memory
    //     formerly occupied by global indices.
    static_assert (sizeof (GlobalOrdinal) >= sizeof (LocalOrdinal),
                   "Tpetra::CrsGraph: sizeof(GlobalOrdinal) must be >= sizeof(LocalOrdinal).");
    // Assumption: max(size_t) >= max(LocalOrdinal)
    //     This is so that we can represent any LocalOrdinal as a size_t.
    static_assert (sizeof (size_t) >= sizeof (LocalOrdinal),
                   "Tpetra::CrsGraph: sizeof(size_t) must be >= sizeof(LocalOrdinal).");
    static_assert (sizeof(GST) >= sizeof(size_t),
                   "Tpetra::CrsGraph: sizeof(Tpetra::global_size_t) must be >= sizeof(size_t).");

    // FIXME (mfh 30 Sep 2015) We're not using
    // Teuchos::CompileTimeAssert any more.  Can we do these checks
    // with static_assert?

    // can't call max() with CompileTimeAssert, because it isn't a
    // constant expression; will need to make this a runtime check
    const char msg[] = "Tpetra::CrsGraph: Object cannot be created with the "
      "given template arguments: size assumptions are not valid.";
    TEUCHOS_TEST_FOR_EXCEPTION(
      static_cast<size_t> (Teuchos::OrdinalTraits<LO>::max ()) > Teuchos::OrdinalTraits<size_t>::max (),
      std::runtime_error, msg);
    TEUCHOS_TEST_FOR_EXCEPTION(
      static_cast<GST> (Teuchos::OrdinalTraits<LO>::max ()) > static_cast<GST> (Teuchos::OrdinalTraits<GO>::max ()),
      std::runtime_error, msg);
    TEUCHOS_TEST_FOR_EXCEPTION(
      static_cast<size_t> (Teuchos::OrdinalTraits<GO>::max ()) > Teuchos::OrdinalTraits<GST>::max(),
      std::runtime_error, msg);
    TEUCHOS_TEST_FOR_EXCEPTION(
      Teuchos::OrdinalTraits<size_t>::max () > Teuchos::OrdinalTraits<GST>::max (),
      std::runtime_error, msg);
  }


  template <class LocalOrdinal, class GlobalOrdinal, class Node>
  size_t
  CrsGraph<LocalOrdinal, GlobalOrdinal, Node>::
  insertIndices (RowInfo& rowinfo,
                 const SLocalGlobalViews &newInds,
                 const ELocalGlobal lg,
                 const ELocalGlobal I)
  {
    using Teuchos::ArrayView;
    typedef LocalOrdinal LO;
    typedef GlobalOrdinal GO;
    const char tfecfFuncName[] = "insertIndices: ";

    size_t oldNumEnt = 0;
    if (debug_) {
      TEUCHOS_TEST_FOR_EXCEPTION_CLASS_FUNC
        (lg != GlobalIndices && lg != LocalIndices, std::invalid_argument,
         "lg must be either GlobalIndices or LocalIndices.");
      oldNumEnt = this->getNumEntriesInLocalRow (rowinfo.localRow);
    }

    size_t numNewInds = 0;
    if (lg == GlobalIndices) { // input indices are global
      ArrayView<const GO> new_ginds = newInds.ginds;
      numNewInds = new_ginds.size();
      if (I == GlobalIndices) { // store global indices
        auto gind_view = gblInds_wdv.getHostView(Access::ReadWrite);
        if (debug_) {
          TEUCHOS_TEST_FOR_EXCEPTION_CLASS_FUNC
            (static_cast<size_t> (gind_view.size ()) <
             rowinfo.numEntries + numNewInds, std::logic_error,
             "gind_view.size() = " << gind_view.size ()
             << " < rowinfo.numEntries (= " << rowinfo.numEntries
             << ") + numNewInds (= " << numNewInds << ").");
        }
        GO* const gblColInds_out = gind_view.data () + rowinfo.offset1D
                                                     + rowinfo.numEntries;
        for (size_t k = 0; k < numNewInds; ++k) {
          gblColInds_out[k] = new_ginds[k];
        }
      }
      else if (I == LocalIndices) { // store local indices
        auto lind_view = lclIndsUnpacked_wdv.getHostView(Access::ReadWrite);
        if (debug_) {
          TEUCHOS_TEST_FOR_EXCEPTION_CLASS_FUNC
            (static_cast<size_t> (lind_view.size ()) <
             rowinfo.numEntries + numNewInds, std::logic_error,
             "lind_view.size() = " << lind_view.size ()
             << " < rowinfo.numEntries (= " << rowinfo.numEntries
             << ") + numNewInds (= " << numNewInds << ").");
        }
        LO* const lclColInds_out = lind_view.data () + rowinfo.offset1D
                                                     + rowinfo.numEntries;
        for (size_t k = 0; k < numNewInds; ++k) {
          lclColInds_out[k] = colMap_->getLocalElement (new_ginds[k]);
        }
      }
    }
    else if (lg == LocalIndices) { // input indices are local
      ArrayView<const LO> new_linds = newInds.linds;
      numNewInds = new_linds.size();
      if (I == LocalIndices) { // store local indices
        auto lind_view = lclIndsUnpacked_wdv.getHostView(Access::ReadWrite);
        if (debug_) {
          TEUCHOS_TEST_FOR_EXCEPTION_CLASS_FUNC
            (static_cast<size_t> (lind_view.size ()) <
             rowinfo.numEntries + numNewInds, std::logic_error,
             "lind_view.size() = " << lind_view.size ()
             << " < rowinfo.numEntries (= " << rowinfo.numEntries
             << ") + numNewInds (= " << numNewInds << ").");
        }
        LO* const lclColInds_out = lind_view.data () + rowinfo.offset1D
                                                     + rowinfo.numEntries;
        for (size_t k = 0; k < numNewInds; ++k) {
          lclColInds_out[k] = new_linds[k];
        }
      }
      else if (I == GlobalIndices) {
        TEUCHOS_TEST_FOR_EXCEPTION_CLASS_FUNC
          (true, std::logic_error, "The case where the input indices are local "
           "and the indices to write are global (lg=LocalIndices, I="
           "GlobalIndices) is not implemented, because it does not make sense."
           << std::endl << "If you have correct local column indices, that "
           "means the graph has a column Map.  In that case, you should be "
           "storing local indices.");
      }
    }

    rowinfo.numEntries += numNewInds;
    this->k_numRowEntries_(rowinfo.localRow) += numNewInds;
    this->setLocallyModified ();

    if (debug_) {
      const size_t chkNewNumEnt =
        this->getNumEntriesInLocalRow (rowinfo.localRow);
      TEUCHOS_TEST_FOR_EXCEPTION_CLASS_FUNC
        (chkNewNumEnt != oldNumEnt + numNewInds, std::logic_error,
         "chkNewNumEnt = " << chkNewNumEnt
         << " != oldNumEnt (= " << oldNumEnt
         << ") + numNewInds (= " << numNewInds << ").");
    }

    return numNewInds;
  }

  template <class LocalOrdinal, class GlobalOrdinal, class Node>
  size_t
  CrsGraph<LocalOrdinal, GlobalOrdinal, Node>::
  insertGlobalIndicesImpl (const LocalOrdinal lclRow,
                           const GlobalOrdinal inputGblColInds[],
                           const size_t numInputInds)
  {
    return this->insertGlobalIndicesImpl (this->getRowInfo (lclRow),
                                          inputGblColInds, numInputInds);
  }

  template <class LocalOrdinal, class GlobalOrdinal, class Node>
  size_t
  CrsGraph<LocalOrdinal, GlobalOrdinal, Node>::
  insertGlobalIndicesImpl (const RowInfo& rowInfo,
                           const GlobalOrdinal inputGblColInds[],
                           const size_t numInputInds,
                           std::function<void(const size_t, const size_t, const size_t)> fun)
  {
    using Details::verbosePrintArray;
    using Kokkos::View;
    using Kokkos::subview;
    using Kokkos::MemoryUnmanaged;
    using Teuchos::ArrayView;
    using LO = LocalOrdinal;
    using GO = GlobalOrdinal;
    const char tfecfFuncName[] = "insertGlobalIndicesImpl: ";
    const LO lclRow = static_cast<LO> (rowInfo.localRow);

    auto numEntries = rowInfo.numEntries;
    using inp_view_type = View<const GO*, Kokkos::HostSpace, MemoryUnmanaged>;
    inp_view_type inputInds(inputGblColInds, numInputInds);
    size_t numInserted;
    {
      auto gblIndsHostView = this->gblInds_wdv.getHostView(Access::ReadWrite);
      numInserted = Details::insertCrsIndices(lclRow, this->rowPtrsUnpacked_host_,
                                              gblIndsHostView,
                                              numEntries, inputInds, fun);
    }

    const bool insertFailed =
      numInserted == Teuchos::OrdinalTraits<size_t>::invalid();
    if(insertFailed) {
      constexpr size_t ONE (1);
      const int myRank = this->getComm()->getRank();
      std::ostringstream os;

      os << "Proc " << myRank << ": Not enough capacity to insert "
         << numInputInds
         << " ind" << (numInputInds != ONE ? "ices" : "ex")
         << " into local row " << lclRow << ", which currently has "
         << rowInfo.numEntries
         << " entr" << (rowInfo.numEntries != ONE ? "ies" : "y")
         << " and total allocation size " << rowInfo.allocSize
         << ".  ";
      const size_t maxNumToPrint =
        Details::Behavior::verbosePrintCountThreshold();
      ArrayView<const GO> inputGblColIndsView(inputGblColInds,
                                              numInputInds);
      verbosePrintArray(os, inputGblColIndsView, "Input global "
                        "column indices", maxNumToPrint);
      os << ", ";
      auto curGblColInds = getGlobalIndsViewHost(rowInfo);
      ArrayView<const GO> curGblColIndsView(curGblColInds.data(),
                                            rowInfo.numEntries);
      verbosePrintArray(os, curGblColIndsView, "Current global "
                        "column indices", maxNumToPrint);
      TEUCHOS_TEST_FOR_EXCEPTION_CLASS_FUNC
        (true, std::runtime_error, os.str());
    }

    this->k_numRowEntries_(lclRow) += numInserted;

    this->setLocallyModified();
    return numInserted;
  }


  template <class LocalOrdinal, class GlobalOrdinal, class Node>
  void
  CrsGraph<LocalOrdinal, GlobalOrdinal, Node>::
  insertLocalIndicesImpl (const LocalOrdinal myRow,
                          const Teuchos::ArrayView<const LocalOrdinal>& indices,
                          std::function<void(const size_t, const size_t, const size_t)> fun)
  {
    using Kokkos::MemoryUnmanaged;
    using Kokkos::subview;
    using Kokkos::View;
    using LO = LocalOrdinal;
    const char tfecfFuncName[] = "insertLocallIndicesImpl: ";

    const RowInfo rowInfo = this->getRowInfo(myRow);

    size_t numNewInds = 0;
    size_t newNumEntries = 0;

    auto numEntries = rowInfo.numEntries;
    // Note: Teuchos::ArrayViews are in HostSpace
    using inp_view_type = View<const LO*, Kokkos::HostSpace, MemoryUnmanaged>;
    inp_view_type inputInds(indices.getRawPtr(), indices.size());
    size_t numInserted = 0;
    {
      auto lclInds = lclIndsUnpacked_wdv.getHostView(Access::ReadWrite);
      numInserted = Details::insertCrsIndices(myRow, rowPtrsUnpacked_host_, lclInds,
                                              numEntries, inputInds, fun);
    }

    const bool insertFailed =
      numInserted == Teuchos::OrdinalTraits<size_t>::invalid();
    if(insertFailed) {
      constexpr size_t ONE (1);
      const size_t numInputInds(indices.size());
      const int myRank = this->getComm()->getRank();
      std::ostringstream os;
      os << "On MPI Process " << myRank << ": Not enough capacity to "
        "insert " << numInputInds
         << " ind" << (numInputInds != ONE ? "ices" : "ex")
         << " into local row " << myRow << ", which currently has "
         << rowInfo.numEntries
         << " entr" << (rowInfo.numEntries != ONE ? "ies" : "y")
         << " and total allocation size " << rowInfo.allocSize << ".";
      TEUCHOS_TEST_FOR_EXCEPTION_CLASS_FUNC
        (true, std::runtime_error, os.str());
    }
    numNewInds = numInserted;
    newNumEntries = rowInfo.numEntries + numNewInds;

    this->k_numRowEntries_(myRow) += numNewInds;
    this->setLocallyModified ();

    if (debug_) {
      const size_t chkNewNumEntries = this->getNumEntriesInLocalRow (myRow);
      TEUCHOS_TEST_FOR_EXCEPTION_CLASS_FUNC
        (chkNewNumEntries != newNumEntries, std::logic_error,
         "getNumEntriesInLocalRow(" << myRow << ") = " << chkNewNumEntries
         << " != newNumEntries = " << newNumEntries
         << ".  Please report this bug to the Tpetra developers.");
    }
  }

  template <class LocalOrdinal, class GlobalOrdinal, class Node>
  size_t
  CrsGraph<LocalOrdinal, GlobalOrdinal, Node>::
  findGlobalIndices(const RowInfo& rowInfo,
                    const Teuchos::ArrayView<const GlobalOrdinal>& indices,
                    std::function<void(const size_t, const size_t, const size_t)> fun) const
  {
    using GO = GlobalOrdinal;
    using Kokkos::View;
    using Kokkos::MemoryUnmanaged;
    auto invalidCount = Teuchos::OrdinalTraits<size_t>::invalid();

    using inp_view_type = View<const GO*, Kokkos::HostSpace, MemoryUnmanaged>;
    inp_view_type inputInds(indices.getRawPtr(), indices.size());

    size_t numFound = 0;
    LocalOrdinal lclRow = rowInfo.localRow;
    if (this->isLocallyIndexed())
    {
      if (this->colMap_.is_null())
        return invalidCount;
      const auto& colMap = *(this->colMap_);
      auto map = [&](GO const gblInd){return colMap.getLocalElement(gblInd);};
      numFound = Details::findCrsIndices(lclRow, rowPtrsUnpacked_host_,
        rowInfo.numEntries,
        lclIndsUnpacked_wdv.getHostView(Access::ReadOnly), inputInds, map, fun);
    }
    else if (this->isGloballyIndexed())
    {
      numFound = Details::findCrsIndices(lclRow, rowPtrsUnpacked_host_,
        rowInfo.numEntries,
        gblInds_wdv.getHostView(Access::ReadOnly), inputInds, fun);
    }
    return numFound;
  }


  template <class LocalOrdinal, class GlobalOrdinal, class Node>
  size_t
  CrsGraph<LocalOrdinal, GlobalOrdinal, Node>::
  sortAndMergeRowIndices (const RowInfo& rowInfo,
                          const bool sorted,
                          const bool merged)
  {
    const size_t origNumEnt = rowInfo.numEntries;
    if (origNumEnt != Tpetra::Details::OrdinalTraits<size_t>::invalid () &&
        origNumEnt != 0) {
      auto lclColInds = this->getLocalIndsViewHostNonConst (rowInfo);

      LocalOrdinal* const lclColIndsRaw = lclColInds.data ();
      if (! sorted) {
        std::sort (lclColIndsRaw, lclColIndsRaw + origNumEnt);
      }

      if (! merged) {
        LocalOrdinal* const beg = lclColIndsRaw;
        LocalOrdinal* const end = beg + rowInfo.numEntries;
        LocalOrdinal* const newend = std::unique (beg, end);
        const size_t newNumEnt = newend - beg;

        // NOTE (mfh 08 May 2017) This is a host View, so it does not assume UVM.
        this->k_numRowEntries_(rowInfo.localRow) = newNumEnt;
        return origNumEnt - newNumEnt; // the number of duplicates in the row
      }
      else {
        return static_cast<size_t> (0); // assume no duplicates
      }
    }
    else {
      return static_cast<size_t> (0); // no entries in the row
    }
  }


  template <class LocalOrdinal, class GlobalOrdinal, class Node>
  void
  CrsGraph<LocalOrdinal, GlobalOrdinal, Node>::
  setDomainRangeMaps (const Teuchos::RCP<const map_type>& domainMap,
                      const Teuchos::RCP<const map_type>& rangeMap)
  {
    // simple pointer comparison for equality
    if (domainMap_ != domainMap) {
      domainMap_ = domainMap;
      importer_ = Teuchos::null;
    }
    if (rangeMap_ != rangeMap) {
      rangeMap_  = rangeMap;
      exporter_ = Teuchos::null;
    }
  }


  template <class LocalOrdinal, class GlobalOrdinal, class Node>
  void
  CrsGraph<LocalOrdinal, GlobalOrdinal, Node>::
  clearGlobalConstants ()
  {
    const auto INV = Teuchos::OrdinalTraits<global_size_t>::invalid();

    globalNumEntries_       = INV;
    globalMaxNumRowEntries_ = INV;
    haveGlobalConstants_    = false;
  }


  template <class LocalOrdinal, class GlobalOrdinal, class Node>
  void
  CrsGraph<LocalOrdinal, GlobalOrdinal, Node>::
  checkInternalState () const
  {
    if (debug_) {
      using std::endl;
      const char tfecfFuncName[] = "checkInternalState: ";
      const char suffix[] = "  Please report this bug to the Tpetra developers.";

      std::unique_ptr<std::string> prefix;
      if (verbose_) {
        prefix = this->createPrefix("CrsGraph", "checkInternalState");
        std::ostringstream os;
        os << *prefix << "Start" << endl;
        std::cerr << os.str();
      }

      const global_size_t GSTI = Teuchos::OrdinalTraits<global_size_t>::invalid ();
      //const size_t         STI = Teuchos::OrdinalTraits<size_t>::invalid (); // unused
      // check the internal state of this data structure
      // this is called by numerous state-changing methods, in a debug build, to ensure that the object
      // always remains in a valid state

      TEUCHOS_TEST_FOR_EXCEPTION_CLASS_FUNC
        (this->rowMap_.is_null (), std::logic_error,
         "Row Map is null." << suffix);
      // This may access the row Map, so we need to check first (above)
      // whether the row Map is null.
      const LocalOrdinal lclNumRows =
        static_cast<LocalOrdinal> (this->getLocalNumRows ());

      TEUCHOS_TEST_FOR_EXCEPTION_CLASS_FUNC
        (this->isFillActive () == this->isFillComplete (), std::logic_error,
         "Graph cannot be both fill active and fill complete." << suffix);
      TEUCHOS_TEST_FOR_EXCEPTION_CLASS_FUNC
        (this->isFillComplete () &&
         (this->colMap_.is_null () ||
          this->rangeMap_.is_null () ||
          this->domainMap_.is_null ()),
         std::logic_error,
         "Graph is full complete, but at least one of {column, range, domain} "
         "Map is null." << suffix);
      TEUCHOS_TEST_FOR_EXCEPTION_CLASS_FUNC
        (this->isStorageOptimized () && ! this->indicesAreAllocated (),
         std::logic_error, "Storage is optimized, but indices are not "
         "allocated, not even trivially." << suffix);

      size_t nodeAllocSize = 0;
      try {
        nodeAllocSize = this->getLocalAllocationSize ();
      }
      catch (std::logic_error& e) {
        TEUCHOS_TEST_FOR_EXCEPTION_CLASS_FUNC
          (true, std::runtime_error, "getLocalAllocationSize threw "
           "std::logic_error: " << e.what ());
      }
      catch (std::exception& e) {
        TEUCHOS_TEST_FOR_EXCEPTION_CLASS_FUNC
          (true, std::runtime_error, "getLocalAllocationSize threw an "
           "std::exception: " << e.what ());
      }
      catch (...) {
        TEUCHOS_TEST_FOR_EXCEPTION_CLASS_FUNC
          (true, std::runtime_error, "getLocalAllocationSize threw an exception "
           "not a subclass of std::exception.");
      }

      TEUCHOS_TEST_FOR_EXCEPTION_CLASS_FUNC
        (this->isStorageOptimized () &&
         nodeAllocSize != this->getLocalNumEntries (),
         std::logic_error, "Storage is optimized, but "
         "this->getLocalAllocationSize() = " << nodeAllocSize
         << " != this->getLocalNumEntries() = " << this->getLocalNumEntries ()
         << "." << suffix);
      TEUCHOS_TEST_FOR_EXCEPTION_CLASS_FUNC
        (! this->haveGlobalConstants_ &&
         (this->globalNumEntries_ != GSTI ||
          this->globalMaxNumRowEntries_ != GSTI),
         std::logic_error, "Graph claims not to have global constants, but "
         "some of the global constants are not marked as invalid." << suffix);
      TEUCHOS_TEST_FOR_EXCEPTION_CLASS_FUNC
        (this->haveGlobalConstants_ &&
         (this->globalNumEntries_ == GSTI ||
          this->globalMaxNumRowEntries_ == GSTI),
         std::logic_error, "Graph claims to have global constants, but "
         "some of them are marked as invalid." << suffix);
      TEUCHOS_TEST_FOR_EXCEPTION_CLASS_FUNC
        (this->haveGlobalConstants_ &&
         (this->globalNumEntries_ < this->getLocalNumEntries () ||
          this->globalMaxNumRowEntries_ < this->nodeMaxNumRowEntries_),
         std::logic_error, "Graph claims to have global constants, and "
         "all of the values of the global constants are valid, but "
         "some of the local constants are greater than "
         "their corresponding global constants." << suffix);
      TEUCHOS_TEST_FOR_EXCEPTION_CLASS_FUNC
        (this->indicesAreAllocated () &&
         (this->numAllocForAllRows_ != 0 ||
          this->k_numAllocPerRow_.extent (0) != 0),
         std::logic_error, "The graph claims that its indices are allocated, but "
         "either numAllocForAllRows_ (= " << this->numAllocForAllRows_ << ") is "
         "nonzero, or k_numAllocPerRow_ has nonzero dimension.  In other words, "
         "the graph is supposed to release its \"allocation specifications\" "
         "when it allocates its indices." << suffix);
      TEUCHOS_TEST_FOR_EXCEPTION_CLASS_FUNC
        (rowPtrsUnpacked_host_.extent(0) != rowPtrsUnpacked_dev_.extent(0),
         std::logic_error, "The host and device views of k_rowPtrs_ have "
         "different sizes; rowPtrsUnpacked_host_ has size  "
         << rowPtrsUnpacked_host_.extent(0)
         << ", but rowPtrsUnpacked_dev_ has size "
         << rowPtrsUnpacked_dev_.extent(0)
         << "." << suffix);
      if (isGloballyIndexed() && rowPtrsUnpacked_host_.extent(0) != 0) {
        TEUCHOS_TEST_FOR_EXCEPTION_CLASS_FUNC
          (size_t(rowPtrsUnpacked_host_.extent(0)) != size_t(lclNumRows + 1),
           std::logic_error, "The graph is globally indexed and "
           "k_rowPtrs has nonzero size " << rowPtrsUnpacked_host_.extent(0)
           << ", but that size does not equal lclNumRows+1 = "
           << (lclNumRows+1) << "." << suffix);
        TEUCHOS_TEST_FOR_EXCEPTION_CLASS_FUNC
          (rowPtrsUnpacked_host_(lclNumRows) != size_t(gblInds_wdv.extent(0)),
           std::logic_error, "The graph is globally indexed and "
           "k_rowPtrs_ has nonzero size " << rowPtrsUnpacked_host_.extent(0)
           << ", but k_rowPtrs_(lclNumRows=" << lclNumRows << ")="
           << rowPtrsUnpacked_host_(lclNumRows) 
           << " != gblInds_wdv.extent(0)="
           << gblInds_wdv.extent(0) << "." << suffix);
      }
      TEUCHOS_TEST_FOR_EXCEPTION_CLASS_FUNC
        (this->isLocallyIndexed () &&
         this->rowPtrsUnpacked_host_.extent (0) != 0 &&
         (static_cast<size_t> (rowPtrsUnpacked_host_.extent (0)) != 
              static_cast<size_t> (lclNumRows + 1) ||
          this->rowPtrsUnpacked_host_(lclNumRows) != 
              static_cast<size_t> (this->lclIndsUnpacked_wdv.extent (0))),
         std::logic_error, "If k_rowPtrs_ has nonzero size and "
         "the graph is locally indexed, then "
         "k_rowPtrs_ must have N+1 rows, and "
         "k_rowPtrs_(N) must equal lclIndsUnpacked_wdv.extent(0)." << suffix);

      TEUCHOS_TEST_FOR_EXCEPTION_CLASS_FUNC
        (this->indicesAreAllocated () &&
         nodeAllocSize > 0 &&
         this->lclIndsUnpacked_wdv.extent (0) == 0 &&
         this->gblInds_wdv.extent (0) == 0,
         std::logic_error, "Graph is allocated nontrivially, but "
         "but 1-D allocations are not present." << suffix);

      TEUCHOS_TEST_FOR_EXCEPTION_CLASS_FUNC
        (! this->indicesAreAllocated () &&
         ((this->rowPtrsUnpacked_host_.extent (0) != 0 ||
           this->k_numRowEntries_.extent (0) != 0) ||
          this->lclIndsUnpacked_wdv.extent (0) != 0 ||
          this->gblInds_wdv.extent (0) != 0),
         std::logic_error, "If indices are not allocated, "
         "then none of the buffers should be." << suffix);
      // indices may be local or global only if they are allocated
      // (numAllocated is redundant; could simply be indicesAreLocal_ ||
      // indicesAreGlobal_)
      TEUCHOS_TEST_FOR_EXCEPTION_CLASS_FUNC
        ((this->indicesAreLocal_ || this->indicesAreGlobal_) &&
         ! this->indicesAreAllocated_,
         std::logic_error, "Indices may be local or global only if they are "
         "allocated." << suffix);
      TEUCHOS_TEST_FOR_EXCEPTION_CLASS_FUNC
        (this->indicesAreLocal_ && this->indicesAreGlobal_,
         std::logic_error, "Indices may not be both local and global." << suffix);
      TEUCHOS_TEST_FOR_EXCEPTION_CLASS_FUNC
        (indicesAreLocal_ && gblInds_wdv.extent (0) != 0,
         std::logic_error, "Indices are local, but "
         "gblInds_wdv.extent(0) (= " << gblInds_wdv.extent (0)
         << ") != 0.  In other words, if indices are local, then "
         "allocations of global indices should not be present."
         << suffix);
      TEUCHOS_TEST_FOR_EXCEPTION_CLASS_FUNC
        (indicesAreGlobal_ && lclIndsUnpacked_wdv.extent (0) != 0,
         std::logic_error, "Indices are global, but "
         "lclIndsUnpacked_wdv.extent(0) (= " << lclIndsUnpacked_wdv.extent(0)
         << ") != 0.  In other words, if indices are global, "
         "then allocations for local indices should not be present."
         << suffix);
      TEUCHOS_TEST_FOR_EXCEPTION_CLASS_FUNC
        (indicesAreLocal_ && nodeAllocSize > 0 &&
         lclIndsUnpacked_wdv.extent (0) == 0 && getLocalNumRows () > 0,
         std::logic_error, "Indices are local and "
         "getLocalAllocationSize() = " << nodeAllocSize << " > 0, but "
         "lclIndsUnpacked_wdv.extent(0) = 0 and getLocalNumRows() = "
         << getLocalNumRows () << " > 0." << suffix);
      TEUCHOS_TEST_FOR_EXCEPTION_CLASS_FUNC
        (indicesAreGlobal_ && nodeAllocSize > 0 &&
         gblInds_wdv.extent (0) == 0 && getLocalNumRows () > 0,
         std::logic_error, "Indices are global and "
         "getLocalAllocationSize() = " << nodeAllocSize << " > 0, but "
         "gblInds_wdv.extent(0) = 0 and getLocalNumRows() = "
         << getLocalNumRows () << " > 0." << suffix);
      // check the actual allocations
      if (this->indicesAreAllocated () &&
          this->rowPtrsUnpacked_host_.extent (0) != 0) {
        TEUCHOS_TEST_FOR_EXCEPTION_CLASS_FUNC
          (static_cast<size_t> (this->rowPtrsUnpacked_host_.extent (0)) !=
           this->getLocalNumRows () + 1,
           std::logic_error, "Indices are allocated and "
           "k_rowPtrs_ has nonzero length, but rowPtrsUnpacked_host_.extent(0) = "
           << this->rowPtrsUnpacked_host_.extent (0) << " != getLocalNumRows()+1 = "
           << (this->getLocalNumRows () + 1) << "." << suffix);
        const size_t actualNumAllocated = 
              this->rowPtrsUnpacked_host_(this->getLocalNumRows());
        TEUCHOS_TEST_FOR_EXCEPTION_CLASS_FUNC
          (this->isLocallyIndexed () &&
           static_cast<size_t> (this->lclIndsUnpacked_wdv.extent (0)) != actualNumAllocated,
           std::logic_error, "Graph is locally indexed, indices are "
           "are allocated, and k_rowPtrs_ has nonzero length, but "
           "lclIndsUnpacked_wdv.extent(0) = " << this->lclIndsUnpacked_wdv.extent (0)
           << " != actualNumAllocated = " << actualNumAllocated << suffix);
        TEUCHOS_TEST_FOR_EXCEPTION_CLASS_FUNC
          (this->isGloballyIndexed () &&
           static_cast<size_t> (this->gblInds_wdv.extent (0)) != actualNumAllocated,
           std::logic_error, "Graph is globally indexed, indices "
           "are allocated, and k_rowPtrs_ has nonzero length, but "
           "gblInds_wdv.extent(0) = " << this->gblInds_wdv.extent (0)
           << " != actualNumAllocated = " << actualNumAllocated << suffix);
      }

      if (verbose_) {
        std::ostringstream os;
        os << *prefix << "Done" << endl;
        std::cerr << os.str();
      }
    }
  }


  template <class LocalOrdinal, class GlobalOrdinal, class Node>
  size_t
  CrsGraph<LocalOrdinal, GlobalOrdinal, Node>::
  getNumEntriesInGlobalRow (GlobalOrdinal globalRow) const
  {
    const RowInfo rowInfo = this->getRowInfoFromGlobalRowIndex (globalRow);
    if (rowInfo.localRow == Teuchos::OrdinalTraits<size_t>::invalid ()) {
      return Teuchos::OrdinalTraits<size_t>::invalid ();
    }
    else {
      return rowInfo.numEntries;
    }
  }


  template <class LocalOrdinal, class GlobalOrdinal, class Node>
  size_t
  CrsGraph<LocalOrdinal, GlobalOrdinal, Node>::
  getNumEntriesInLocalRow (LocalOrdinal localRow) const
  {
    const RowInfo rowInfo = this->getRowInfo (localRow);
    if (rowInfo.localRow == Teuchos::OrdinalTraits<size_t>::invalid ()) {
      return Teuchos::OrdinalTraits<size_t>::invalid ();
    }
    else {
      return rowInfo.numEntries;
    }
  }


  template <class LocalOrdinal, class GlobalOrdinal, class Node>
  size_t
  CrsGraph<LocalOrdinal, GlobalOrdinal, Node>::
  getNumAllocatedEntriesInGlobalRow (GlobalOrdinal globalRow) const
  {
    const RowInfo rowInfo = this->getRowInfoFromGlobalRowIndex (globalRow);
    if (rowInfo.localRow == Teuchos::OrdinalTraits<size_t>::invalid ()) {
      return Teuchos::OrdinalTraits<size_t>::invalid ();
    }
    else {
      return rowInfo.allocSize;
    }
  }


  template <class LocalOrdinal, class GlobalOrdinal, class Node>
  size_t
  CrsGraph<LocalOrdinal, GlobalOrdinal, Node>::
  getNumAllocatedEntriesInLocalRow (LocalOrdinal localRow) const
  {
    const RowInfo rowInfo = this->getRowInfo (localRow);
    if (rowInfo.localRow == Teuchos::OrdinalTraits<size_t>::invalid ()) {
      return Teuchos::OrdinalTraits<size_t>::invalid ();
    }
    else {
      return rowInfo.allocSize;
    }
  }


#ifdef TPETRA_ENABLE_DEPRECATED_CODE
  template <class LocalOrdinal, class GlobalOrdinal, class Node>
  TPETRA_DEPRECATED
  Teuchos::ArrayRCP<const size_t>
  CrsGraph<LocalOrdinal, GlobalOrdinal, Node>::
  getNodeRowPtrs () const
  {
    using Kokkos::ViewAllocateWithoutInitializing;
    using Teuchos::ArrayRCP;
    typedef typename local_graph_device_type::row_map_type row_map_type;
    typedef typename row_map_type::non_const_value_type row_offset_type;
    const char prefix[] = "Tpetra::CrsGraph::getNodeRowPtrs: ";
    const char suffix[] = "  Please report this bug to the Tpetra developers.";

    // UVM REMOVAL:  10/21
    // This function originally returned unpacked RowPtrs.  But ...
    // (1) it was used in tandem with getNodePackedIndices, which intends
    //     to return packed indices;
    // (2) unpacked row pointers are not useful without a count of number
    //     of valid indices in the row, which is not provided by this function;
    // (3) in most cases, graphs are storageOptimized, so packed and unpacked
    //     row pointers are the same.
    // To match getNodePackedIndices, we change this function to return 
    // packed row pointers.
    const size_t size = rowPtrsPacked_host_.extent (0);
    constexpr bool same = std::is_same<size_t, row_offset_type>::value;

    if (size == 0) {
      return ArrayRCP<const size_t> ();
    }

    ArrayRCP<const row_offset_type> ptr_rot;
    ArrayRCP<const size_t> ptr_st;
    if (same) { // size_t == row_offset_type
<<<<<<< HEAD
      ptr_rot = Kokkos::Compat::persistingView (rowPtrsPacked_host_);
=======
      // NOTE (mfh 22 Mar 2015) In a debug build of Kokkos, the result
      // of create_mirror_view might actually be a new allocation.
      // This helps with debugging when there are two memory spaces.
      typename row_map_type::HostMirror ptr_h = create_mirror_view (k_rowPtrs_);
      // DEEP_COPY REVIEW - DEVICE-TO-HOSTMIRROR
      Kokkos::deep_copy (execution_space(), ptr_h, k_rowPtrs_);
      if (debug_) {
        TEUCHOS_TEST_FOR_EXCEPTION
          (ptr_h.extent (0) != k_rowPtrs_.extent (0), std::logic_error,
           prefix << "size_t == row_offset_type, but ptr_h.extent(0) = "
           << ptr_h.extent (0) << " != k_rowPtrs_.extent(0) = "
           << k_rowPtrs_.extent (0) << ".");
        TEUCHOS_TEST_FOR_EXCEPTION
          (same && size != 0 && k_rowPtrs_.data () == nullptr, std::logic_error,
           prefix << "size_t == row_offset_type and k_rowPtrs_.extent(0) = "
           << size << " != 0, but k_rowPtrs_.data() == nullptr." << suffix);
        TEUCHOS_TEST_FOR_EXCEPTION
          (same && size != 0 && ptr_h.data () == nullptr, std::logic_error,
           prefix << "size_t == row_offset_type and k_rowPtrs_.extent(0) = "
           << size << " != 0, but create_mirror_view(k_rowPtrs_).data() "
           "== nullptr." << suffix);
      }
      ptr_rot = Kokkos::Compat::persistingView (ptr_h);
>>>>>>> 23d2d193
    }
    else { // size_t != row_offset_type
      typedef Kokkos::View<size_t*, device_type> ret_view_type;
      ret_view_type ptr_d (ViewAllocateWithoutInitializing ("ptr"), size);
<<<<<<< HEAD

      ::Tpetra::Details::copyOffsets (ptr_d, rowPtrsPacked_dev_);

      typename ret_view_type::HostMirror ptr_h = 
                                         Kokkos::create_mirror_view (ptr_d);
      Kokkos::deep_copy(ptr_h, ptr_d);
=======
      ::Tpetra::Details::copyOffsets (ptr_d, k_rowPtrs_);
      typename ret_view_type::HostMirror ptr_h = create_mirror_view (ptr_d);
      // DEEP_COPY REVIEW - NOT TESTED
      Kokkos::deep_copy (ptr_h, ptr_d);
>>>>>>> 23d2d193
      ptr_st = Kokkos::Compat::persistingView (ptr_h);
    }
    if (debug_) {
      TEUCHOS_TEST_FOR_EXCEPTION
        (same && size != 0 && ptr_rot.is_null (), std::logic_error,
         prefix << "size_t == row_offset_type and size = " << size
         << " != 0, but ptr_rot is null." << suffix);
      TEUCHOS_TEST_FOR_EXCEPTION
        (! same && size != 0 && ptr_st.is_null (), std::logic_error,
         prefix << "size_t != row_offset_type and size = " << size
         << " != 0, but ptr_st is null." << suffix);
    }

    // If size_t == row_offset_type, return a persisting host view of
    // k_rowPtrs_.  Otherwise, return a size_t host copy of k_rowPtrs_.
    Kokkos::fence(); // Make sure unfenced 3-arg deep_copy is done before using result of persistingView
    ArrayRCP<const size_t> retval =
      Kokkos::Impl::if_c<same,
        ArrayRCP<const row_offset_type>,
        ArrayRCP<const size_t> >::select (ptr_rot, ptr_st);
    if (debug_) {
      TEUCHOS_TEST_FOR_EXCEPTION
        (size != 0 && retval.is_null (), std::logic_error,
         prefix << "size = " << size << " != 0, but retval is null." << suffix);
    }
    return retval;
  }
#endif // TPETRA_ENABLE_DEPRECATED_CODE

  template <class LocalOrdinal, class GlobalOrdinal, class Node>
  typename CrsGraph<LocalOrdinal, GlobalOrdinal, Node>::row_ptrs_host_view_type
  CrsGraph<LocalOrdinal, GlobalOrdinal, Node>::
  getLocalRowPtrsHost () const
  {
    return rowPtrsPacked_host_;
  }

  template <class LocalOrdinal, class GlobalOrdinal, class Node>
  typename CrsGraph<LocalOrdinal, GlobalOrdinal, Node>::row_ptrs_device_view_type
  CrsGraph<LocalOrdinal, GlobalOrdinal, Node>::
  getLocalRowPtrsDevice () const
  {
    return rowPtrsPacked_dev_;
  }

#ifdef TPETRA_ENABLE_DEPRECATED_CODE
  template <class LocalOrdinal, class GlobalOrdinal, class Node>
  TPETRA_DEPRECATED
  Teuchos::ArrayRCP<const LocalOrdinal>
  CrsGraph<LocalOrdinal, GlobalOrdinal, Node>::
  getNodePackedIndices () const
  {
    // UVM REMOVAL:  10/21
    // This function used to return k_lclInds1D_, which was not 
    // necessarily packed. It was packed only when storage was optimized
    // which, as the default in fillComplete, was probably always in 
    // applications. 
    // With UVM removal, we change the behavior to match the original
    // function name (getNodePackedIndices).
    return Kokkos::Compat::persistingView (
                           lclIndsPacked_wdv.getHostView(Access::ReadOnly));
  }
#endif // TPETRA_ENABLE_DEPRECATED_CODE

  template <class LocalOrdinal, class GlobalOrdinal, class Node>
  typename CrsGraph<LocalOrdinal, GlobalOrdinal, Node>::local_inds_host_view_type
  CrsGraph<LocalOrdinal, GlobalOrdinal, Node>::
  getLocalIndicesHost () const
  {
    return lclIndsPacked_wdv.getHostView(Access::ReadOnly);
  }

  template <class LocalOrdinal, class GlobalOrdinal, class Node>
  typename CrsGraph<LocalOrdinal, GlobalOrdinal, Node>::local_inds_device_view_type
  CrsGraph<LocalOrdinal, GlobalOrdinal, Node>::
  getLocalIndicesDevice () const
  {
    return lclIndsPacked_wdv.getDeviceView(Access::ReadOnly);
  }

  template <class LocalOrdinal, class GlobalOrdinal, class Node>
  void
  CrsGraph<LocalOrdinal, GlobalOrdinal, Node>::
  getLocalRowCopy (LocalOrdinal localRow,
                   nonconst_local_inds_host_view_type & indices,
                   size_t& numEntries) const
  {
    using Teuchos::ArrayView;
    const char tfecfFuncName[] = "getLocalRowCopy: ";

    TEUCHOS_TEST_FOR_EXCEPTION(
      isGloballyIndexed () && ! hasColMap (), std::runtime_error,
      "Tpetra::CrsGraph::getLocalRowCopy: The graph is globally indexed and "
      "does not have a column Map yet.  That means we don't have local indices "
      "for columns yet, so it doesn't make sense to call this method.  If the "
      "graph doesn't have a column Map yet, you should call fillComplete on "
      "it first.");

    // This does the right thing (reports an empty row) if the input
    // row is invalid.
    const RowInfo rowinfo = this->getRowInfo (localRow);
    // No side effects on error.
    const size_t theNumEntries = rowinfo.numEntries;
    TEUCHOS_TEST_FOR_EXCEPTION_CLASS_FUNC
      (static_cast<size_t> (indices.size ()) < theNumEntries,std::runtime_error,
       "Specified storage (size==" << indices.size () << ") does not suffice "
       "to hold all " << theNumEntries << " entry/ies for this row.");
    numEntries = theNumEntries;

    if (rowinfo.localRow != Teuchos::OrdinalTraits<size_t>::invalid ()) {
      if (isLocallyIndexed ()) {
        auto lclInds = getLocalIndsViewHost(rowinfo);
        for (size_t j = 0; j < theNumEntries; ++j) {
          indices[j] = lclInds(j);
        }
      }
      else if (isGloballyIndexed ()) {
        auto gblInds = getGlobalIndsViewHost(rowinfo);
        for (size_t j = 0; j < theNumEntries; ++j) {
          indices[j] = colMap_->getLocalElement (gblInds(j));
        }
      }
    }
  }

#ifdef TPETRA_ENABLE_DEPRECATED_CODE
  template <class LocalOrdinal, class GlobalOrdinal, class Node>
  TPETRA_DEPRECATED
  void
  CrsGraph<LocalOrdinal, GlobalOrdinal, Node>::
  getLocalRowCopy (LocalOrdinal localRow,
                   const Teuchos::ArrayView<LocalOrdinal>&indices,
                   size_t& numEntries) const
  {
    using Teuchos::ArrayView;
    const char tfecfFuncName[] = "getLocalRowCopy: ";

    TEUCHOS_TEST_FOR_EXCEPTION(
      isGloballyIndexed () && ! hasColMap (), std::runtime_error,
      "Tpetra::CrsGraph::getLocalRowCopy: The graph is globally indexed and "
      "does not have a column Map yet.  That means we don't have local indices "
      "for columns yet, so it doesn't make sense to call this method.  If the "
      "graph doesn't have a column Map yet, you should call fillComplete on "
      "it first.");

    // This does the right thing (reports an empty row) if the input
    // row is invalid.
    const RowInfo rowinfo = this->getRowInfo (localRow);
    // No side effects on error.
    const size_t theNumEntries = rowinfo.numEntries;
    TEUCHOS_TEST_FOR_EXCEPTION_CLASS_FUNC
      (static_cast<size_t> (indices.size ()) < theNumEntries,std::runtime_error,
       "Specified storage (size==" << indices.size () << ") does not suffice "
       "to hold all " << theNumEntries << " entry/ies for this row.");
    numEntries = theNumEntries;

    if (rowinfo.localRow != Teuchos::OrdinalTraits<size_t>::invalid ()) {
      if (isLocallyIndexed ()) {
        auto lclInds = getLocalIndsViewHost(rowinfo);
        for (size_t j = 0; j < theNumEntries; ++j) {
          indices[j] = lclInds(j);
        }
      }
      else if (isGloballyIndexed ()) {
        auto gblInds = getGlobalIndsViewHost(rowinfo);
        for (size_t j = 0; j < theNumEntries; ++j) {
          indices[j] = colMap_->getLocalElement (gblInds(j));
        }
      }
    }
  }
#endif


  template <class LocalOrdinal, class GlobalOrdinal, class Node>
  void
  CrsGraph<LocalOrdinal, GlobalOrdinal, Node>::
  getGlobalRowCopy (GlobalOrdinal globalRow,
                    nonconst_global_inds_host_view_type &indices,
                    size_t& numEntries) const
  {
    using Teuchos::ArrayView;
    const char tfecfFuncName[] = "getGlobalRowCopy: ";

    // This does the right thing (reports an empty row) if the input
    // row is invalid.
    const RowInfo rowinfo = getRowInfoFromGlobalRowIndex (globalRow);
    const size_t theNumEntries = rowinfo.numEntries;
    TEUCHOS_TEST_FOR_EXCEPTION_CLASS_FUNC(
      static_cast<size_t> (indices.size ()) < theNumEntries, std::runtime_error,
      "Specified storage (size==" << indices.size () << ") does not suffice "
      "to hold all " << theNumEntries << " entry/ies for this row.");
    numEntries = theNumEntries; // first side effect

    if (rowinfo.localRow != Teuchos::OrdinalTraits<size_t>::invalid ()) {
      if (isLocallyIndexed ()) {
        auto lclInds = getLocalIndsViewHost(rowinfo);
        for (size_t j = 0; j < theNumEntries; ++j) {
          indices[j] = colMap_->getGlobalElement (lclInds(j));
        }
      }
      else if (isGloballyIndexed ()) {
        auto gblInds = getGlobalIndsViewHost(rowinfo);
        for (size_t j = 0; j < theNumEntries; ++j) {
          indices[j] = gblInds(j);
        }
      }
    }
  }


#ifdef TPETRA_ENABLE_DEPRECATED_CODE
  template <class LocalOrdinal, class GlobalOrdinal, class Node>
  TPETRA_DEPRECATED
  void
  CrsGraph<LocalOrdinal, GlobalOrdinal, Node>::
  getGlobalRowCopy (GlobalOrdinal globalRow,
                    const Teuchos::ArrayView<GlobalOrdinal>& indices,
                    size_t& numEntries) const
  {
    using Teuchos::ArrayView;
    const char tfecfFuncName[] = "getGlobalRowCopy: ";

    // This does the right thing (reports an empty row) if the input
    // row is invalid.
    const RowInfo rowinfo = getRowInfoFromGlobalRowIndex (globalRow);
    const size_t theNumEntries = rowinfo.numEntries;
    TEUCHOS_TEST_FOR_EXCEPTION_CLASS_FUNC(
      static_cast<size_t> (indices.size ()) < theNumEntries, std::runtime_error,
      "Specified storage (size==" << indices.size () << ") does not suffice "
      "to hold all " << theNumEntries << " entry/ies for this row.");
    numEntries = theNumEntries; // first side effect

    if (rowinfo.localRow != Teuchos::OrdinalTraits<size_t>::invalid ()) {
      if (isLocallyIndexed ()) {
        auto lclInds = getLocalIndsViewHost(rowinfo);
        for (size_t j = 0; j < theNumEntries; ++j) {
          indices[j] = colMap_->getGlobalElement (lclInds(j));
        }
      }
      else if (isGloballyIndexed ()) {
        auto gblInds = getGlobalIndsViewHost(rowinfo);
        for (size_t j = 0; j < theNumEntries; ++j) {
          indices[j] = gblInds(j);
        }
      }
    }
  }
#endif


  template <class LocalOrdinal, class GlobalOrdinal, class Node>
  void
  CrsGraph<LocalOrdinal, GlobalOrdinal, Node>::
  getLocalRowView (
    const LocalOrdinal localRow, 
    local_inds_host_view_type &indices) const
  {
    const char tfecfFuncName[] = "getLocalRowView: ";

    TEUCHOS_TEST_FOR_EXCEPTION_CLASS_FUNC
      (isGloballyIndexed (), std::runtime_error, "The graph's indices are "
       "currently stored as global indices, so we cannot return a view with "
       "local column indices, whether or not the graph has a column Map.  If "
       "the graph _does_ have a column Map, use getLocalRowCopy() instead.");

    const RowInfo rowInfo = getRowInfo (localRow);
    if (rowInfo.localRow != Teuchos::OrdinalTraits<size_t>::invalid () &&
        rowInfo.numEntries > 0) {
      indices = lclIndsUnpacked_wdv.getHostSubview(rowInfo.offset1D, 
                                           rowInfo.numEntries,
                                           Access::ReadOnly);
    }
    else {
      // This does the right thing (reports an empty row) if the input
      // row is invalid.
      indices = local_inds_host_view_type();
    }

    if (debug_) {
      TEUCHOS_TEST_FOR_EXCEPTION_CLASS_FUNC
        (static_cast<size_t> (indices.size ()) !=
         getNumEntriesInLocalRow (localRow), std::logic_error, "indices.size() "
         "= " << indices.extent(0) << " != getNumEntriesInLocalRow(localRow=" <<
         localRow << ") = " << getNumEntriesInLocalRow(localRow) <<
         ".  Please report this bug to the Tpetra developers.");
    }
  }


  template <class LocalOrdinal, class GlobalOrdinal, class Node>
  void
  CrsGraph<LocalOrdinal, GlobalOrdinal, Node>::
  getGlobalRowView (
    const GlobalOrdinal globalRow,
    global_inds_host_view_type &indices) const
  {
    const char tfecfFuncName[] = "getGlobalRowView: ";

    TEUCHOS_TEST_FOR_EXCEPTION_CLASS_FUNC
      (isLocallyIndexed (), std::runtime_error, "The graph's indices are "
       "currently stored as local indices, so we cannot return a view with "
       "global column indices.  Use getGlobalRowCopy() instead.");

    // This does the right thing (reports an empty row) if the input
    // row is invalid.
    const RowInfo rowInfo = getRowInfoFromGlobalRowIndex (globalRow);
    if (rowInfo.localRow != Teuchos::OrdinalTraits<size_t>::invalid () &&
        rowInfo.numEntries > 0) {
      indices = gblInds_wdv.getHostSubview(rowInfo.offset1D, 
                                           rowInfo.numEntries,
                                           Access::ReadOnly);
    }
    else {
      indices = typename global_inds_dualv_type::t_host::const_type();
    }
    if (debug_) {
      TEUCHOS_TEST_FOR_EXCEPTION_CLASS_FUNC
        (static_cast<size_t> (indices.size ()) !=
         getNumEntriesInGlobalRow (globalRow),
         std::logic_error, "indices.size() = " << indices.extent(0)
         << " != getNumEntriesInGlobalRow(globalRow=" << globalRow << ") = "
         << getNumEntriesInGlobalRow (globalRow)
         << ".  Please report this bug to the Tpetra developers.");
    }
  }

#ifdef TPETRA_ENABLE_DEPRECATED_CODE
  template <class LocalOrdinal, class GlobalOrdinal, class Node>
  TPETRA_DEPRECATED
  void
  CrsGraph<LocalOrdinal, GlobalOrdinal, Node>::
  getLocalRowView (const LocalOrdinal localRow,
                   Teuchos::ArrayView<const LocalOrdinal>& indices) const
  {
    const char tfecfFuncName[] = "getLocalRowView: ";

    TEUCHOS_TEST_FOR_EXCEPTION_CLASS_FUNC
      (isGloballyIndexed (), std::runtime_error, "The graph's indices are "
       "currently stored as global indices, so we cannot return a view with "
       "local column indices, whether or not the graph has a column Map.  If "
       "the graph _does_ have a column Map, use getLocalRowCopy() instead.");

    // This does the right thing (reports an empty row) if the input
    // row is invalid.
    const RowInfo rowInfo = getRowInfo (localRow);
    indices = Teuchos::null;
    if (rowInfo.localRow != Teuchos::OrdinalTraits<size_t>::invalid () &&
        rowInfo.numEntries > 0) {
      indices = this->getLocalView (rowInfo);
      // getLocalView returns a view of the _entire_ row, including
      // any extra space at the end (which 1-D unpacked storage
      // might have, for example).  That's why we have to take a
      // subview of the returned view.
      indices = indices (0, rowInfo.numEntries);
    }

    if (debug_) {
      TEUCHOS_TEST_FOR_EXCEPTION_CLASS_FUNC
        (static_cast<size_t> (indices.size ()) !=
         getNumEntriesInLocalRow (localRow), std::logic_error, "indices.size() "
         "= " << indices.size () << " != getNumEntriesInLocalRow(localRow=" <<
         localRow << ") = " << getNumEntriesInLocalRow (localRow) <<
         ".  Please report this bug to the Tpetra developers.");
    }
  }

#endif

#ifdef TPETRA_ENABLE_DEPRECATED_CODE
  template <class LocalOrdinal, class GlobalOrdinal, class Node>
  TPETRA_DEPRECATED
  void
  CrsGraph<LocalOrdinal, GlobalOrdinal, Node>::
  getGlobalRowView (const GlobalOrdinal globalRow,
                    Teuchos::ArrayView<const GlobalOrdinal>& indices) const
  {
    const char tfecfFuncName[] = "getGlobalRowView: ";

    TEUCHOS_TEST_FOR_EXCEPTION_CLASS_FUNC
      (isLocallyIndexed (), std::runtime_error, "The graph's indices are "
       "currently stored as local indices, so we cannot return a view with "
       "global column indices.  Use getGlobalRowCopy() instead.");

    // This does the right thing (reports an empty row) if the input
    // row is invalid.
    const RowInfo rowInfo = getRowInfoFromGlobalRowIndex (globalRow);
    indices = Teuchos::null;
    if (rowInfo.localRow != Teuchos::OrdinalTraits<size_t>::invalid () &&
        rowInfo.numEntries > 0) {
      indices = (this->getGlobalView (rowInfo)) (0, rowInfo.numEntries);
    }

    if (debug_) {
      TEUCHOS_TEST_FOR_EXCEPTION_CLASS_FUNC
        (static_cast<size_t> (indices.size ()) !=
         getNumEntriesInGlobalRow (globalRow),
         std::logic_error, "indices.size() = " << indices.size ()
         << " != getNumEntriesInGlobalRow(globalRow=" << globalRow << ") = "
         << getNumEntriesInGlobalRow (globalRow)
         << ".  Please report this bug to the Tpetra developers.");
    }
  }
#endif


  template <class LocalOrdinal, class GlobalOrdinal, class Node>
  void
  CrsGraph<LocalOrdinal, GlobalOrdinal, Node>::
  insertLocalIndices (const LocalOrdinal localRow,
                      const Teuchos::ArrayView<const LocalOrdinal>& indices)
  {
    const char tfecfFuncName[] = "insertLocalIndices: ";

    TEUCHOS_TEST_FOR_EXCEPTION_CLASS_FUNC
      (! isFillActive (), std::runtime_error, "Fill must be active.");
    TEUCHOS_TEST_FOR_EXCEPTION_CLASS_FUNC
      (isGloballyIndexed (), std::runtime_error,
       "Graph indices are global; use insertGlobalIndices().");
    TEUCHOS_TEST_FOR_EXCEPTION_CLASS_FUNC
      (! hasColMap (), std::runtime_error,
       "Cannot insert local indices without a column Map.");
    TEUCHOS_TEST_FOR_EXCEPTION_CLASS_FUNC
      (! rowMap_->isNodeLocalElement (localRow), std::runtime_error,
       "Local row index " << localRow << " is not in the row Map "
       "on the calling process.");
    if (! indicesAreAllocated ()) {
      allocateIndices (LocalIndices, verbose_);
    }

    if (debug_) {
      // In debug mode, if the graph has a column Map, test whether any
      // of the given column indices are not in the column Map.  Keep
      // track of the invalid column indices so we can tell the user
      // about them.
      if (hasColMap ()) {
        using Teuchos::Array;
        using Teuchos::toString;
        using std::endl;
        typedef typename Teuchos::ArrayView<const LocalOrdinal>::size_type size_type;

        const map_type& colMap = *colMap_;
        Array<LocalOrdinal> badColInds;
        bool allInColMap = true;
        for (size_type k = 0; k < indices.size (); ++k) {
          if (! colMap.isNodeLocalElement (indices[k])) {
            allInColMap = false;
            badColInds.push_back (indices[k]);
          }
        }
        if (! allInColMap) {
          std::ostringstream os;
          os << "Tpetra::CrsGraph::insertLocalIndices: You attempted to insert "
            "entries in owned row " << localRow << ", at the following column "
            "indices: " << toString (indices) << "." << endl;
          os << "Of those, the following indices are not in the column Map on "
            "this process: " << toString (badColInds) << "." << endl << "Since "
            "the graph has a column Map already, it is invalid to insert entries "
            "at those locations.";
          TEUCHOS_TEST_FOR_EXCEPTION(! allInColMap, std::invalid_argument, os.str ());
        }
      }
    }

    insertLocalIndicesImpl (localRow, indices);

    if (debug_) {
      TEUCHOS_TEST_FOR_EXCEPTION_CLASS_FUNC
        (! indicesAreAllocated () || ! isLocallyIndexed (), std::logic_error,
         "At the end of insertLocalIndices, ! indicesAreAllocated() || "
         "! isLocallyIndexed() is true.  Please report this bug to the "
         "Tpetra developers.");
    }
  }

  template <class LocalOrdinal, class GlobalOrdinal, class Node>
  void
  CrsGraph<LocalOrdinal, GlobalOrdinal, Node>::
  insertLocalIndices (const LocalOrdinal localRow,
                      const LocalOrdinal numEnt,
                      const LocalOrdinal inds[])
  {
    Teuchos::ArrayView<const LocalOrdinal> indsT (inds, numEnt);
    this->insertLocalIndices (localRow, indsT);
  }


  template <class LocalOrdinal, class GlobalOrdinal, class Node>
  void
  CrsGraph<LocalOrdinal, GlobalOrdinal, Node>::
  insertGlobalIndices (const GlobalOrdinal gblRow,
                       const LocalOrdinal numInputInds,
                       const GlobalOrdinal inputGblColInds[])
  {
    typedef LocalOrdinal LO;
    const char tfecfFuncName[] = "insertGlobalIndices: ";

    TEUCHOS_TEST_FOR_EXCEPTION_CLASS_FUNC
      (this->isLocallyIndexed (), std::runtime_error,
      "graph indices are local; use insertLocalIndices().");
    // This can't really be satisfied for now, because if we are
    // fillComplete(), then we are local.  In the future, this may
    // change.  However, the rule that modification require active
    // fill will not change.
    TEUCHOS_TEST_FOR_EXCEPTION_CLASS_FUNC
      (! this->isFillActive (), std::runtime_error,
      "You are not allowed to call this method if fill is not active.  "
      "If fillComplete has been called, you must first call resumeFill "
      "before you may insert indices.");
    if (! indicesAreAllocated ()) {
      allocateIndices (GlobalIndices, verbose_);
    }
    const LO lclRow = this->rowMap_->getLocalElement (gblRow);
    if (lclRow != Tpetra::Details::OrdinalTraits<LO>::invalid ()) {
      if (debug_) {
        if (this->hasColMap ()) {
          using std::endl;
          const map_type& colMap = * (this->colMap_);
          // In a debug build, keep track of the nonowned ("bad") column
          // indices, so that we can display them in the exception
          // message.  In a release build, just ditch the loop early if
          // we encounter a nonowned column index.
          std::vector<GlobalOrdinal> badColInds;
          bool allInColMap = true;
          for (LO k = 0; k < numInputInds; ++k) {
            if (! colMap.isNodeGlobalElement (inputGblColInds[k])) {
              allInColMap = false;
              badColInds.push_back (inputGblColInds[k]);
            }
          }
          if (! allInColMap) {
            std::ostringstream os;
            os << "You attempted to insert entries in owned row " << gblRow
               << ", at the following column indices: [";
            for (LO k = 0; k < numInputInds; ++k) {
              os << inputGblColInds[k];
              if (k + static_cast<LO> (1) < numInputInds) {
                os << ",";
              }
            }
            os << "]." << endl << "Of those, the following indices are not in "
              "the column Map on this process: [";
            for (size_t k = 0; k < badColInds.size (); ++k) {
              os << badColInds[k];
              if (k + size_t (1) < badColInds.size ()) {
                os << ",";
              }
            }
            os << "]." << endl << "Since the matrix has a column Map already, "
              "it is invalid to insert entries at those locations.";
            TEUCHOS_TEST_FOR_EXCEPTION_CLASS_FUNC
              (true, std::invalid_argument, os.str ());
          }
        }
      } // debug_
      this->insertGlobalIndicesImpl (lclRow, inputGblColInds, numInputInds);
    }
    else { // a nonlocal row
      this->insertGlobalIndicesIntoNonownedRows (gblRow, inputGblColInds,
                                                 numInputInds);
    }
  }


  template <class LocalOrdinal, class GlobalOrdinal, class Node>
  void
  CrsGraph<LocalOrdinal, GlobalOrdinal, Node>::
  insertGlobalIndices (const GlobalOrdinal gblRow,
                       const Teuchos::ArrayView<const GlobalOrdinal>& inputGblColInds)
  {
    this->insertGlobalIndices (gblRow, inputGblColInds.size (),
                               inputGblColInds.getRawPtr ());
  }


  template <class LocalOrdinal, class GlobalOrdinal, class Node>
  void
  CrsGraph<LocalOrdinal, GlobalOrdinal, Node>::
  insertGlobalIndicesFiltered (const LocalOrdinal lclRow,
                               const GlobalOrdinal gblColInds[],
                               const LocalOrdinal numGblColInds)
  {
    typedef LocalOrdinal LO;
    typedef GlobalOrdinal GO;
    const char tfecfFuncName[] = "insertGlobalIndicesFiltered: ";

    TEUCHOS_TEST_FOR_EXCEPTION_CLASS_FUNC
      (this->isLocallyIndexed (), std::runtime_error,
       "Graph indices are local; use insertLocalIndices().");
    // This can't really be satisfied for now, because if we are
    // fillComplete(), then we are local.  In the future, this may
    // change.  However, the rule that modification require active
    // fill will not change.
    TEUCHOS_TEST_FOR_EXCEPTION_CLASS_FUNC
      (! this->isFillActive (), std::runtime_error,
       "You are not allowed to call this method if fill is not active.  "
       "If fillComplete has been called, you must first call resumeFill "
       "before you may insert indices.");
    if (! indicesAreAllocated ()) {
      allocateIndices (GlobalIndices, verbose_);
    }

    Teuchos::ArrayView<const GO> gblColInds_av (gblColInds, numGblColInds);
    // If we have a column Map, use it to filter the entries.
    if (! colMap_.is_null ()) {
      const map_type& colMap = * (this->colMap_);

      LO curOffset = 0;
      while (curOffset < numGblColInds) {
        // Find a sequence of input indices that are in the column Map
        // on the calling process.  Doing a sequence at a time,
        // instead of one at a time, amortizes some overhead.
        LO endOffset = curOffset;
        for ( ; endOffset < numGblColInds; ++endOffset) {
          const LO lclCol = colMap.getLocalElement (gblColInds[endOffset]);
          if (lclCol == Tpetra::Details::OrdinalTraits<LO>::invalid ()) {
            break; // first entry, in current sequence, not in the column Map
          }
        }
        // curOffset, endOffset: half-exclusive range of indices in
        // the column Map on the calling process.  If endOffset ==
        // curOffset, the range is empty.
        const LO numIndInSeq = (endOffset - curOffset);
        if (numIndInSeq != 0) {
          this->insertGlobalIndicesImpl (lclRow, gblColInds + curOffset,
                                         numIndInSeq);
        }
        // Invariant before this line: Either endOffset ==
        // numGblColInds, or gblColInds[endOffset] is not in the
        // column Map on the calling process.
        curOffset = endOffset + 1;
      }
    }
    else {
      this->insertGlobalIndicesImpl (lclRow, gblColInds_av.getRawPtr (),
                                     gblColInds_av.size ());
    }
  }

  template <class LocalOrdinal, class GlobalOrdinal, class Node>
  void
  CrsGraph<LocalOrdinal, GlobalOrdinal, Node>::
  insertGlobalIndicesIntoNonownedRows (const GlobalOrdinal gblRow,
                                       const GlobalOrdinal gblColInds[],
                                       const LocalOrdinal numGblColInds)
  {
    // This creates the std::vector if it doesn't exist yet.
    // std::map's operator[] does a lookup each time, so it's better
    // to pull nonlocals_[grow] out of the loop.
    std::vector<GlobalOrdinal>& nonlocalRow = this->nonlocals_[gblRow];
    for (LocalOrdinal k = 0; k < numGblColInds; ++k) {
      // FIXME (mfh 20 Jul 2017) Would be better to use a set, in
      // order to avoid duplicates.  globalAssemble() sorts these
      // anyway.
      nonlocalRow.push_back (gblColInds[k]);
    }
  }

  template <class LocalOrdinal, class GlobalOrdinal, class Node>
  void
  CrsGraph<LocalOrdinal, GlobalOrdinal, Node>::
  removeLocalIndices (LocalOrdinal lrow)
  {
    const char tfecfFuncName[] = "removeLocalIndices: ";
    TEUCHOS_TEST_FOR_EXCEPTION_CLASS_FUNC(
      ! isFillActive (), std::runtime_error, "requires that fill is active.");
    TEUCHOS_TEST_FOR_EXCEPTION_CLASS_FUNC(
      isStorageOptimized (), std::runtime_error,
      "cannot remove indices after optimizeStorage() has been called.");
    TEUCHOS_TEST_FOR_EXCEPTION_CLASS_FUNC(
      isGloballyIndexed (), std::runtime_error, "graph indices are global.");
    TEUCHOS_TEST_FOR_EXCEPTION_CLASS_FUNC(
      ! rowMap_->isNodeLocalElement (lrow), std::runtime_error,
      "Local row " << lrow << " is not in the row Map on the calling process.");
    if (! indicesAreAllocated ()) {
      allocateIndices (LocalIndices, verbose_);
    }

    if (k_numRowEntries_.extent (0) != 0) {
      this->k_numRowEntries_(lrow) = 0;
    }

    if (debug_) {
      TEUCHOS_TEST_FOR_EXCEPTION_CLASS_FUNC
        (getNumEntriesInLocalRow (lrow) != 0 ||
         ! indicesAreAllocated () ||
         ! isLocallyIndexed (), std::logic_error,
         "Violated stated post-conditions. Please contact Tpetra team.");
    }
  }


  template <class LocalOrdinal, class GlobalOrdinal, class Node>
  void
  CrsGraph<LocalOrdinal, GlobalOrdinal, Node>::
  setAllIndices (const typename local_graph_device_type::row_map_type& rowPointers,
                 const typename local_graph_device_type::entries_type::non_const_type& columnIndices)
  {
    const char tfecfFuncName[] = "setAllIndices: ";
    TEUCHOS_TEST_FOR_EXCEPTION_CLASS_FUNC(
      ! hasColMap () || getColMap ().is_null (), std::runtime_error,
      "The graph must have a column Map before you may call this method.");
    LocalOrdinal numLocalRows = this->getLocalNumRows ();
    {
      LocalOrdinal rowPtrLen = rowPointers.size();
      if(numLocalRows == 0) {
        TEUCHOS_TEST_FOR_EXCEPTION_CLASS_FUNC(
          rowPtrLen != 0 && rowPtrLen != 1,
          std::runtime_error, "Have 0 local rows, but rowPointers.size() is neither 0 nor 1.");
      }
      else {
        TEUCHOS_TEST_FOR_EXCEPTION_CLASS_FUNC(
          rowPtrLen != numLocalRows + 1,
          std::runtime_error, "rowPointers.size() = " << rowPtrLen <<
          " != this->getLocalNumRows()+1 = " << (numLocalRows + 1) << ".");
      }
    }

    if (debug_ && this->isSorted()) {
      // Verify that the local indices are actually sorted
      int notSorted = 0;
      using exec_space = typename local_graph_device_type::execution_space;
      using size_type = typename local_graph_device_type::size_type;
      Kokkos::parallel_reduce(Kokkos::RangePolicy<exec_space>(0, numLocalRows),
        KOKKOS_LAMBDA (const LocalOrdinal i, int& lNotSorted)
        {
          size_type rowBegin = rowPointers(i);
          size_type rowEnd = rowPointers(i + 1);
          for(size_type j = rowBegin + 1; j < rowEnd; j++)
          {
            if(columnIndices(j - 1) > columnIndices(j))
            {
              lNotSorted = 1;
            }
          }
        }, notSorted);
      //All-reduce notSorted to avoid rank divergence
      int globalNotSorted = 0;
      auto comm = this->getComm();
      Teuchos::reduceAll<int, int> (*comm, Teuchos::REDUCE_MAX, notSorted,
                           Teuchos::outArg (globalNotSorted));
      if (globalNotSorted)
      {
        std::string message;
        if (notSorted)
        {
          //Only print message from ranks with the problem
          message = std::string("ERROR, rank ") + std::to_string(comm->getRank()) + ", CrsGraph::setAllIndices(): provided columnIndices are not sorted!\n";
        }
        Details::gathervPrint(std::cout, message, *comm);
        throw std::invalid_argument("CrsGraph::setAllIndices(): provided columnIndices are not sorted within rows on at least one process.");
      }
    }

    // FIXME (mfh 07 Aug 2014) We need to relax this restriction,
    // since the future model will be allocation at construction, not
    // lazy allocation on first insert.
    TEUCHOS_TEST_FOR_EXCEPTION_CLASS_FUNC
      ((this->lclIndsUnpacked_wdv.extent (0) != 0 || this->gblInds_wdv.extent (0) != 0),
       std::runtime_error, "You may not call this method if 1-D data "
       "structures are already allocated.");

    indicesAreAllocated_ = true;
    indicesAreLocal_     = true;
    indicesAreSorted_    = true;
    noRedundancies_      = true;
    lclIndsPacked_wdv= local_inds_wdv_type(columnIndices);
    lclIndsUnpacked_wdv          = lclIndsPacked_wdv;
    setRowPtrsUnpacked(rowPointers);
    setRowPtrsPacked(rowPointers);

    set_need_sync_host_uvm_access(); // columnIndices and rowPointers potentially still in a kernel

    // Storage MUST be packed, since the interface doesn't give any
    // way to indicate any extra space at the end of each row.
    storageStatus_       = Details::STORAGE_1D_PACKED;

    // These normally get cleared out at the end of allocateIndices.
    // It makes sense to clear them out here, because at the end of
    // this method, the graph is allocated on the calling process.
    numAllocForAllRows_ = 0;
    k_numAllocPerRow_ = decltype (k_numAllocPerRow_) ();

    checkInternalState ();
  }


  template <class LocalOrdinal, class GlobalOrdinal, class Node>
  void
  CrsGraph<LocalOrdinal, GlobalOrdinal, Node>::
  setAllIndices (const Teuchos::ArrayRCP<size_t>& rowPointers,
                 const Teuchos::ArrayRCP<LocalOrdinal>& columnIndices)
  {
    using Kokkos::View;
    typedef typename local_graph_device_type::row_map_type row_map_type;
    typedef typename row_map_type::array_layout layout_type;
    typedef typename row_map_type::non_const_value_type row_offset_type;
    typedef View<size_t*, layout_type , Kokkos::HostSpace,
      Kokkos::MemoryUnmanaged> input_view_type;
    typedef typename row_map_type::non_const_type nc_row_map_type;

    const size_t size = static_cast<size_t> (rowPointers.size ());
    constexpr bool same = std::is_same<size_t, row_offset_type>::value;
    input_view_type ptr_in (rowPointers.getRawPtr (), size);

    nc_row_map_type ptr_rot ("Tpetra::CrsGraph::ptr", size);

    if (same) { // size_t == row_offset_type
      // This compile-time logic ensures that the compiler never sees
      // an assignment of View<row_offset_type*, ...> to View<size_t*,
      // ...> unless size_t == row_offset_type.
      input_view_type ptr_decoy (rowPointers.getRawPtr (), size); // never used
      // DEEP_COPY REVIEW - HOST-TO-DEVICE
      using execution_space = typename device_type::execution_space;
      Kokkos::deep_copy (execution_space(),
                         Kokkos::Impl::if_c<same,
                           nc_row_map_type,
                           input_view_type>::select (ptr_rot, ptr_decoy),
                         ptr_in);
    }
    else { // size_t != row_offset_type
      // CudaUvmSpace != HostSpace, so this will be false in that case.
      constexpr bool inHostMemory =
        std::is_same<typename row_map_type::memory_space,
          Kokkos::HostSpace>::value;
      if (inHostMemory) {
        // Copy (with cast from size_t to row_offset_type, with bounds
        // checking if necessary) to ptr_rot.
        ::Tpetra::Details::copyOffsets (ptr_rot, ptr_in);
      }
      else { // Copy input row offsets to device first.
        //
        // FIXME (mfh 24 Mar 2015) If CUDA UVM, running in the host's
        // execution space would avoid the double copy.
        //
<<<<<<< HEAD
        View<size_t*, layout_type, device_type> ptr_st ("Tpetra::CrsGraph::ptr", size);
=======
        View<size_t*, layout_type ,execution_space > ptr_st ("Tpetra::CrsGraph::ptr", size);
        // DEEP_COPY REVIEW - NOT TESTED
>>>>>>> 23d2d193
        Kokkos::deep_copy (ptr_st, ptr_in);
        // Copy on device (casting from size_t to row_offset_type,
        // with bounds checking if necessary) to ptr_rot.  This
        // executes in the output View's execution space, which is the
        // same as execution_space.
        ::Tpetra::Details::copyOffsets (ptr_rot, ptr_st);
      }
    }

    Kokkos::View<LocalOrdinal*, layout_type, device_type> k_ind =
      Kokkos::Compat::getKokkosViewDeepCopy<device_type> (columnIndices ());
    setAllIndices (ptr_rot, k_ind);
  }


#ifdef TPETRA_ENABLE_DEPRECATED_CODE
  template <class LocalOrdinal, class GlobalOrdinal, class Node>
  TPETRA_DEPRECATED
  void
  CrsGraph<LocalOrdinal, GlobalOrdinal, Node>::
  getNumEntriesPerLocalRowUpperBound (Teuchos::ArrayRCP<const size_t>& boundPerLocalRow,
                                      size_t& boundForAllLocalRows,
                                      bool& boundSameForAllLocalRows) const
  {
    const char tfecfFuncName[] = "getNumEntriesPerLocalRowUpperBound: ";
    const char suffix[] = "  Please report this bug to the Tpetra developers.";

    // The three output arguments.  We assign them to the actual
    // output arguments at the end, in order to implement
    // transactional semantics.
    Teuchos::ArrayRCP<const size_t> numEntriesPerRow;
    size_t numEntriesForAll = 0;
    bool allRowsSame = true;

    const ptrdiff_t numRows = static_cast<ptrdiff_t> (this->getLocalNumRows ());

    if (this->indicesAreAllocated ()) {
      if (this->isStorageOptimized ()) {
        // left with the case that we have optimized storage. in this
        // case, we have to construct a list of row sizes.
        TEUCHOS_TEST_FOR_EXCEPTION_CLASS_FUNC
          (numRows != 0 && rowPtrsUnpacked_host_.extent (0) == 0, std::logic_error,
           "The graph has " << numRows << " (> 0) row"
           << (numRows != 1 ? "s" : "") << " on the calling process, "
           "but the k_rowPtrs_ array has zero entries." << suffix);
        Teuchos::ArrayRCP<size_t> numEnt;
        if (numRows != 0) {
          numEnt = Teuchos::arcp<size_t> (numRows);
        }

        // We have to iterate through the row offsets anyway, so we
        // might as well check whether all rows' bounds are the same.
        bool allRowsReallySame = false;
        for (ptrdiff_t i = 0; i < numRows; ++i) {
          numEnt[i] = rowPtrsUnpacked_host_(i+1) - rowPtrsUnpacked_host_(i);
          if (i != 0 && numEnt[i] != numEnt[i-1]) {
            allRowsReallySame = false;
          }
        }
        if (allRowsReallySame) {
          if (numRows == 0) {
            numEntriesForAll = 0;
          } else {
            numEntriesForAll = numEnt[1] - numEnt[0];
          }
          allRowsSame = true;
        }
        else {
          numEntriesPerRow = numEnt; // Teuchos::arcp_const_cast<const size_t> (numEnt);
          allRowsSame = false; // conservatively; we don't check the array
        }
      }
      else if (k_numRowEntries_.extent (0) != 0) {
        // This is a shallow copy; the ArrayRCP wraps the View in a
        // custom destructor, which ensures correct deallocation if
        // that is the only reference to the View.  Furthermore, this
        // View is a host View, so this doesn't assume UVM.
        numEntriesPerRow = Kokkos::Compat::persistingView (k_numRowEntries_);
        allRowsSame = false; // conservatively; we don't check the array
      }
      else {
        numEntriesForAll = 0;
        allRowsSame = true;
      }
    }
    else { // indices not allocated
      if (k_numAllocPerRow_.extent (0) != 0) {
        // This is a shallow copy; the ArrayRCP wraps the View in a
        // custom destructor, which ensures correct deallocation if
        // that is the only reference to the View.  Furthermore, this
        // View is a host View, so this doesn't assume UVM.
        numEntriesPerRow = Kokkos::Compat::persistingView (k_numAllocPerRow_);
        allRowsSame = false; // conservatively; we don't check the array
      }
      else {
        numEntriesForAll = numAllocForAllRows_;
        allRowsSame = true;
      }
    }

    TEUCHOS_TEST_FOR_EXCEPTION_CLASS_FUNC
      (numEntriesForAll != 0 && numEntriesPerRow.size () != 0, std::logic_error,
       "numEntriesForAll and numEntriesPerRow are not consistent.  The former "
       "is nonzero (" << numEntriesForAll << "), but the latter has nonzero "
       "size " << numEntriesPerRow.size () << "." << suffix);
    TEUCHOS_TEST_FOR_EXCEPTION_CLASS_FUNC
      (numEntriesForAll != 0 && ! allRowsSame, std::logic_error,
       "numEntriesForAll and allRowsSame are not consistent.  The former "
       "is nonzero (" << numEntriesForAll << "), but the latter is false."
       << suffix);
    TEUCHOS_TEST_FOR_EXCEPTION_CLASS_FUNC
      (numEntriesPerRow.size () != 0 && allRowsSame, std::logic_error,
       "numEntriesPerRow and allRowsSame are not consistent.  The former has "
       "nonzero length " << numEntriesForAll << ", but the latter is true."
       << suffix);

    boundPerLocalRow = numEntriesPerRow;
    boundForAllLocalRows = numEntriesForAll;
    boundSameForAllLocalRows = allRowsSame;
  }
#endif // TPETRA_ENABLE_DEPRECATED_CODE


  template <class LocalOrdinal, class GlobalOrdinal, class Node>
  void
  CrsGraph<LocalOrdinal, GlobalOrdinal, Node>::
  globalAssemble ()
  {
    using Teuchos::Comm;
    using Teuchos::outArg;
    using Teuchos::RCP;
    using Teuchos::rcp;
    using Teuchos::REDUCE_MAX;
    using Teuchos::REDUCE_MIN;
    using Teuchos::reduceAll;
    using std::endl;
    using crs_graph_type = CrsGraph<LocalOrdinal, GlobalOrdinal, Node>;
    using LO = local_ordinal_type;
    using GO = global_ordinal_type;
    using size_type = typename Teuchos::Array<GO>::size_type;
    const char tfecfFuncName[] = "globalAssemble: "; // for exception macro

    std::unique_ptr<std::string> prefix;
    if (verbose_) {
      prefix = this->createPrefix("CrsGraph", "globalAssemble");
      std::ostringstream os;
      os << *prefix << "Start" << endl;
      std::cerr << os.str();
    }
    RCP<const Comm<int> > comm = getComm ();

    TEUCHOS_TEST_FOR_EXCEPTION_CLASS_FUNC
      (! isFillActive (), std::runtime_error, "Fill must be active before "
       "you may call this method.");

    const size_t myNumNonlocalRows = this->nonlocals_.size ();

    // If no processes have nonlocal rows, then we don't have to do
    // anything.  Checking this is probably cheaper than constructing
    // the Map of nonlocal rows (see below) and noticing that it has
    // zero global entries.
    {
      const int iHaveNonlocalRows = (myNumNonlocalRows == 0) ? 0 : 1;
      int someoneHasNonlocalRows = 0;
      reduceAll<int, int> (*comm, REDUCE_MAX, iHaveNonlocalRows,
                           outArg (someoneHasNonlocalRows));
      if (someoneHasNonlocalRows == 0) {
        if (verbose_) {
          std::ostringstream os;
          os << *prefix << "Done: No nonlocal rows" << endl;
          std::cerr << os.str();
        }
        return;
      }
      else if (verbose_) {
        std::ostringstream os;
        os << *prefix << "At least 1 process has nonlocal rows"
           << endl;
        std::cerr << os.str();
      }
    }

    // 1. Create a list of the "nonlocal" rows on each process.  this
    //    requires iterating over nonlocals_, so while we do this,
    //    deduplicate the entries and get a count for each nonlocal
    //    row on this process.
    // 2. Construct a new row Map corresponding to those rows.  This
    //    Map is likely overlapping.  We know that the Map is not
    //    empty on all processes, because the above all-reduce and
    //    return exclude that case.

    RCP<const map_type> nonlocalRowMap;
    // Keep this for CrsGraph's constructor.
    Teuchos::Array<size_t> numEntPerNonlocalRow (myNumNonlocalRows);
    {
      Teuchos::Array<GO> myNonlocalGblRows (myNumNonlocalRows);
      size_type curPos = 0;
      for (auto mapIter = this->nonlocals_.begin ();
           mapIter != this->nonlocals_.end ();
           ++mapIter, ++curPos) {
        myNonlocalGblRows[curPos] = mapIter->first;
        std::vector<GO>& gblCols = mapIter->second; // by ref; change in place
        std::sort (gblCols.begin (), gblCols.end ());
        auto vecLast = std::unique (gblCols.begin (), gblCols.end ());
        gblCols.erase (vecLast, gblCols.end ());
        numEntPerNonlocalRow[curPos] = gblCols.size ();
      }

      // Currently, Map requires that its indexBase be the global min
      // of all its global indices.  Map won't compute this for us, so
      // we must do it.  If our process has no nonlocal rows, set the
      // "min" to the max possible GO value.  This ensures that if
      // some process has at least one nonlocal row, then it will pick
      // that up as the min.  We know that at least one process has a
      // nonlocal row, since the all-reduce and return at the top of
      // this method excluded that case.
      GO myMinNonlocalGblRow = std::numeric_limits<GO>::max ();
      {
        auto iter = std::min_element (myNonlocalGblRows.begin (),
                                      myNonlocalGblRows.end ());
        if (iter != myNonlocalGblRows.end ()) {
          myMinNonlocalGblRow = *iter;
        }
      }
      GO gblMinNonlocalGblRow = 0;
      reduceAll<int, GO> (*comm, REDUCE_MIN, myMinNonlocalGblRow,
                          outArg (gblMinNonlocalGblRow));
      const GO indexBase = gblMinNonlocalGblRow;
      const global_size_t INV = Teuchos::OrdinalTraits<global_size_t>::invalid ();
      nonlocalRowMap = rcp (new map_type (INV, myNonlocalGblRows (), indexBase, comm));
    }

    if (verbose_) {
      std::ostringstream os;
      os << *prefix << "nonlocalRowMap->getIndexBase()="
         << nonlocalRowMap->getIndexBase() << endl;
      std::cerr << os.str();
    }

    // 3. Use the column indices for each nonlocal row, as stored in
    //    nonlocals_, to construct a CrsGraph corresponding to
    //    nonlocal rows.  We need, but we have, exact counts of the
    //    number of entries in each nonlocal row.

    RCP<crs_graph_type> nonlocalGraph =
      rcp(new crs_graph_type(nonlocalRowMap, numEntPerNonlocalRow()));
    {
      size_type curPos = 0;
      for (auto mapIter = this->nonlocals_.begin ();
           mapIter != this->nonlocals_.end ();
           ++mapIter, ++curPos) {
        const GO gblRow = mapIter->first;
        std::vector<GO>& gblCols = mapIter->second; // by ref just to avoid copy
        const LO numEnt = static_cast<LO> (numEntPerNonlocalRow[curPos]);
        nonlocalGraph->insertGlobalIndices (gblRow, numEnt, gblCols.data ());
      }
    }
    if (verbose_) {
      std::ostringstream os;
      os << *prefix << "Built nonlocal graph" << endl;
      std::cerr << os.str();
    }
    // There's no need to fill-complete the nonlocals graph.
    // We just use it as a temporary container for the Export.

    // 4. If the original row Map is one to one, then we can Export
    //    directly from nonlocalGraph into this.  Otherwise, we have
    //    to create a temporary graph with a one-to-one row Map,
    //    Export into that, then Import from the temporary graph into
    //    *this.

    auto origRowMap = this->getRowMap ();
    const bool origRowMapIsOneToOne = origRowMap->isOneToOne ();

    if (origRowMapIsOneToOne) {
      if (verbose_) {
        std::ostringstream os;
        os << *prefix << "Original row Map is 1-to-1" << endl;
        std::cerr << os.str();
      }
      export_type exportToOrig (nonlocalRowMap, origRowMap);
      this->doExport (*nonlocalGraph, exportToOrig, Tpetra::INSERT);
      // We're done at this point!
    }
    else {
      if (verbose_) {
        std::ostringstream os;
        os << *prefix << "Original row Map is NOT 1-to-1" << endl;
        std::cerr << os.str();
      }
      // If you ask a Map whether it is one to one, it does some
      // communication and stashes intermediate results for later use
      // by createOneToOne.  Thus, calling createOneToOne doesn't cost
      // much more then the original cost of calling isOneToOne.
      auto oneToOneRowMap = Tpetra::createOneToOne (origRowMap);
      export_type exportToOneToOne (nonlocalRowMap, oneToOneRowMap);

      // Create a temporary graph with the one-to-one row Map.
      //
      // TODO (mfh 09 Sep 2016) Estimate the number of entries in each
      // row, to avoid reallocation during the Export operation.
      crs_graph_type oneToOneGraph (oneToOneRowMap, 0);

      // Export from graph of nonlocals into the temp one-to-one graph.
      if (verbose_) {
        std::ostringstream os;
        os << *prefix << "Export nonlocal graph" << endl;
        std::cerr << os.str();
      }
      oneToOneGraph.doExport (*nonlocalGraph, exportToOneToOne, Tpetra::INSERT);

      // We don't need the graph of nonlocals anymore, so get rid of
      // it, to keep the memory high-water mark down.
      nonlocalGraph = Teuchos::null;

      // Import from the one-to-one graph to the original graph.
      import_type importToOrig (oneToOneRowMap, origRowMap);
      if (verbose_) {
        std::ostringstream os;
        os << *prefix << "Import nonlocal graph" << endl;
        std::cerr << os.str();
      }
      this->doImport (oneToOneGraph, importToOrig, Tpetra::INSERT);
    }

    // It's safe now to clear out nonlocals_, since we've already
    // committed side effects to *this.  The standard idiom for
    // clearing a Container like std::map, is to swap it with an empty
    // Container and let the swapped Container fall out of scope.
    decltype (this->nonlocals_) newNonlocals;
    std::swap (this->nonlocals_, newNonlocals);

    checkInternalState ();
    if (verbose_) {
      std::ostringstream os;
      os << *prefix << "Done" << endl;
      std::cerr << os.str();
    }
  }


  template <class LocalOrdinal, class GlobalOrdinal, class Node>
  void
  CrsGraph<LocalOrdinal, GlobalOrdinal, Node>::
  resumeFill (const Teuchos::RCP<Teuchos::ParameterList>& params)
  {
    clearGlobalConstants();
    if (params != Teuchos::null) this->setParameterList (params);
    // either still sorted/merged or initially sorted/merged
    indicesAreSorted_ = true;
    noRedundancies_ = true;
    fillComplete_ = false;
  }


  template <class LocalOrdinal, class GlobalOrdinal, class Node>
  void
  CrsGraph<LocalOrdinal, GlobalOrdinal, Node>::
  fillComplete (const Teuchos::RCP<Teuchos::ParameterList>& params)
  {
    // If the graph already has domain and range Maps, don't clobber
    // them.  If it doesn't, use the current row Map for both the
    // domain and range Maps.
    //
    // NOTE (mfh 28 Sep 2014): If the graph was constructed without a
    // column Map, and column indices are inserted which are not in
    // the row Map on any process, this will cause troubles.  However,
    // that is not a common case for most applications that we
    // encounter, and checking for it might require more
    // communication.
    Teuchos::RCP<const map_type> domMap = this->getDomainMap ();
    if (domMap.is_null ()) {
      domMap = this->getRowMap ();
    }
    Teuchos::RCP<const map_type> ranMap = this->getRangeMap ();
    if (ranMap.is_null ()) {
      ranMap = this->getRowMap ();
    }
    this->fillComplete (domMap, ranMap, params);
  }


  template <class LocalOrdinal, class GlobalOrdinal, class Node>
  void
  CrsGraph<LocalOrdinal, GlobalOrdinal, Node>::
  fillComplete (const Teuchos::RCP<const map_type>& domainMap,
                const Teuchos::RCP<const map_type>& rangeMap,
                const Teuchos::RCP<Teuchos::ParameterList>& params)
  {
    using std::endl;
    const char tfecfFuncName[] = "fillComplete: ";
    const bool verbose = verbose_;

    std::unique_ptr<std::string> prefix;
    if (verbose) {
      prefix = this->createPrefix("CrsGraph", "fillComplete");
      std::ostringstream os;
      os << *prefix << "Start" << endl;
      std::cerr << os.str();
    }

    TEUCHOS_TEST_FOR_EXCEPTION_CLASS_FUNC
      (! isFillActive () || isFillComplete (), std::runtime_error,
       "Graph fill state must be active (isFillActive() "
       "must be true) before calling fillComplete().");

    const int numProcs = getComm ()->getSize ();

    //
    // Read and set parameters
    //

    // Does the caller want to sort remote GIDs (within those owned by
    // the same process) in makeColMap()?
    if (! params.is_null ()) {
      if (params->isParameter ("sort column map ghost gids")) {
        sortGhostsAssociatedWithEachProcessor_ =
          params->get<bool> ("sort column map ghost gids",
                             sortGhostsAssociatedWithEachProcessor_);
      }
      else if (params->isParameter ("Sort column Map ghost GIDs")) {
        sortGhostsAssociatedWithEachProcessor_ =
          params->get<bool> ("Sort column Map ghost GIDs",
                             sortGhostsAssociatedWithEachProcessor_);
      }
    }

    // If true, the caller promises that no process did nonlocal
    // changes since the last call to fillComplete.
    bool assertNoNonlocalInserts = false;
    if (! params.is_null ()) {
      assertNoNonlocalInserts =
        params->get<bool> ("No Nonlocal Changes", assertNoNonlocalInserts);
    }

    //
    // Allocate indices, if they haven't already been allocated
    //
    if (! indicesAreAllocated ()) {
      if (hasColMap ()) {
        // We have a column Map, so use local indices.
        allocateIndices (LocalIndices, verbose);
      } else {
        // We don't have a column Map, so use global indices.
        allocateIndices (GlobalIndices, verbose);
      }
    }

    //
    // Do global assembly, if requested and if the communicator
    // contains more than one process.
    //
    const bool mayNeedGlobalAssemble = ! assertNoNonlocalInserts && numProcs > 1;
    if (mayNeedGlobalAssemble) {
      // This first checks if we need to do global assembly.
      // The check costs a single all-reduce.
      globalAssemble ();
    }
    else {
      const size_t numNonlocals = nonlocals_.size();
      if (verbose) {
        std::ostringstream os;
        os << *prefix << "Do not need to call globalAssemble; "
          "assertNoNonlocalInserts="
           << (assertNoNonlocalInserts ? "true" : "false")
           << "numProcs=" << numProcs
           << ", nonlocals_.size()=" << numNonlocals << endl;
        std::cerr << os.str();
      }
      const int lclNeededGlobalAssemble =
        (numProcs > 1 && numNonlocals != 0) ? 1 : 0;
      if (lclNeededGlobalAssemble != 0 && verbose) {
        std::ostringstream os;
        os << *prefix;
        Details::Impl::verbosePrintMap(
          os, nonlocals_.begin(), nonlocals_.end(),
          nonlocals_.size(), "nonlocals_");
        std::cerr << os.str() << endl;
      }

      if (debug_) {
        auto map = this->getMap();
        auto comm = map.is_null() ? Teuchos::null : map->getComm();
        int gblNeededGlobalAssemble = lclNeededGlobalAssemble;
        if (! comm.is_null()) {
          using Teuchos::REDUCE_MAX;
          using Teuchos::reduceAll;
          reduceAll(*comm, REDUCE_MAX, lclNeededGlobalAssemble,
                    Teuchos::outArg(gblNeededGlobalAssemble));
        }
        TEUCHOS_TEST_FOR_EXCEPTION_CLASS_FUNC
          (gblNeededGlobalAssemble != 0, std::runtime_error,
           "nonlocals_.size()=" << numNonlocals << " != 0 on at "
           "least one process in the CrsGraph's communicator.  This "
           "means either that you incorrectly set the "
           "\"No Nonlocal Changes\" fillComplete parameter to true, "
           "or that you inserted invalid entries.  "
           "Rerun with the environment variable TPETRA_VERBOSE="
           "CrsGraph set to see the entries of nonlocals_ on every "
           "MPI process (WARNING: lots of output).");
      }
      else {
        TEUCHOS_TEST_FOR_EXCEPTION_CLASS_FUNC
          (lclNeededGlobalAssemble != 0, std::runtime_error,
           "nonlocals_.size()=" << numNonlocals << " != 0 on the "
           "calling process.  This means either that you incorrectly "
           "set the \"No Nonlocal Changes\" fillComplete parameter "
           "to true, or that you inserted invalid entries.  "
           "Rerun with the environment "
           "variable TPETRA_VERBOSE=CrsGraph set to see the entries "
           "of nonlocals_ on every MPI process (WARNING: lots of "
           "output).");
      }
    }

    // Set domain and range Map.  This may clear the Import / Export
    // objects if the new Maps differ from any old ones.
    setDomainRangeMaps (domainMap, rangeMap);

    // If the graph does not already have a column Map (either from
    // the user constructor calling the version of the constructor
    // that takes a column Map, or from a previous fillComplete call),
    // then create it.
    Teuchos::Array<int> remotePIDs (0);
    const bool mustBuildColMap = ! this->hasColMap ();
    if (mustBuildColMap) {
      this->makeColMap (remotePIDs); // resized on output
    }

    // Make indices local, if they aren't already.
    // The method doesn't do any work if the indices are already local.
    const std::pair<size_t, std::string> makeIndicesLocalResult =
      this->makeIndicesLocal(verbose);

    if (debug_) {
      using Details::gathervPrint;
      using Teuchos::RCP;
      using Teuchos::REDUCE_MIN;
      using Teuchos::reduceAll;
      using Teuchos::outArg;

      RCP<const map_type> map = this->getMap ();
      RCP<const Teuchos::Comm<int> > comm;
      if (! map.is_null ()) {
        comm = map->getComm ();
      }
      if (comm.is_null ()) {
        TEUCHOS_TEST_FOR_EXCEPTION_CLASS_FUNC
          (makeIndicesLocalResult.first != 0, std::runtime_error,
           makeIndicesLocalResult.second);
      }
      else {
        const int lclSuccess = (makeIndicesLocalResult.first == 0);
        int gblSuccess = 0; // output argument
        reduceAll (*comm, REDUCE_MIN, lclSuccess, outArg (gblSuccess));
        if (gblSuccess != 1) {
          std::ostringstream os;
          gathervPrint (os, makeIndicesLocalResult.second, *comm);
          TEUCHOS_TEST_FOR_EXCEPTION_CLASS_FUNC
            (true, std::runtime_error, os.str ());
        }
      }
    }
    else {
      // TODO (mfh 20 Jul 2017) Instead of throwing here, pass along
      // the error state to makeImportExport or
      // computeGlobalConstants, which may do all-reduces and thus may
      // have the opportunity to communicate that error state.
      TEUCHOS_TEST_FOR_EXCEPTION_CLASS_FUNC
        (makeIndicesLocalResult.first != 0, std::runtime_error,
         makeIndicesLocalResult.second);
    }

    // If this process has no indices, then CrsGraph considers it
    // already trivially sorted and merged.  Thus, this method need
    // not be called on all processes in the row Map's communicator.
    this->sortAndMergeAllIndices (this->isSorted (), this->isMerged ());

    // Make Import and Export objects, if they haven't been made
    // already.  If we made a column Map above, reuse information from
    // that process to avoid communiation in the Import setup.
    this->makeImportExport (remotePIDs, mustBuildColMap);

    // Create the Kokkos::StaticCrsGraph, if it doesn't already exist.
    this->fillLocalGraph (params);

    const bool callComputeGlobalConstants = params.get () == nullptr ||
      params->get ("compute global constants", true);
    if (callComputeGlobalConstants) {
      this->computeGlobalConstants ();
    }
    else {
      this->computeLocalConstants ();
    }
    this->fillComplete_ = true;
    this->checkInternalState ();

    if (verbose) {
      std::ostringstream os;
      os << *prefix << "Done" << endl;
      std::cerr << os.str();
    }
  }


  template <class LocalOrdinal, class GlobalOrdinal, class Node>
  void
  CrsGraph<LocalOrdinal, GlobalOrdinal, Node>::
  expertStaticFillComplete (const Teuchos::RCP<const map_type>& domainMap,
                            const Teuchos::RCP<const map_type>& rangeMap,
                            const Teuchos::RCP<const import_type>& importer,
                            const Teuchos::RCP<const export_type>& exporter,
                            const Teuchos::RCP<Teuchos::ParameterList>& params)
  {
    const char tfecfFuncName[] = "expertStaticFillComplete: ";
#ifdef HAVE_TPETRA_MMM_TIMINGS
    std::string label;
    if(!params.is_null())
      label = params->get("Timer Label",label);
    std::string prefix = std::string("Tpetra ")+ label + std::string(": ");
    using Teuchos::TimeMonitor;
    Teuchos::RCP<Teuchos::TimeMonitor> MM = Teuchos::rcp(new TimeMonitor(*TimeMonitor::getNewTimer(prefix + std::string("ESFC-G-Setup"))));
#endif


    TEUCHOS_TEST_FOR_EXCEPTION_CLASS_FUNC(
      domainMap.is_null () || rangeMap.is_null (),
      std::runtime_error, "The input domain Map and range Map must be nonnull.");
    TEUCHOS_TEST_FOR_EXCEPTION_CLASS_FUNC(
      isFillComplete () || ! hasColMap (), std::runtime_error, "You may not "
      "call this method unless the graph has a column Map.");
    TEUCHOS_TEST_FOR_EXCEPTION_CLASS_FUNC(
      getLocalNumRows () > 0 && rowPtrsUnpacked_host_.extent (0) == 0,
      std::runtime_error, "The calling process has getLocalNumRows() = "
      << getLocalNumRows () << " > 0 rows, but the row offsets array has not "
      "been set.");
    TEUCHOS_TEST_FOR_EXCEPTION_CLASS_FUNC(
      static_cast<size_t> (rowPtrsUnpacked_host_.extent (0)) != getLocalNumRows () + 1,
      std::runtime_error, "The row offsets array has length " <<
      rowPtrsUnpacked_host_.extent (0) << " != getLocalNumRows()+1 = " <<
      (getLocalNumRows () + 1) << ".");

    // Note: We don't need to do the following things which are normally done in fillComplete:
    // allocateIndices, globalAssemble, makeColMap, makeIndicesLocal, sortAndMergeAllIndices

    // Constants from allocateIndices
    //
    // mfh 08 Aug 2014: numAllocForAllRows_ and k_numAllocPerRow_ go
    // away once the graph is allocated.  expertStaticFillComplete
    // either presumes that the graph is allocated, or "allocates" it.
    //
    // FIXME (mfh 08 Aug 2014) The goal for the Kokkos refactor
    // version of CrsGraph is to allocate in the constructor, not
    // lazily on first insert.  That will make both
    // numAllocForAllRows_ and k_numAllocPerRow_ obsolete.
    numAllocForAllRows_  = 0;
    k_numAllocPerRow_    = decltype (k_numAllocPerRow_) ();
    indicesAreAllocated_ = true;

    // Constants from makeIndicesLocal
    //
    // The graph has a column Map, so its indices had better be local.
    indicesAreLocal_  = true;
    indicesAreGlobal_ = false;

    // set domain/range map: may clear the import/export objects
#ifdef HAVE_TPETRA_MMM_TIMINGS
    MM = Teuchos::null;
    MM = Teuchos::rcp(new TimeMonitor(*TimeMonitor::getNewTimer(prefix + std::string("ESFC-G-Maps"))));
#endif
    setDomainRangeMaps (domainMap, rangeMap);

    // Presume the user sorted and merged the arrays first
    indicesAreSorted_ = true;
    noRedundancies_ = true;

    // makeImportExport won't create a new importer/exporter if I set one here first.
#ifdef HAVE_TPETRA_MMM_TIMINGS
    MM = Teuchos::null;
    MM = Teuchos::rcp(new TimeMonitor(*TimeMonitor::getNewTimer(prefix + std::string("ESFC-G-mIXcheckI"))));
#endif

    importer_ = Teuchos::null;
    exporter_ = Teuchos::null;
    if (importer != Teuchos::null) {
      TEUCHOS_TEST_FOR_EXCEPTION_CLASS_FUNC(
        ! importer->getSourceMap ()->isSameAs (*getDomainMap ()) ||
        ! importer->getTargetMap ()->isSameAs (*getColMap ()),
        std::invalid_argument,": importer does not match matrix maps.");
      importer_ = importer;

    }

#ifdef HAVE_TPETRA_MMM_TIMINGS
    MM = Teuchos::null;
    MM = Teuchos::rcp(new TimeMonitor(*TimeMonitor::getNewTimer(prefix + std::string("ESFC-G-mIXcheckE"))));
#endif

    if (exporter != Teuchos::null) {
      TEUCHOS_TEST_FOR_EXCEPTION_CLASS_FUNC(
        ! exporter->getSourceMap ()->isSameAs (*getRowMap ()) ||
        ! exporter->getTargetMap ()->isSameAs (*getRangeMap ()),
        std::invalid_argument,": exporter does not match matrix maps.");
      exporter_ = exporter;
    }

#ifdef HAVE_TPETRA_MMM_TIMINGS
    MM = Teuchos::null;
    MM = Teuchos::rcp(new TimeMonitor(*TimeMonitor::getNewTimer(prefix + std::string("ESFC-G-mIXmake"))));
#endif
    Teuchos::Array<int> remotePIDs (0); // unused output argument
    this->makeImportExport (remotePIDs, false);

#ifdef HAVE_TPETRA_MMM_TIMINGS
    MM = Teuchos::null;
    MM = Teuchos::rcp(new TimeMonitor(*TimeMonitor::getNewTimer(prefix + std::string("ESFC-G-fLG"))));
#endif
    this->fillLocalGraph (params);

    const bool callComputeGlobalConstants = params.get () == nullptr ||
      params->get ("compute global constants", true);

    if (callComputeGlobalConstants) {
#ifdef HAVE_TPETRA_MMM_TIMINGS
    MM = Teuchos::null;
    MM = Teuchos::rcp(new TimeMonitor(*TimeMonitor::getNewTimer(prefix + std::string("ESFC-G-cGC (const)"))));
#endif // HAVE_TPETRA_MMM_TIMINGS
      this->computeGlobalConstants ();
    }
    else {
#ifdef HAVE_TPETRA_MMM_TIMINGS
      MM = Teuchos::null;
      MM = Teuchos::rcp(new TimeMonitor(*TimeMonitor::getNewTimer(prefix + std::string("ESFC-G-cGC (noconst)"))));
#endif // HAVE_TPETRA_MMM_TIMINGS
      this->computeLocalConstants ();
    }

    fillComplete_ = true;

#ifdef HAVE_TPETRA_MMM_TIMINGS
    MM = Teuchos::null;
    MM = Teuchos::rcp(new TimeMonitor(*TimeMonitor::getNewTimer(prefix + std::string("ESFC-G-cIS"))));
#endif
    checkInternalState ();
  }


  template <class LocalOrdinal, class GlobalOrdinal, class Node>
  void
  CrsGraph<LocalOrdinal, GlobalOrdinal, Node>::
  fillLocalGraph (const Teuchos::RCP<Teuchos::ParameterList>& params)
  {
    using ::Tpetra::Details::computeOffsetsFromCounts;
    typedef decltype (k_numRowEntries_) row_entries_type;
    typedef typename local_graph_device_type::row_map_type row_map_type;
    typedef typename row_map_type::non_const_type non_const_row_map_type;
    typedef typename local_graph_device_type::entries_type::non_const_type lclinds_1d_type;
    const char tfecfFuncName[] = "fillLocalGraph (called from fillComplete or "
      "expertStaticFillComplete): ";
    const size_t lclNumRows = this->getLocalNumRows ();

    // This method's goal is to fill in the two arrays (compressed
    // sparse row format) that define the sparse graph's structure.

    bool requestOptimizedStorage = true;
    if (! params.is_null () && ! params->get ("Optimize Storage", true)) {
      requestOptimizedStorage = false;
    }

    // The graph's column indices are currently stored in a 1-D
    // format, with row offsets in rowPtrsUnpacked_host_ and local column indices
    // in k_lclInds1D_.

    if (debug_) {
      // The graph's array of row offsets must already be allocated.
      TEUCHOS_TEST_FOR_EXCEPTION_CLASS_FUNC
        (rowPtrsUnpacked_host_.extent (0) == 0, std::logic_error,
         "k_rowPtrs_ has size zero, but shouldn't");
      TEUCHOS_TEST_FOR_EXCEPTION_CLASS_FUNC
        (rowPtrsUnpacked_host_.extent (0) != lclNumRows + 1, std::logic_error,
         "rowPtrsUnpacked_host_.extent(0) = "
         << rowPtrsUnpacked_host_.extent (0) << " != (lclNumRows + 1) = "
         << (lclNumRows + 1) << ".");
      const size_t numOffsets = rowPtrsUnpacked_host_.extent (0);
      const auto valToCheck = rowPtrsUnpacked_host_(numOffsets-1);
      TEUCHOS_TEST_FOR_EXCEPTION_CLASS_FUNC
        (numOffsets != 0 &&
         lclIndsUnpacked_wdv.extent (0) != valToCheck,
         std::logic_error, "numOffsets=" << numOffsets << " != 0 "
         " and lclIndsUnpacked_wdv.extent(0)=" << lclIndsUnpacked_wdv.extent(0)
         << " != k_rowPtrs_(" << numOffsets << ")=" << valToCheck
         << ".");
    }

    size_t allocSize = 0;
    try {
      allocSize = this->getLocalAllocationSize ();
    }
    catch (std::logic_error& e) {
      TEUCHOS_TEST_FOR_EXCEPTION_CLASS_FUNC
        (true, std::logic_error, "getLocalAllocationSize threw "
         "std::logic_error: " << e.what ());
    }
    catch (std::runtime_error& e) {
      TEUCHOS_TEST_FOR_EXCEPTION_CLASS_FUNC
        (true, std::runtime_error, "getLocalAllocationSize threw "
         "std::runtime_error: " << e.what ());
    }
    catch (std::exception& e) {
      TEUCHOS_TEST_FOR_EXCEPTION_CLASS_FUNC
        (true, std::runtime_error, "getLocalAllocationSize threw "
         "std::exception: " << e.what ());
    }
    catch (...) {
      TEUCHOS_TEST_FOR_EXCEPTION_CLASS_FUNC
        (true, std::runtime_error, "getLocalAllocationSize threw "
         "an exception not a subclass of std::exception.");
    }

    if (this->getLocalNumEntries () != allocSize) {
      // Use the nonconst version of row_map_type for ptr_d, because
      // the latter is const and we need to modify ptr_d here.
      non_const_row_map_type ptr_d;
      row_map_type ptr_d_const;

      // The graph's current 1-D storage is "unpacked."  This means
      // the row offsets may differ from what the final row offsets
      // should be.  This could happen, for example, if the user set
      // an upper bound on the number of entries in each row, but
      // didn't fill all those entries.

      if (debug_) {
        if (rowPtrsUnpacked_host_.extent (0) != 0) {
          const size_t numOffsets =
            static_cast<size_t> (rowPtrsUnpacked_host_.extent (0));
          const auto valToCheck = rowPtrsUnpacked_host_(numOffsets - 1);
          TEUCHOS_TEST_FOR_EXCEPTION_CLASS_FUNC
            (valToCheck != size_t(lclIndsUnpacked_wdv.extent(0)),
             std::logic_error, "(Unpacked branch) Before allocating "
             "or packing, k_rowPtrs_(" << (numOffsets-1) << ")="
             << valToCheck << " != lclIndsUnpacked_wdv.extent(0)="
             << lclIndsUnpacked_wdv.extent (0) << ".");
        }
      }

      // Pack the row offsets into ptr_d, by doing a sum-scan of the
      // array of valid entry counts per row (k_numRowEntries_).

      // Total number of entries in the matrix on the calling
      // process.  We will compute this in the loop below.  It's
      // cheap to compute and useful as a sanity check.
      size_t lclTotalNumEntries = 0;
      {
        // Allocate the packed row offsets array.
        ptr_d = 
          non_const_row_map_type ("Tpetra::CrsGraph::ptr", lclNumRows + 1);
        ptr_d_const = ptr_d;

        // It's ok that k_numRowEntries_ is a host View; the
        // function can handle this.
        typename row_entries_type::const_type numRowEnt_h = k_numRowEntries_;
        if (debug_) {
          TEUCHOS_TEST_FOR_EXCEPTION_CLASS_FUNC
            (size_t(numRowEnt_h.extent (0)) != lclNumRows,
             std::logic_error, "(Unpacked branch) "
             "numRowEnt_h.extent(0)=" << numRowEnt_h.extent(0)
             << " != getLocalNumRows()=" << lclNumRows << "");
        }

        lclTotalNumEntries = computeOffsetsFromCounts (ptr_d, numRowEnt_h);

        if (debug_) {
          TEUCHOS_TEST_FOR_EXCEPTION_CLASS_FUNC
            (static_cast<size_t> (ptr_d.extent (0)) != lclNumRows + 1,
             std::logic_error, "(Unpacked branch) After allocating "
             "ptr_d, ptr_d.extent(0) = " << ptr_d.extent(0)
             << " != lclNumRows+1 = " << (lclNumRows+1) << ".");
          const auto valToCheck =
            ::Tpetra::Details::getEntryOnHost (ptr_d, lclNumRows);
          TEUCHOS_TEST_FOR_EXCEPTION_CLASS_FUNC
            (valToCheck != lclTotalNumEntries, std::logic_error,
             "Tpetra::CrsGraph::fillLocalGraph: In unpacked branch, "
             "after filling ptr_d, ptr_d(lclNumRows=" << lclNumRows
             << ") = " << valToCheck << " != total number of entries "
             "on the calling process = " << lclTotalNumEntries
             << ".");
        }
      }

      // Allocate the array of packed column indices.
      lclinds_1d_type ind_d =
         lclinds_1d_type ("Tpetra::CrsGraph::lclInd", lclTotalNumEntries);

      // k_rowPtrs_ and lclIndsUnpacked_wdv are currently unpacked.  Pack
      // them, using the packed row offsets array ptr_d that we
      // created above.
      //
      // FIXME (mfh 08 Aug 2014) If "Optimize Storage" is false (in
      // CrsMatrix?), we need to keep around the unpacked row
      // offsets and column indices.

      // Pack the column indices from unpacked lclIndsUnpacked_wdv into
      // packed ind_d.  We will replace lclIndsUnpacked_wdv below.
      typedef pack_functor<
        typename local_graph_device_type::entries_type::non_const_type,
        typename local_inds_dualv_type::t_dev::const_type,
        row_map_type,
        typename local_graph_device_type::row_map_type> inds_packer_type;
      inds_packer_type f (ind_d, 
                          lclIndsUnpacked_wdv.getDeviceView(Access::ReadOnly),
                          ptr_d, rowPtrsUnpacked_dev_);
      {
        typedef typename decltype (ind_d)::execution_space exec_space;
        typedef Kokkos::RangePolicy<exec_space, LocalOrdinal> range_type;
        Kokkos::parallel_for (range_type (0, lclNumRows), f);
      }

      if (debug_) {
        TEUCHOS_TEST_FOR_EXCEPTION_CLASS_FUNC
          (ptr_d.extent (0) == 0, std::logic_error,
           "(\"Optimize Storage\"=true branch) After packing, "
           "ptr_d.extent(0)=0.  This probably means k_rowPtrs_ was "
           "never allocated.");
        if (ptr_d.extent (0) != 0) {
          const size_t numOffsets = static_cast<size_t> (ptr_d.extent (0));
          const auto valToCheck =
            ::Tpetra::Details::getEntryOnHost (ptr_d, numOffsets - 1);
          TEUCHOS_TEST_FOR_EXCEPTION_CLASS_FUNC
            (static_cast<size_t> (valToCheck) != ind_d.extent (0),
             std::logic_error, "(\"Optimize Storage\"=true branch) "
             "After packing, ptr_d(" << (numOffsets-1) << ")="
             << valToCheck << " != ind_d.extent(0)="
             << ind_d.extent(0) << ".");
        }
      }
      // Build the local graph.
      setRowPtrsPacked(ptr_d_const);
      lclIndsPacked_wdv = local_inds_wdv_type(ind_d);
    }
    else { // We don't have to pack, so just set the pointers.
      setRowPtrsPacked(rowPtrsUnpacked_dev_);
      lclIndsPacked_wdv = lclIndsUnpacked_wdv; 

      if (debug_) {
        TEUCHOS_TEST_FOR_EXCEPTION_CLASS_FUNC
          (rowPtrsPacked_dev_.extent (0) == 0, std::logic_error,
           "(\"Optimize Storage\"=false branch) "
           "rowPtrsPacked_dev_.extent(0) = 0.  "
           "This probably means that "
           "k_rowPtrs_ was never allocated.");
        if (rowPtrsPacked_dev_.extent (0) != 0) {
          const size_t numOffsets =
            static_cast<size_t> (rowPtrsPacked_dev_.extent (0));
          const size_t valToCheck =
            rowPtrsPacked_host_(numOffsets - 1);
          TEUCHOS_TEST_FOR_EXCEPTION_CLASS_FUNC
            (valToCheck != size_t(lclIndsPacked_wdv.extent (0)),
             std::logic_error, "(\"Optimize Storage\"=false branch) "
             "rowPtrsPacked_dev_(" << (numOffsets-1) << ")=" 
             << valToCheck
             << " != lclIndsPacked_wdv.extent(0)=" 
             << lclIndsPacked_wdv.extent (0) << ".");
        }
      }
    }

    if (debug_) {
      TEUCHOS_TEST_FOR_EXCEPTION_CLASS_FUNC
        (static_cast<size_t> (rowPtrsPacked_dev_.extent (0)) != lclNumRows + 1,
         std::logic_error, "After packing, rowPtrsPacked_dev_.extent(0) = " <<
         rowPtrsPacked_dev_.extent (0) << " != lclNumRows+1 = " << (lclNumRows+1)
         << ".");
      if (rowPtrsPacked_dev_.extent (0) != 0) {
        const size_t numOffsets = static_cast<size_t> (rowPtrsPacked_dev_.extent (0));
        const auto valToCheck = rowPtrsPacked_host_(numOffsets - 1);
        TEUCHOS_TEST_FOR_EXCEPTION_CLASS_FUNC
          (static_cast<size_t> (valToCheck) != lclIndsPacked_wdv.extent (0),
           std::logic_error, "After packing, rowPtrsPacked_dev_(" << (numOffsets-1)
           << ") = " << valToCheck << " != lclIndsPacked_wdv.extent(0) = "
           << lclIndsPacked_wdv.extent (0) << ".");
      }
    }

    if (requestOptimizedStorage) {
      // With optimized storage, we don't need to store
      // the array of row entry counts.

      // Free graph data structures that are only needed for
      // unpacked 1-D storage.
      k_numRowEntries_ = row_entries_type ();

      // Keep the new 1-D packed allocations.
      setRowPtrsUnpacked(rowPtrsPacked_dev_);
      lclIndsUnpacked_wdv = lclIndsPacked_wdv;

      storageStatus_ = Details::STORAGE_1D_PACKED;
    }

    set_need_sync_host_uvm_access(); // make sure kernel setup of indices is fenced before a host access
  }

  template <class LocalOrdinal, class GlobalOrdinal, class Node>
  void
  CrsGraph<LocalOrdinal, GlobalOrdinal, Node>::
  replaceColMap (const Teuchos::RCP<const map_type>& newColMap)
  {
    // NOTE: This safety check matches the code, but not the documentation of Crsgraph
    //
    // FIXME (mfh 18 Aug 2014) This will break if the calling process
    // has no entries, because in that case, currently it is neither
    // locally nor globally indexed.  This will change once we get rid
    // of lazy allocation (so that the constructor allocates indices
    // and therefore commits to local vs. global).
    const char tfecfFuncName[] = "replaceColMap: ";
    TEUCHOS_TEST_FOR_EXCEPTION_CLASS_FUNC(
      isLocallyIndexed () || isGloballyIndexed (), std::runtime_error,
      "Requires matching maps and non-static graph.");
    colMap_ = newColMap;
  }

  template <class LocalOrdinal, class GlobalOrdinal, class Node>
  void
  CrsGraph<LocalOrdinal, GlobalOrdinal, Node>::
  reindexColumns (const Teuchos::RCP<const map_type>& newColMap,
                  const Teuchos::RCP<const import_type>& newImport,
                  const bool sortIndicesInEachRow)
  {
    using Teuchos::REDUCE_MIN;
    using Teuchos::reduceAll;
    using Teuchos::RCP;
    typedef GlobalOrdinal GO;
    typedef LocalOrdinal LO;
    typedef typename local_inds_dualv_type::t_host col_inds_type;
    const char tfecfFuncName[] = "reindexColumns: ";

    TEUCHOS_TEST_FOR_EXCEPTION_CLASS_FUNC(
      isFillComplete (), std::runtime_error, "The graph is fill complete "
      "(isFillComplete() returns true).  You must call resumeFill() before "
      "you may call this method.");

    // mfh 19 Aug 2014: This method does NOT redistribute data; it
    // doesn't claim to do the work of an Import or Export.  This
    // means that for all processes, the calling process MUST own all
    // column indices, in both the old column Map (if it exists) and
    // the new column Map.  We check this via an all-reduce.
    //
    // Some processes may be globally indexed, others may be locally
    // indexed, and others (that have no graph entries) may be
    // neither.  This method will NOT change the graph's current
    // state.  If it's locally indexed, it will stay that way, and
    // vice versa.  It would easy to add an option to convert indices
    // from global to local, so as to save a global-to-local
    // conversion pass.  However, we don't do this here.  The intended
    // typical use case is that the graph already has a column Map and
    // is locally indexed, and this is the case for which we optimize.

    const LO lclNumRows = static_cast<LO> (this->getLocalNumRows ());

    // Attempt to convert indices to the new column Map's version of
    // local.  This will fail if on the calling process, the graph has
    // indices that are not on that process in the new column Map.
    // After the local conversion attempt, we will do an all-reduce to
    // see if any processes failed.

    // If this is false, then either the graph contains a column index
    // which is invalid in the CURRENT column Map, or the graph is
    // locally indexed but currently has no column Map.  In either
    // case, there is no way to convert the current local indices into
    // global indices, so that we can convert them into the new column
    // Map's local indices.  It's possible for this to be true on some
    // processes but not others, due to replaceColMap.
    bool allCurColIndsValid = true;
    // On the calling process, are all valid current column indices
    // also in the new column Map on the calling process?  In other
    // words, does local reindexing suffice, or should the user have
    // done an Import or Export instead?
    bool localSuffices = true;

    // Final arrays for the local indices.  We will allocate exactly
    // one of these ONLY if the graph is locally indexed on the
    // calling process, and ONLY if the graph has one or more entries
    // (is not empty) on the calling process.  In that case, we
    // allocate the first (1-D storage) if the graph has a static
    // profile, else we allocate the second (2-D storage).
    col_inds_type newLclInds1D;
    auto oldLclInds1D = lclIndsUnpacked_wdv.getHostView(Access::ReadOnly);

    // If indices aren't allocated, that means the calling process
    // owns no entries in the graph.  Thus, there is nothing to
    // convert, and it trivially succeeds locally.
    if (indicesAreAllocated ()) {
      if (isLocallyIndexed ()) {
        if (hasColMap ()) { // locally indexed, and currently has a column Map
          const map_type& oldColMap = * (getColMap ());
          // Allocate storage for the new local indices.
          const size_t allocSize = this->getLocalAllocationSize ();
          newLclInds1D = col_inds_type("Tpetra::CrsGraph::lclIndsReindexedHost",
                                       allocSize);
          // Attempt to convert the new indices locally.
          for (LO lclRow = 0; lclRow < lclNumRows; ++lclRow) {
            const RowInfo rowInfo = this->getRowInfo (lclRow);
            const size_t beg = rowInfo.offset1D;
            const size_t end = beg + rowInfo.numEntries;
            for (size_t k = beg; k < end; ++k) {
              const LO oldLclCol = oldLclInds1D(k);
              if (oldLclCol == Teuchos::OrdinalTraits<LO>::invalid ()) {
                allCurColIndsValid = false;
                break; // Stop at the first invalid index
              }
              const GO gblCol = oldColMap.getGlobalElement (oldLclCol);

              // The above conversion MUST succeed.  Otherwise, the
              // current local index is invalid, which means that
              // the graph was constructed incorrectly.
              if (gblCol == Teuchos::OrdinalTraits<GO>::invalid ()) {
                allCurColIndsValid = false;
                break; // Stop at the first invalid index
              }
              else {
                const LO newLclCol = newColMap->getLocalElement (gblCol);
                if (newLclCol == Teuchos::OrdinalTraits<LO>::invalid ()) {
                  localSuffices = false;
                  break; // Stop at the first invalid index
                }
                newLclInds1D(k) = newLclCol;
              }
            } // for each entry in the current row
          } // for each locally owned row
        }
        else { // locally indexed, but no column Map
          // This case is only possible if replaceColMap() was called
          // with a null argument on the calling process.  It's
          // possible, but it means that this method can't possibly
          // succeed, since we have no way of knowing how to convert
          // the current local indices to global indices.
          allCurColIndsValid = false;
        }
      }
      else { // globally indexed
        // If the graph is globally indexed, we don't need to save
        // local indices, but we _do_ need to know whether the current
        // global indices are valid in the new column Map.  We may
        // need to do a getRemoteIndexList call to find this out.
        //
        // In this case, it doesn't matter whether the graph currently
        // has a column Map.  We don't need the old column Map to
        // convert from global indices to the _new_ column Map's local
        // indices.  Furthermore, we can use the same code, whether
        // the graph is static or dynamic profile.

        // Test whether the current global indices are in the new
        // column Map on the calling process.
        for (LO lclRow = 0; lclRow < lclNumRows; ++lclRow) {
          const RowInfo rowInfo = this->getRowInfo (lclRow);
          auto oldGblRowView = this->getGlobalIndsViewHost (rowInfo);
          for (size_t k = 0; k < rowInfo.numEntries; ++k) {
            const GO gblCol = oldGblRowView(k);
            if (! newColMap->isNodeGlobalElement (gblCol)) {
              localSuffices = false;
              break; // Stop at the first invalid index
            }
          } // for each entry in the current row
        } // for each locally owned row
      } // locally or globally indexed
    } // whether indices are allocated

    // Do an all-reduce to check both possible error conditions.
    int lclSuccess[2];
    lclSuccess[0] = allCurColIndsValid ? 1 : 0;
    lclSuccess[1] = localSuffices ? 1 : 0;
    int gblSuccess[2];
    gblSuccess[0] = 0;
    gblSuccess[1] = 0;
    RCP<const Teuchos::Comm<int> > comm =
      getRowMap ().is_null () ? Teuchos::null : getRowMap ()->getComm ();
    if (! comm.is_null ()) {
      reduceAll<int, int> (*comm, REDUCE_MIN, 2, lclSuccess, gblSuccess);
    }

    TEUCHOS_TEST_FOR_EXCEPTION_CLASS_FUNC(
      gblSuccess[0] == 0, std::runtime_error, "It is not possible to continue."
      "  The most likely reason is that the graph is locally indexed, but the "
      "column Map is missing (null) on some processes, due to a previous call "
      "to replaceColMap().");

    TEUCHOS_TEST_FOR_EXCEPTION_CLASS_FUNC(
      gblSuccess[1] == 0, std::runtime_error, "On some process, the graph "
      "contains column indices that are in the old column Map, but not in the "
      "new column Map (on that process).  This method does NOT redistribute "
      "data; it does not claim to do the work of an Import or Export operation."
      "  This means that for all processess, the calling process MUST own all "
      "column indices, in both the old column Map and the new column Map.  In "
      "this case, you will need to do an Import or Export operation to "
      "redistribute data.");

    // Commit the results.
    if (isLocallyIndexed ()) {
      { // scope the device view; sortAndMergeAllIndices needs host
        typename local_inds_dualv_type::t_dev newLclInds1D_dev(
                 Kokkos::view_alloc("Tpetra::CrsGraph::lclIndReindexed",
                                    Kokkos::WithoutInitializing),
                 newLclInds1D.extent(0));
        Kokkos::deep_copy(newLclInds1D_dev, newLclInds1D);
        lclIndsUnpacked_wdv = local_inds_wdv_type(newLclInds1D_dev);
      }

      // We've reindexed, so we don't know if the indices are sorted.
      //
      // FIXME (mfh 17 Sep 2014) It could make sense to check this,
      // since we're already going through all the indices above.  We
      // could also sort each row in place; that way, we would only
      // have to make one pass over the rows.
      indicesAreSorted_ = false;
      if (sortIndicesInEachRow) {
        // NOTE (mfh 17 Sep 2014) The graph must be locally indexed in
        // order to call this method.
        //
        // FIXME (mfh 17 Sep 2014) This violates the strong exception
        // guarantee.  It would be better to sort the new index arrays
        // before committing them.
        const bool sorted = false; // need to resort
        const bool merged = true; // no need to merge, since no dups
        this->sortAndMergeAllIndices (sorted, merged);
      }
    }
    colMap_ = newColMap;

    if (newImport.is_null ()) {
      // FIXME (mfh 19 Aug 2014) Should use the above all-reduce to
      // check whether the input Import is null on any process.
      //
      // If the domain Map hasn't been set yet, we can't compute a new
      // Import object.  Leave it what it is; it should be null, but
      // it doesn't matter.  If the domain Map _has_ been set, then
      // compute a new Import object if necessary.
      if (! domainMap_.is_null ()) {
        if (! domainMap_->isSameAs (* newColMap)) {
          importer_ = Teuchos::rcp (new import_type (domainMap_, newColMap));
        } else {
          importer_ = Teuchos::null; // don't need an Import
        }
      }
    } else {
      // The caller gave us an Import object.  Assume that it's valid.
      importer_ = newImport;
    }
  }

  template <class LocalOrdinal, class GlobalOrdinal, class Node>
  void
  CrsGraph<LocalOrdinal, GlobalOrdinal, Node>::
  replaceDomainMap (const Teuchos::RCP<const map_type>& newDomainMap)
  {
    const char prefix[] = "Tpetra::CrsGraph::replaceDomainMap: ";
    TEUCHOS_TEST_FOR_EXCEPTION(
      colMap_.is_null (), std::invalid_argument, prefix << "You may not call "
      "this method unless the graph already has a column Map.");
    TEUCHOS_TEST_FOR_EXCEPTION(
      newDomainMap.is_null (), std::invalid_argument,
      prefix << "The new domain Map must be nonnull.");

    // Create a new importer, if needed
    Teuchos::RCP<const import_type> newImporter = Teuchos::null;
    if (newDomainMap != colMap_ && (! newDomainMap->isSameAs (*colMap_))) {
      newImporter = rcp(new import_type(newDomainMap, colMap_));
    }
    this->replaceDomainMapAndImporter(newDomainMap, newImporter);
  }

  template <class LocalOrdinal, class GlobalOrdinal, class Node>
  void
  CrsGraph<LocalOrdinal, GlobalOrdinal, Node>::
  replaceDomainMapAndImporter (const Teuchos::RCP<const map_type>& newDomainMap,
                               const Teuchos::RCP<const import_type>& newImporter)
  {
    const char prefix[] = "Tpetra::CrsGraph::replaceDomainMapAndImporter: ";
    TEUCHOS_TEST_FOR_EXCEPTION(
      colMap_.is_null (), std::invalid_argument, prefix << "You may not call "
      "this method unless the graph already has a column Map.");
    TEUCHOS_TEST_FOR_EXCEPTION(
      newDomainMap.is_null (), std::invalid_argument,
      prefix << "The new domain Map must be nonnull.");

    if (debug_) {
      if (newImporter.is_null ()) {
        // It's not a good idea to put expensive operations in a macro
        // clause, even if they are side effect - free, because macros
        // don't promise that they won't evaluate their arguments more
        // than once.  It's polite for them to do so, but not required.
        const bool colSameAsDom = colMap_->isSameAs (*newDomainMap);
        TEUCHOS_TEST_FOR_EXCEPTION
          (!colSameAsDom, std::invalid_argument, "If the new Import is null, "
           "then the new domain Map must be the same as the current column Map.");
      }
      else {
        const bool colSameAsTgt =
          colMap_->isSameAs (* (newImporter->getTargetMap ()));
        const bool newDomSameAsSrc =
          newDomainMap->isSameAs (* (newImporter->getSourceMap ()));
        TEUCHOS_TEST_FOR_EXCEPTION
          (! colSameAsTgt || ! newDomSameAsSrc, std::invalid_argument, "If the "
           "new Import is nonnull, then the current column Map must be the same "
           "as the new Import's target Map, and the new domain Map must be the "
           "same as the new Import's source Map.");
      }
    }

    domainMap_ = newDomainMap;
    importer_ = Teuchos::rcp_const_cast<import_type> (newImporter);
  }

  template <class LocalOrdinal, class GlobalOrdinal, class Node>
  void
  CrsGraph<LocalOrdinal, GlobalOrdinal, Node>::
  replaceRangeMap (const Teuchos::RCP<const map_type>& newRangeMap)
  {
    const char prefix[] = "Tpetra::CrsGraph::replaceRangeMap: ";
    TEUCHOS_TEST_FOR_EXCEPTION(
      rowMap_.is_null (), std::invalid_argument, prefix << "You may not call "
      "this method unless the graph already has a row Map.");
    TEUCHOS_TEST_FOR_EXCEPTION(
      newRangeMap.is_null (), std::invalid_argument,
      prefix << "The new range Map must be nonnull.");

    // Create a new exporter, if needed
    Teuchos::RCP<const export_type> newExporter = Teuchos::null;
    if (newRangeMap != rowMap_ && (! newRangeMap->isSameAs (*rowMap_))) {
      newExporter = rcp(new export_type(rowMap_, newRangeMap));
    }
    this->replaceRangeMapAndExporter(newRangeMap, newExporter);
  }

  template <class LocalOrdinal, class GlobalOrdinal, class Node>
  void
  CrsGraph<LocalOrdinal, GlobalOrdinal, Node>::
  replaceRangeMapAndExporter (const Teuchos::RCP<const map_type>& newRangeMap,
                              const Teuchos::RCP<const export_type>& newExporter)
  {
    const char prefix[] = "Tpetra::CrsGraph::replaceRangeMapAndExporter: ";
    TEUCHOS_TEST_FOR_EXCEPTION(
      rowMap_.is_null (), std::invalid_argument, prefix << "You may not call "
      "this method unless the graph already has a column Map.");
    TEUCHOS_TEST_FOR_EXCEPTION(
      newRangeMap.is_null (), std::invalid_argument,
      prefix << "The new domain Map must be nonnull.");

    if (debug_) {
      if (newExporter.is_null ()) {
        // It's not a good idea to put expensive operations in a macro
        // clause, even if they are side effect - free, because macros
        // don't promise that they won't evaluate their arguments more
        // than once.  It's polite for them to do so, but not required.
        const bool rowSameAsRange = rowMap_->isSameAs (*newRangeMap);
        TEUCHOS_TEST_FOR_EXCEPTION
          (!rowSameAsRange, std::invalid_argument, "If the new Export is null, "
           "then the new range Map must be the same as the current row Map.");
      }
      else {
        const bool newRangeSameAsTgt =
          newRangeMap->isSameAs (* (newExporter->getTargetMap ()));
        const bool rowSameAsSrc =
          rowMap_->isSameAs (* (newExporter->getSourceMap ()));
        TEUCHOS_TEST_FOR_EXCEPTION
          (! rowSameAsSrc || ! newRangeSameAsTgt, std::invalid_argument, "If the "
           "new Export is nonnull, then the current row Map must be the same "
           "as the new Export's source Map, and the new range Map must be the "
           "same as the new Export's target Map.");
      }
    }

    rangeMap_ = newRangeMap;
    exporter_ = Teuchos::rcp_const_cast<export_type> (newExporter);
  }

#ifdef TPETRA_ENABLE_DEPRECATED_CODE
  template <class LocalOrdinal, class GlobalOrdinal, class Node>
  TPETRA_DEPRECATED
  typename CrsGraph<LocalOrdinal, GlobalOrdinal, Node>::local_graph_device_type
  CrsGraph<LocalOrdinal, GlobalOrdinal, Node>::
  getLocalGraph () const
  {
    return getLocalGraphDevice();
  }
#endif

  template <class LocalOrdinal, class GlobalOrdinal, class Node>
  typename CrsGraph<LocalOrdinal, GlobalOrdinal, Node>::local_graph_device_type
  CrsGraph<LocalOrdinal, GlobalOrdinal, Node>::
  getLocalGraphDevice () const
  {
    return local_graph_device_type(
                 lclIndsPacked_wdv.getDeviceView(Access::ReadWrite),
                 rowPtrsPacked_dev_);
  }

  template <class LocalOrdinal, class GlobalOrdinal, class Node>
  typename CrsGraph<LocalOrdinal, GlobalOrdinal, Node>::local_graph_host_type
  CrsGraph<LocalOrdinal, GlobalOrdinal, Node>::
  getLocalGraphHost () const
  {
    return local_graph_host_type(
                 lclIndsPacked_wdv.getHostView(Access::ReadWrite),
                 rowPtrsPacked_host_);
  }

  template <class LocalOrdinal, class GlobalOrdinal, class Node>
  void
  CrsGraph<LocalOrdinal, GlobalOrdinal, Node>::
  computeGlobalConstants ()
  {
    using ::Tpetra::Details::ProfilingRegion;
    using Teuchos::ArrayView;
    using Teuchos::outArg;
    using Teuchos::reduceAll;
    typedef global_size_t GST;

    ProfilingRegion regionCGC ("Tpetra::CrsGraph::computeGlobalConstants");

    this->computeLocalConstants ();

    // Compute global constants from local constants.  Processes that
    // already have local constants still participate in the
    // all-reduces, using their previously computed values.
    if (! this->haveGlobalConstants_) {
      const Teuchos::Comm<int>& comm = * (this->getComm ());
      // Promote all the nodeNum* and nodeMaxNum* quantities from
      // size_t to global_size_t, when doing the all-reduces for
      // globalNum* / globalMaxNum* results.
      //
      // FIXME (mfh 07 May 2013) Unfortunately, we either have to do
      // this in two all-reduces (one for the sum and the other for
      // the max), or use a custom MPI_Op that combines the sum and
      // the max.  The latter might even be slower than two
      // all-reduces on modern network hardware.  It would also be a
      // good idea to use nonblocking all-reduces (MPI 3), so that we
      // don't have to wait around for the first one to finish before
      // starting the second one.
      GST lcl, gbl;
      lcl = static_cast<GST> (this->getLocalNumEntries ());

      reduceAll<int,GST> (comm, Teuchos::REDUCE_SUM, 1, &lcl, &gbl);
      this->globalNumEntries_ = gbl;

      const GST lclMaxNumRowEnt = static_cast<GST> (this->nodeMaxNumRowEntries_);
      reduceAll<int, GST> (comm, Teuchos::REDUCE_MAX, lclMaxNumRowEnt,
                           outArg (this->globalMaxNumRowEntries_));
      this->haveGlobalConstants_ = true;
    }
  }


  template <class LocalOrdinal, class GlobalOrdinal, class Node>
  void
  CrsGraph<LocalOrdinal, GlobalOrdinal, Node>::
  computeLocalConstants ()
  {
    using ::Tpetra::Details::ProfilingRegion;

    ProfilingRegion regionCLC ("Tpetra::CrsGraph::computeLocalConstants");
    if (this->haveLocalConstants_) {
      return;
    }

    // Reset local properties
    this->nodeMaxNumRowEntries_ =
      Teuchos::OrdinalTraits<size_t>::invalid();

    using LO = local_ordinal_type;

    auto ptr = this->rowPtrsPacked_dev_;
    const LO lclNumRows = ptr.extent(0) == 0 ?
      static_cast<LO> (0) :
      (static_cast<LO> (ptr.extent(0)) - static_cast<LO> (1));

    const LO lclMaxNumRowEnt =
      ::Tpetra::Details::maxDifference ("Tpetra::CrsGraph: nodeMaxNumRowEntries",
                              ptr, lclNumRows);
    this->nodeMaxNumRowEntries_ = static_cast<size_t> (lclMaxNumRowEnt);
    this->haveLocalConstants_ = true;
  }


  template <class LocalOrdinal, class GlobalOrdinal, class Node>
  std::pair<size_t, std::string>
  CrsGraph<LocalOrdinal, GlobalOrdinal, Node>::
  makeIndicesLocal (const bool verbose)
  {
    using Details::ProfilingRegion;
    using Teuchos::arcp;
    using Teuchos::Array;
    using std::endl;
    typedef LocalOrdinal LO;
    typedef GlobalOrdinal GO;
    typedef device_type DT;
    typedef typename local_graph_device_type::row_map_type::non_const_value_type offset_type;
    typedef decltype (k_numRowEntries_) row_entries_type;
    typedef typename row_entries_type::non_const_value_type num_ent_type;
    const char tfecfFuncName[] = "makeIndicesLocal: ";
    ProfilingRegion regionMakeIndicesLocal ("Tpetra::CrsGraph::makeIndicesLocal");

    std::unique_ptr<std::string> prefix;
    if (verbose) {
      prefix = this->createPrefix("CrsGraph", "makeIndicesLocal");
      std::ostringstream os;
      os << *prefix << "lclNumRows: " << getLocalNumRows() << endl;
      std::cerr << os.str();
    }

    // These are somewhat global properties, so it's safe to have
    // exception checks for them, rather than returning an error code.
    TEUCHOS_TEST_FOR_EXCEPTION_CLASS_FUNC
      (! this->hasColMap (), std::logic_error, "The graph does not have a "
       "column Map yet.  This method should never be called in that case.  "
       "Please report this bug to the Tpetra developers.");
    TEUCHOS_TEST_FOR_EXCEPTION_CLASS_FUNC
      (this->getColMap ().is_null (), std::logic_error, "The graph claims "
       "that it has a column Map, because hasColMap() returns true.  However, "
       "the result of getColMap() is null.  This should never happen.  Please "
       "report this bug to the Tpetra developers.");

    // Return value 1: The number of column indices (counting
    // duplicates) that could not be converted to local indices,
    // because they were not in the column Map on the calling process.
    size_t lclNumErrs = 0;
    std::ostringstream errStrm; // for return value 2 (error string)

    const LO lclNumRows = static_cast<LO> (this->getLocalNumRows ());
    const map_type& colMap = * (this->getColMap ());

    if (this->isGloballyIndexed () && lclNumRows != 0) {
      // This is a host-accessible View.
      typename row_entries_type::const_type h_numRowEnt =
        this->k_numRowEntries_;

      // Allocate space for local indices.
      if (rowPtrsUnpacked_host_.extent (0) == 0) {
        errStrm << "k_rowPtrs_.extent(0) == 0.  This should never "
        "happen here.  Please report this bug to the Tpetra developers."
        << endl;
        // Need to return early.
        return std::make_pair(Tpetra::Details::OrdinalTraits<size_t>::invalid (),
                              errStrm.str ());
      }
      const auto numEnt = rowPtrsUnpacked_host_(lclNumRows);

      // mfh 17 Dec 2016: We don't need initial zero-fill of
      // lclIndsUnpacked_wdv, because we will fill it below anyway.
      // AllowPadding would only help for aligned access (e.g.,
      // for vectorization) if we also were to pad each row to the
      // same alignment, so we'll skip AllowPadding for now.

      // using Kokkos::AllowPadding;
      using Kokkos::view_alloc;
      using Kokkos::WithoutInitializing;

      // When giving the label as an argument to
      // Kokkos::view_alloc, the label must be a string and not a
      // char*, else the code won't compile.  This is because
      // view_alloc also allows a raw pointer as its first
      // argument.  See
      // https://github.com/kokkos/kokkos/issues/434.  This is a
      // large allocation typically, so the overhead of creating
      // an std::string is minor.
      const std::string label ("Tpetra::CrsGraph::lclInd");
      if (verbose) {
        std::ostringstream os;
        os << *prefix << "(Re)allocate lclInd_wdv: old="
           << lclIndsUnpacked_wdv.extent(0) << ", new=" << numEnt << endl;
        std::cerr << os.str();
      }

      local_inds_dualv_type lclInds_dualv = 
          local_inds_dualv_type(view_alloc(label, WithoutInitializing),
                                  numEnt);
      lclIndsUnpacked_wdv = local_inds_wdv_type(lclInds_dualv);

      auto lclColMap = colMap.getLocalMap ();
      // This is a "device mirror" of the host View h_numRowEnt.
      //
      // NOTE (mfh 27 Sep 2016) Currently, the right way to get a
      // Device instance is to use its default constructor.  See the
      // following Kokkos issue:
      //
      // https://github.com/kokkos/kokkos/issues/442
      if (verbose) {
        std::ostringstream os;
        os << *prefix << "Allocate device mirror k_numRowEnt: "
           << h_numRowEnt.extent(0) << endl;
        std::cerr << os.str();
      }
      auto k_numRowEnt = 
           Kokkos::create_mirror_view_and_copy (device_type (), h_numRowEnt);

      using ::Tpetra::Details::convertColumnIndicesFromGlobalToLocal;
      lclNumErrs =
        convertColumnIndicesFromGlobalToLocal<LO, GO, DT, offset_type, num_ent_type> (
          lclIndsUnpacked_wdv.getDeviceView(Access::OverwriteAll),
          gblInds_wdv.getDeviceView(Access::ReadOnly),
          rowPtrsUnpacked_dev_,
          lclColMap,
          k_numRowEnt);
      if (lclNumErrs != 0) {
        const int myRank = [this] () {
          auto map = this->getMap ();
          if (map.is_null ()) {
            return 0;
          }
          else {
            auto comm = map->getComm ();
            return comm.is_null () ? 0 : comm->getRank ();
          }
        } ();
        const bool pluralNumErrs = (lclNumErrs != static_cast<size_t> (1));
        errStrm << "(Process " << myRank << ") When converting column "
          "indices from global to local, we encountered " << lclNumErrs
          << " ind" << (pluralNumErrs ? "ices" : "ex")
          << " that do" << (pluralNumErrs ? "es" : "")
          << " not live in the column Map on this process." << endl;
      }

      // We've converted column indices from global to local, so we
      // can deallocate the global column indices (which we know are
      // in 1-D storage, because the graph has static profile).
      if (verbose) {
        std::ostringstream os;
        os << *prefix << "Free gblInds_wdv: "
           << gblInds_wdv.extent(0) << endl;
        std::cerr << os.str();
      }
      gblInds_wdv = global_inds_wdv_type ();
    } // globallyIndexed() && lclNumRows > 0

    this->indicesAreLocal_  = true;
    this->indicesAreGlobal_ = false;
    this->checkInternalState ();

    return std::make_pair (lclNumErrs, errStrm.str ());
  }

  template <class LocalOrdinal, class GlobalOrdinal, class Node>
  void
  CrsGraph<LocalOrdinal, GlobalOrdinal, Node>::
  makeColMap (Teuchos::Array<int>& remotePIDs)
  {
    using Details::ProfilingRegion;
    using std::endl;
    const char tfecfFuncName[] = "makeColMap";

    ProfilingRegion regionSortAndMerge ("Tpetra::CrsGraph::makeColMap");
    std::unique_ptr<std::string> prefix;
    if (verbose_) {
      prefix = this->createPrefix("CrsGraph", tfecfFuncName);
      std::ostringstream os;
      os << *prefix << "Start" << endl;
      std::cerr << os.str();
    }

    // this->colMap_ should be null at this point, but we accept the
    // future possibility that it might not be (esp. if we decide
    // later to support graph structure changes after first
    // fillComplete, which CrsGraph does not currently (as of 12 Feb
    // 2017) support).
    Teuchos::RCP<const map_type> colMap = this->colMap_;
    const bool sortEachProcsGids =
      this->sortGhostsAssociatedWithEachProcessor_;

    // FIXME (mfh 12 Feb 2017) ::Tpetra::Details::makeColMap returns a
    // per-process error code.  If an error does occur on a process,
    // ::Tpetra::Details::makeColMap does NOT promise that all processes will
    // notice that error.  This is the caller's responsibility.  For
    // now, we only propagate (to all processes) and report the error
    // in debug mode.  In the future, we need to add the local/global
    // error handling scheme used in BlockCrsMatrix to this class.
    if (debug_) {
      using Teuchos::outArg;
      using Teuchos::REDUCE_MIN;
      using Teuchos::reduceAll;

      std::ostringstream errStrm;
      const int lclErrCode =
        Details::makeColMap (colMap, remotePIDs,
          getDomainMap (), *this, sortEachProcsGids, &errStrm);
      auto comm = this->getComm ();
      if (! comm.is_null ()) {
        const int lclSuccess = (lclErrCode == 0) ? 1 : 0;
        int gblSuccess = 0; // output argument
        reduceAll<int, int> (*comm, REDUCE_MIN, lclSuccess,
                             outArg (gblSuccess));
        if (gblSuccess != 1) {
          std::ostringstream os;
          Details::gathervPrint (os, errStrm.str (), *comm);
          TEUCHOS_TEST_FOR_EXCEPTION_CLASS_FUNC
            (true, std::runtime_error, ": An error happened on at "
             "least one process in the CrsGraph's communicator.  "
             "Here are all processes' error messages:" << std::endl
             << os.str ());
        }
      }
    }
    else {
      (void) Details::makeColMap (colMap, remotePIDs,
        getDomainMap (), *this, sortEachProcsGids, nullptr);
    }
    // See above.  We want to admit the possibility of makeColMap
    // actually revising an existing column Map, even though that
    // doesn't currently (as of 10 May 2017) happen.
    this->colMap_ = colMap;

    checkInternalState ();
    if (verbose_) {
      std::ostringstream os;
      os << *prefix << "Done" << endl;
      std::cerr << os.str();
    }
  }


  template <class LocalOrdinal, class GlobalOrdinal, class Node>
  void
  CrsGraph<LocalOrdinal, GlobalOrdinal, Node>::
  sortAndMergeAllIndices (const bool sorted, const bool merged)
  {
    using std::endl;
    using LO = LocalOrdinal;
    using host_execution_space =
      typename Kokkos::View<LO*, device_type>::HostMirror::
        execution_space;
    using range_type = Kokkos::RangePolicy<host_execution_space, LO>;
    const char tfecfFuncName[] = "sortAndMergeAllIndices";
    Details::ProfilingRegion regionSortAndMerge
      ("Tpetra::CrsGraph::sortAndMergeAllIndices");

    std::unique_ptr<std::string> prefix;
    if (verbose_) {
      prefix = this->createPrefix("CrsGraph", tfecfFuncName);
      std::ostringstream os;
      os << *prefix << "Start: "
         << "sorted=" << (sorted ? "true" : "false")
         << ", merged=" << (merged ? "true" : "false") << endl;
      std::cerr << os.str();
    }
    TEUCHOS_TEST_FOR_EXCEPTION_CLASS_FUNC
      (this->isGloballyIndexed(), std::logic_error,
       "This method may only be called after makeIndicesLocal." );
    TEUCHOS_TEST_FOR_EXCEPTION_CLASS_FUNC
      (! merged && this->isStorageOptimized(), std::logic_error,
       "The graph is already storage optimized, so we shouldn't be "
       "merging any indices.  "
       "Please report this bug to the Tpetra developers.");

    if (! sorted || ! merged) {
      const LO lclNumRows(this->getLocalNumRows());
      auto range = range_type(0, lclNumRows);

      if (verbose_) {
        size_t totalNumDups = 0;
        Kokkos::parallel_reduce(range,
          [this, sorted, merged] (const LO lclRow, size_t& numDups)
          {
            const RowInfo rowInfo = this->getRowInfo(lclRow);
            numDups += this->sortAndMergeRowIndices(rowInfo, sorted, merged);
          },
          totalNumDups);
        std::ostringstream os;
        os << *prefix << "totalNumDups=" << totalNumDups << endl;
        std::cerr << os.str();
      }
      else {
        Kokkos::parallel_for(range,
          [this, sorted, merged] (const LO lclRow)
          {
            const RowInfo rowInfo = this->getRowInfo(lclRow);
            this->sortAndMergeRowIndices(rowInfo, sorted, merged);
          });
      }
      this->indicesAreSorted_ = true; // we just sorted every row
      this->noRedundancies_ = true; // we just merged every row
    }

    if (verbose_) {
      std::ostringstream os;
      os << *prefix << "Done" << endl;
      std::cerr << os.str();
    }
  }

  template <class LocalOrdinal, class GlobalOrdinal, class Node>
  void
  CrsGraph<LocalOrdinal, GlobalOrdinal, Node>::
  makeImportExport (Teuchos::Array<int>& remotePIDs,
                    const bool useRemotePIDs)
  {
    using ::Tpetra::Details::ProfilingRegion;
    using Teuchos::ParameterList;
    using Teuchos::RCP;
    using Teuchos::rcp;
    const char tfecfFuncName[] = "makeImportExport: ";
    ProfilingRegion regionMIE ("Tpetra::CrsGraph::makeImportExport");

    TEUCHOS_TEST_FOR_EXCEPTION_CLASS_FUNC
      (! this->hasColMap (), std::logic_error,
       "This method may not be called unless the graph has a column Map.");
    RCP<ParameterList> params = this->getNonconstParameterList (); // could be null

    // Don't do any checks to see if we need to create the Import, if
    // it exists already.
    //
    // FIXME (mfh 25 Mar 2013) This will become incorrect if we
    // change CrsGraph in the future to allow changing the column
    // Map after fillComplete.  For now, the column Map is fixed
    // after the first fillComplete call.
    if (importer_.is_null ()) {
      // Create the Import instance if necessary.
      if (domainMap_ != colMap_ && (! domainMap_->isSameAs (*colMap_))) {
        if (params.is_null () || ! params->isSublist ("Import")) {
          if (useRemotePIDs) {
            importer_ = rcp (new import_type (domainMap_, colMap_, remotePIDs));
          }
          else {
            importer_ = rcp (new import_type (domainMap_, colMap_));
          }
        }
        else {
          RCP<ParameterList> importSublist = sublist (params, "Import", true);
          if (useRemotePIDs) {
            RCP<import_type> newImp =
              rcp (new import_type (domainMap_, colMap_, remotePIDs,
                                    importSublist));
            importer_ = newImp;
          }
          else {
            importer_ = rcp (new import_type (domainMap_, colMap_, importSublist));
          }
        }
      }
    }

    // Don't do any checks to see if we need to create the Export, if
    // it exists already.
    if (exporter_.is_null ()) {
      // Create the Export instance if necessary.
      if (rangeMap_ != rowMap_ && ! rangeMap_->isSameAs (*rowMap_)) {
        if (params.is_null () || ! params->isSublist ("Export")) {
          exporter_ = rcp (new export_type (rowMap_, rangeMap_));
        }
        else {
          RCP<ParameterList> exportSublist = sublist (params, "Export", true);
          exporter_ = rcp (new export_type (rowMap_, rangeMap_, exportSublist));
        }
      }
    }
  }


  template <class LocalOrdinal, class GlobalOrdinal, class Node>
  std::string
  CrsGraph<LocalOrdinal, GlobalOrdinal, Node>::
  description () const
  {
    std::ostringstream oss;
    oss << dist_object_type::description ();
    if (isFillComplete ()) {
      oss << "{status = fill complete"
          << ", global rows = " << getGlobalNumRows()
          << ", global cols = " << getGlobalNumCols()
          << ", global num entries = " << getGlobalNumEntries()
          << "}";
    }
    else {
      oss << "{status = fill not complete"
          << ", global rows = " << getGlobalNumRows()
          << "}";
    }
    return oss.str();
  }


  template <class LocalOrdinal, class GlobalOrdinal, class Node>
  void
  CrsGraph<LocalOrdinal, GlobalOrdinal, Node>::
  describe (Teuchos::FancyOStream &out,
            const Teuchos::EVerbosityLevel verbLevel) const
  {
    using Teuchos::ArrayView;
    using Teuchos::Comm;
    using Teuchos::RCP;
    using Teuchos::VERB_DEFAULT;
    using Teuchos::VERB_NONE;
    using Teuchos::VERB_LOW;
    using Teuchos::VERB_MEDIUM;
    using Teuchos::VERB_HIGH;
    using Teuchos::VERB_EXTREME;
    using std::endl;
    using std::setw;

    Teuchos::EVerbosityLevel vl = verbLevel;
    if (vl == VERB_DEFAULT) vl = VERB_LOW;
    RCP<const Comm<int> > comm = this->getComm();
    const int myImageID = comm->getRank(),
              numImages = comm->getSize();
    size_t width = 1;
    for (size_t dec=10; dec<getGlobalNumRows(); dec *= 10) {
      ++width;
    }
    width = std::max<size_t> (width, static_cast<size_t> (11)) + 2;
    Teuchos::OSTab tab (out);
    //    none: print nothing
    //     low: print O(1) info from node 0
    //  medium: print O(P) info, num entries per node
    //    high: print O(N) info, num entries per row
    // extreme: print O(NNZ) info: print graph indices
    //
    // for medium and higher, print constituent objects at specified verbLevel
    if (vl != VERB_NONE) {
      if (myImageID == 0) out << this->description() << std::endl;
      // O(1) globals, minus what was already printed by description()
      if (isFillComplete() && myImageID == 0) {
        out << "Global max number of row entries = " << globalMaxNumRowEntries_ << std::endl;
      }
      // constituent objects
      if (vl == VERB_MEDIUM || vl == VERB_HIGH || vl == VERB_EXTREME) {
        if (myImageID == 0) out << "\nRow map: " << std::endl;
        rowMap_->describe(out,vl);
        if (colMap_ != Teuchos::null) {
          if (myImageID == 0) out << "\nColumn map: " << std::endl;
          colMap_->describe(out,vl);
        }
        if (domainMap_ != Teuchos::null) {
          if (myImageID == 0) out << "\nDomain map: " << std::endl;
          domainMap_->describe(out,vl);
        }
        if (rangeMap_ != Teuchos::null) {
          if (myImageID == 0) out << "\nRange map: " << std::endl;
          rangeMap_->describe(out,vl);
        }
      }
      // O(P) data
      if (vl == VERB_MEDIUM || vl == VERB_HIGH || vl == VERB_EXTREME) {
        for (int imageCtr = 0; imageCtr < numImages; ++imageCtr) {
          if (myImageID == imageCtr) {
            out << "Node ID = " << imageCtr << std::endl
                << "Node number of entries = " << this->getLocalNumEntries () << std::endl
                << "Node max number of entries = " << nodeMaxNumRowEntries_ << std::endl;
            if (! indicesAreAllocated ()) {
              out << "Indices are not allocated." << std::endl;
            }
          }
          comm->barrier();
          comm->barrier();
          comm->barrier();
        }
      }
      // O(N) and O(NNZ) data
      if (vl == VERB_HIGH || vl == VERB_EXTREME) {
        for (int imageCtr = 0; imageCtr < numImages; ++imageCtr) {
          if (myImageID == imageCtr) {
            out << std::setw(width) << "Node ID"
                << std::setw(width) << "Global Row"
                << std::setw(width) << "Num Entries";
            if (vl == VERB_EXTREME) {
              out << " Entries";
            }
            out << std::endl;
            const LocalOrdinal lclNumRows =
              static_cast<LocalOrdinal> (this->getLocalNumRows ());
            for (LocalOrdinal r=0; r < lclNumRows; ++r) {
              const RowInfo rowinfo = this->getRowInfo (r);
              GlobalOrdinal gid = rowMap_->getGlobalElement(r);
              out << std::setw(width) << myImageID
                  << std::setw(width) << gid
                  << std::setw(width) << rowinfo.numEntries;
              if (vl == VERB_EXTREME) {
                out << " ";
                if (isGloballyIndexed()) {
                  auto rowview = gblInds_wdv.getHostView(Access::ReadOnly);
                  for (size_t j=0; j < rowinfo.numEntries; ++j){ 
                    GlobalOrdinal colgid = rowview[j + rowinfo.offset1D];
                    out << colgid << " ";
                  }
                }
                else if (isLocallyIndexed()) {
                  auto rowview = lclIndsUnpacked_wdv.getHostView(Access::ReadOnly);
                  for (size_t j=0; j < rowinfo.numEntries; ++j) {
                    LocalOrdinal collid = rowview[j + rowinfo.offset1D];
                    out << colMap_->getGlobalElement(collid) << " ";
                  }
                }
              }
              out << std::endl;
            }
          }
          comm->barrier();
          comm->barrier();
          comm->barrier();
        }
      }
    }
  }


  template <class LocalOrdinal, class GlobalOrdinal, class Node>
  bool
  CrsGraph<LocalOrdinal, GlobalOrdinal, Node>::
  checkSizes (const SrcDistObject& /* source */)
  {
    // It's not clear what kind of compatibility checks on sizes can
    // be performed here.  Epetra_CrsGraph doesn't check any sizes for
    // compatibility.
    return true;
  }

  template <class LocalOrdinal, class GlobalOrdinal, class Node>
  void
  CrsGraph<LocalOrdinal, GlobalOrdinal, Node>::
  copyAndPermute
  (const SrcDistObject& source,
   const size_t numSameIDs,
   const Kokkos::DualView<const local_ordinal_type*,
     buffer_device_type>& permuteToLIDs,
   const Kokkos::DualView<const local_ordinal_type*,
     buffer_device_type>& permuteFromLIDs,
   const CombineMode /*CM*/)
  {
    using std::endl;
    using LO = local_ordinal_type;
    using GO = global_ordinal_type;
    using this_type = CrsGraph<LO, GO, node_type>;
    const char tfecfFuncName[] = "copyAndPermute: ";
    const bool verbose = verbose_;

    std::unique_ptr<std::string> prefix;
    if (verbose) {
      prefix = this->createPrefix("CrsGraph", "copyAndPermute");
      std::ostringstream os;
      os << *prefix << endl;
      std::cerr << os.str ();
    }

    TEUCHOS_TEST_FOR_EXCEPTION_CLASS_FUNC
      (permuteToLIDs.extent (0) != permuteFromLIDs.extent (0),
       std::runtime_error, "permuteToLIDs.extent(0) = "
       << permuteToLIDs.extent (0) << " != permuteFromLIDs.extent(0) = "
       << permuteFromLIDs.extent (0) << ".");

    // We know from checkSizes that the source object is a
    // row_graph_type, so we don't need to check again.
    const row_graph_type& srcRowGraph =
      dynamic_cast<const row_graph_type&> (source);

    if (verbose) {
      std::ostringstream os;
      os << *prefix << "Compute padding" << endl;
      std::cerr << os.str ();
    }
    auto padding = computeCrsPadding(srcRowGraph, numSameIDs,
      permuteToLIDs, permuteFromLIDs, verbose);
    applyCrsPadding(*padding, verbose);

    // If the source object is actually a CrsGraph, we can use view
    // mode instead of copy mode to access the entries in each row,
    // if the graph is not fill complete.
    const this_type* srcCrsGraph =
      dynamic_cast<const this_type*> (&source);

    const map_type& srcRowMap = *(srcRowGraph.getRowMap());
    const map_type& tgtRowMap = *(getRowMap());
    const bool src_filled = srcRowGraph.isFillComplete();
    nonconst_global_inds_host_view_type row_copy;
    LO myid = 0;

    //
    // "Copy" part of "copy and permute."
    //
    if (src_filled || srcCrsGraph == nullptr) {
      if (verbose) {
        std::ostringstream os;
        os << *prefix << "src_filled || srcCrsGraph == nullptr" << endl;
        std::cerr << os.str ();
      }
      // If the source graph is fill complete, we can't use view mode,
      // because the data might be stored in a different format not
      // compatible with the expectations of view mode.  Also, if the
      // source graph is not a CrsGraph, we can't use view mode,
      // because RowGraph only provides copy mode access to the data.
      for (size_t i = 0; i < numSameIDs; ++i, ++myid) {
        const GO gid = srcRowMap.getGlobalElement (myid);
        size_t row_length = srcRowGraph.getNumEntriesInGlobalRow (gid);
        Kokkos::resize(row_copy,row_length);
        size_t check_row_length = 0;
        srcRowGraph.getGlobalRowCopy (gid, row_copy, check_row_length);
        this->insertGlobalIndices (gid, row_length, row_copy.data());
      }
    } else {
      if (verbose) {
        std::ostringstream os;
        os << *prefix << "! src_filled && srcCrsGraph != nullptr" << endl;
        std::cerr << os.str ();
      }
      for (size_t i = 0; i < numSameIDs; ++i, ++myid) {
        const GO gid = srcRowMap.getGlobalElement (myid);
        global_inds_host_view_type row;
        srcCrsGraph->getGlobalRowView (gid, row);
        this->insertGlobalIndices (gid, row.extent(0), row.data());
      }
    }

    //
    // "Permute" part of "copy and permute."
    //
    auto permuteToLIDs_h = permuteToLIDs.view_host ();
    auto permuteFromLIDs_h = permuteFromLIDs.view_host ();

    if (src_filled || srcCrsGraph == nullptr) {
      for (LO i = 0; i < static_cast<LO> (permuteToLIDs_h.extent (0)); ++i) {
        const GO mygid = tgtRowMap.getGlobalElement (permuteToLIDs_h[i]);
        const GO srcgid = srcRowMap.getGlobalElement (permuteFromLIDs_h[i]);
        size_t row_length = srcRowGraph.getNumEntriesInGlobalRow (srcgid);
        Kokkos::resize(row_copy,row_length);
        size_t check_row_length = 0;
        srcRowGraph.getGlobalRowCopy (srcgid, row_copy, check_row_length);
        this->insertGlobalIndices (mygid, row_length, row_copy.data());
      }
    } else {
      for (LO i = 0; i < static_cast<LO> (permuteToLIDs_h.extent (0)); ++i) {
        const GO mygid = tgtRowMap.getGlobalElement (permuteToLIDs_h[i]);
        const GO srcgid = srcRowMap.getGlobalElement (permuteFromLIDs_h[i]);
        global_inds_host_view_type row;
        srcCrsGraph->getGlobalRowView (srcgid, row);
        this->insertGlobalIndices (mygid, row.extent(0), row.data());
      }
    }

    if (verbose) {
      std::ostringstream os;
      os << *prefix << "Done" << endl;
      std::cerr << os.str ();
    }
  }

  template <class LocalOrdinal, class GlobalOrdinal, class Node>
  void
  CrsGraph<LocalOrdinal, GlobalOrdinal, Node>::
  applyCrsPadding(const padding_type& padding,
                  const bool verbose)
  {
    using Details::ProfilingRegion;
    using Details::padCrsArrays;
    using std::endl;
    using LO = local_ordinal_type;
    using row_ptrs_type =
      typename local_graph_device_type::row_map_type::non_const_type;
    using range_policy =
      Kokkos::RangePolicy<execution_space, Kokkos::IndexType<LO>>;
    const char tfecfFuncName[] = "applyCrsPadding";
    ProfilingRegion regionCAP("Tpetra::CrsGraph::applyCrsPadding");

    std::unique_ptr<std::string> prefix;
    if (verbose) {
      prefix = this->createPrefix("CrsGraph", tfecfFuncName);
      std::ostringstream os;
      os << *prefix << "padding: ";
      padding.print(os);
      os << endl;
      std::cerr << os.str();
    }
    const int myRank = ! verbose ? -1 : [&] () {
      auto map = this->getMap();
      if (map.is_null()) {
        return -1;
      }
      auto comm = map->getComm();
      if (comm.is_null()) {
        return -1;
      }
      return comm->getRank();
    } ();

    // FIXME (mfh 10 Feb 2020) We shouldn't actually reallocate
    // row_ptrs_beg or allocate row_ptrs_end unless the allocation
    // size needs to increase.  That should be the job of
    // padCrsArrays.

    // Assume global indexing we don't have any indices yet
    if (! indicesAreAllocated()) {
      if (verbose) {
        std::ostringstream os;
        os << *prefix << "Call allocateIndices" << endl;
        std::cerr << os.str();
      }
      allocateIndices(GlobalIndices, verbose);
    }
    TEUCHOS_ASSERT( indicesAreAllocated() );

    // Making copies here because k_rowPtrs_ has a const type. Otherwise, we
    // would use it directly.

    if (verbose) {
      std::ostringstream os;
      os << *prefix << "Allocate row_ptrs_beg: "
         << rowPtrsUnpacked_dev_.extent(0) << endl;
      std::cerr << os.str();
    }
    using Kokkos::view_alloc;
    using Kokkos::WithoutInitializing;
    row_ptrs_type row_ptrs_beg(
      view_alloc("row_ptrs_beg", WithoutInitializing),
<<<<<<< HEAD
      rowPtrsUnpacked_dev_.extent(0));
    Kokkos::deep_copy(row_ptrs_beg, rowPtrsUnpacked_dev_);
=======
      k_rowPtrs_.extent(0));

    // DEEP_COPY REVIEW - DEVICE-TO-DEVICE
    Kokkos::deep_copy(execution_space(), row_ptrs_beg, k_rowPtrs_);
>>>>>>> 23d2d193

    const size_t N = row_ptrs_beg.extent(0) == 0 ? size_t(0) :
      size_t(row_ptrs_beg.extent(0) - 1);
    if (verbose) {
      std::ostringstream os;
      os << *prefix << "Allocate row_ptrs_end: " << N << endl;
      std::cerr << os.str();
    }
    row_ptrs_type row_ptrs_end(
      view_alloc("row_ptrs_end", WithoutInitializing), N);
    row_ptrs_type num_row_entries;

    const bool refill_num_row_entries = k_numRowEntries_.extent(0) != 0;

    execution_space().fence(); // we need above deep_copy to be done

    if (refill_num_row_entries) { // Case 1: Unpacked storage
      // We can't assume correct *this capture until C++17, and it's
      // likely more efficient just to capture what we need anyway.
      num_row_entries = 
          row_ptrs_type(view_alloc("num_row_entries", WithoutInitializing), N);
      Kokkos::deep_copy(num_row_entries, this->k_numRowEntries_);
      Kokkos::parallel_for
        ("Fill end row pointers", range_policy(0, N),
         KOKKOS_LAMBDA (const size_t i) {
          row_ptrs_end(i) = row_ptrs_beg(i) + num_row_entries(i);
        });
    }
    else {
      // FIXME (mfh 10 Feb 2020) Fix padCrsArrays so that if packed
      // storage, we don't need row_ptr_end to be separate allocation;
      // could just have it alias row_ptr_beg+1.
      Kokkos::parallel_for
        ("Fill end row pointers", range_policy(0, N),
         KOKKOS_LAMBDA (const size_t i) {
          row_ptrs_end(i) = row_ptrs_beg(i+1);
        });
    }

    if (isGloballyIndexed()) {
      padCrsArrays(row_ptrs_beg, row_ptrs_end, gblInds_wdv,
                   padding, myRank, verbose);
    }
    else {
      padCrsArrays(row_ptrs_beg, row_ptrs_end, lclIndsUnpacked_wdv,
                   padding, myRank, verbose);
    }

    if (refill_num_row_entries) {
      Kokkos::parallel_for
        ("Fill num entries", range_policy(0, N),
         KOKKOS_LAMBDA (const size_t i) {
          num_row_entries(i) = row_ptrs_end(i) - row_ptrs_beg(i);
        });
      Kokkos::deep_copy(this->k_numRowEntries_, num_row_entries);
    }
    if (verbose) {
      std::ostringstream os;
      os << *prefix << "Reassign k_rowPtrs_; old size: "
         << rowPtrsUnpacked_dev_.extent(0) << ", new size: "
         << row_ptrs_beg.extent(0) << endl;
      std::cerr << os.str();
      TEUCHOS_ASSERT( rowPtrsUnpacked_dev_.extent(0) == row_ptrs_beg.extent(0) );
    }

    setRowPtrsUnpacked(row_ptrs_beg);

    set_need_sync_host_uvm_access(); // need fence before host UVM access of k_rowPtrs_
  }

  template <class LocalOrdinal, class GlobalOrdinal, class Node>
  std::unique_ptr<
    typename CrsGraph<LocalOrdinal, GlobalOrdinal, Node>::padding_type
    >
  CrsGraph<LocalOrdinal, GlobalOrdinal, Node>::
  computeCrsPadding(
    const RowGraph<LocalOrdinal,GlobalOrdinal,Node>& source,
    const size_t numSameIDs,
    const Kokkos::DualView<const local_ordinal_type*,
      buffer_device_type>& permuteToLIDs,
    const Kokkos::DualView<const local_ordinal_type*,
      buffer_device_type>& permuteFromLIDs,
    const bool verbose) const
  {
    using LO = local_ordinal_type;
    using std::endl;

    std::unique_ptr<std::string> prefix;
    if (verbose) {
      prefix = this->createPrefix("CrsGraph",
        "computeCrsPadding(same & permute)");
      std::ostringstream os;
      os << *prefix << "{numSameIDs: " << numSameIDs
         << ", numPermutes: " << permuteFromLIDs.extent(0) << "}"
         << endl;
      std::cerr << os.str();
    }

    const int myRank = [&] () {
      auto comm = rowMap_.is_null() ? Teuchos::null :
        rowMap_->getComm();
      return comm.is_null() ? -1 : comm->getRank();
    } ();
    std::unique_ptr<padding_type> padding(
      new padding_type(myRank, numSameIDs,
                       permuteFromLIDs.extent(0)));

    computeCrsPaddingForSameIDs(*padding, source,
                                static_cast<LO>(numSameIDs));
    computeCrsPaddingForPermutedIDs(*padding, source, permuteToLIDs,
                                    permuteFromLIDs);
    return padding;
  }

  template <class LocalOrdinal, class GlobalOrdinal, class Node>
  void
  CrsGraph<LocalOrdinal, GlobalOrdinal, Node>::
  computeCrsPaddingForSameIDs(
    padding_type& padding,
    const RowGraph<local_ordinal_type, global_ordinal_type,
      node_type>& source,
    const local_ordinal_type numSameIDs) const
  {
    using LO = local_ordinal_type;
    using GO = global_ordinal_type;
    using Details::Impl::getRowGraphGlobalRow;
    using std::endl;
    const char tfecfFuncName[] = "computeCrsPaddingForSameIds";

    std::unique_ptr<std::string> prefix;
    const bool verbose = verbose_;
    if (verbose) {
      prefix = this->createPrefix("CrsGraph", tfecfFuncName);
      std::ostringstream os;
      os << *prefix << "numSameIDs: " << numSameIDs << endl;
      std::cerr << os.str();
    }

    if (numSameIDs == 0) {
      return;
    }

    const map_type& srcRowMap = *(source.getRowMap());
    const map_type& tgtRowMap = *rowMap_;
    using this_type = CrsGraph<LocalOrdinal, GlobalOrdinal, Node>;
    const this_type* srcCrs = dynamic_cast<const this_type*>(&source);
    const bool src_is_unique =
      srcCrs == nullptr ? false : srcCrs->isMerged();
    const bool tgt_is_unique = this->isMerged();

    std::vector<GO> srcGblColIndsScratch;
    std::vector<GO> tgtGblColIndsScratch;

    execute_sync_host_uvm_access(); // protect host UVM access
    for (LO lclRowInd = 0; lclRowInd < numSameIDs; ++lclRowInd) {
      const GO srcGblRowInd = srcRowMap.getGlobalElement(lclRowInd);
      const GO tgtGblRowInd = tgtRowMap.getGlobalElement(lclRowInd);
      auto srcGblColInds = getRowGraphGlobalRow(
        srcGblColIndsScratch, source, srcGblRowInd);
      auto tgtGblColInds = getRowGraphGlobalRow(
        tgtGblColIndsScratch, *this, tgtGblRowInd);
      padding.update_same(lclRowInd, tgtGblColInds.getRawPtr(),
                          tgtGblColInds.size(), tgt_is_unique,
                          srcGblColInds.getRawPtr(),
                          srcGblColInds.size(), src_is_unique);
    }
    if (verbose) {
      std::ostringstream os;
      os << *prefix << "Done" << endl;
      std::cerr << os.str();
    }
  }

  template <class LocalOrdinal, class GlobalOrdinal, class Node>
  void
  CrsGraph<LocalOrdinal, GlobalOrdinal, Node>::
  computeCrsPaddingForPermutedIDs(
    padding_type& padding,
    const RowGraph<local_ordinal_type, global_ordinal_type,
      node_type>& source,
    const Kokkos::DualView<const local_ordinal_type*,
      buffer_device_type>& permuteToLIDs,
    const Kokkos::DualView<const local_ordinal_type*,
      buffer_device_type>& permuteFromLIDs) const
  {
    using LO = local_ordinal_type;
    using GO = global_ordinal_type;
    using Details::Impl::getRowGraphGlobalRow;
    using std::endl;
    const char tfecfFuncName[] = "computeCrsPaddingForPermutedIds";

    std::unique_ptr<std::string> prefix;
    const bool verbose = verbose_;
    if (verbose) {
      prefix = this->createPrefix("CrsGraph", tfecfFuncName);
      std::ostringstream os;
      os << *prefix << "permuteToLIDs.extent(0): "
         << permuteToLIDs.extent(0)
         << ", permuteFromLIDs.extent(0): "
         << permuteFromLIDs.extent(0) << endl;
      std::cerr << os.str();
    }

    if (permuteToLIDs.extent(0) == 0) {
      return;
    }

    const map_type& srcRowMap = *(source.getRowMap());
    const map_type& tgtRowMap = *rowMap_;
    using this_type = CrsGraph<LocalOrdinal, GlobalOrdinal, Node>;
    const this_type* srcCrs = dynamic_cast<const this_type*>(&source);
    const bool src_is_unique =
      srcCrs == nullptr ? false : srcCrs->isMerged();
    const bool tgt_is_unique = this->isMerged();

    TEUCHOS_ASSERT( ! permuteToLIDs.need_sync_host() );
    auto permuteToLIDs_h = permuteToLIDs.view_host();
    TEUCHOS_ASSERT( ! permuteFromLIDs.need_sync_host() );
    auto permuteFromLIDs_h = permuteFromLIDs.view_host();

    std::vector<GO> srcGblColIndsScratch;
    std::vector<GO> tgtGblColIndsScratch;
    const LO numPermutes = static_cast<LO>(permuteToLIDs_h.extent(0));

    execute_sync_host_uvm_access(); // protect host UVM access
    for (LO whichPermute = 0; whichPermute < numPermutes; ++whichPermute) {
      const LO srcLclRowInd = permuteFromLIDs_h[whichPermute];
      const GO srcGblRowInd = srcRowMap.getGlobalElement(srcLclRowInd);
      auto srcGblColInds = getRowGraphGlobalRow(
        srcGblColIndsScratch, source, srcGblRowInd);
      const LO tgtLclRowInd = permuteToLIDs_h[whichPermute];
      const GO tgtGblRowInd = tgtRowMap.getGlobalElement(tgtLclRowInd);
      auto tgtGblColInds = getRowGraphGlobalRow(
        tgtGblColIndsScratch, *this, tgtGblRowInd);
      padding.update_permute(whichPermute, tgtLclRowInd,
                             tgtGblColInds.getRawPtr(),
                             tgtGblColInds.size(), tgt_is_unique,
                             srcGblColInds.getRawPtr(),
                             srcGblColInds.size(), src_is_unique);
    }

    if (verbose) {
      std::ostringstream os;
      os << *prefix << "Done" << endl;
      std::cerr << os.str();
    }
  }

  template <class LocalOrdinal, class GlobalOrdinal, class Node>
  std::unique_ptr<
    typename CrsGraph<LocalOrdinal, GlobalOrdinal, Node>::padding_type
    >
  CrsGraph<LocalOrdinal, GlobalOrdinal, Node>::
  computeCrsPaddingForImports(
    const Kokkos::DualView<const local_ordinal_type*,
      buffer_device_type>& importLIDs,
    Kokkos::DualView<packet_type*, buffer_device_type> imports,
    Kokkos::DualView<size_t*, buffer_device_type> numPacketsPerLID,
    const bool verbose) const
  {
    using Details::Impl::getRowGraphGlobalRow;
    using std::endl;
    using LO = local_ordinal_type;
    using GO = global_ordinal_type;
    const char tfecfFuncName[] = "computeCrsPaddingForImports";

    std::unique_ptr<std::string> prefix;
    if (verbose) {
      prefix = this->createPrefix("CrsGraph", tfecfFuncName);
      std::ostringstream os;
      os << *prefix << "importLIDs.extent(0): "
         << importLIDs.extent(0)
         << ", imports.extent(0): "
         << imports.extent(0)
         << ", numPacketsPerLID.extent(0): "
         << numPacketsPerLID.extent(0) << endl;
      std::cerr << os.str();
    }

    const LO numImports = static_cast<LO>(importLIDs.extent(0));
    const int myRank = [&] () {
      auto comm = rowMap_.is_null() ? Teuchos::null :
        rowMap_->getComm();
      return comm.is_null() ? -1 : comm->getRank();
    } ();
    std::unique_ptr<padding_type> padding(
      new padding_type(myRank, numImports));

    if (imports.need_sync_host()) {
      imports.sync_host();
    }
    auto imports_h = imports.view_host();
    if (numPacketsPerLID.need_sync_host ()) {
      numPacketsPerLID.sync_host();
    }
    auto numPacketsPerLID_h = numPacketsPerLID.view_host();

    TEUCHOS_ASSERT( ! importLIDs.need_sync_host() );
    auto importLIDs_h = importLIDs.view_host();

    const map_type& tgtRowMap = *rowMap_;
    // Always merge source column indices, since isMerged() is
    // per-process state, and we don't know its value on other
    // processes that sent us data.
    constexpr bool src_is_unique = false;
    const bool tgt_is_unique = isMerged();

    std::vector<GO> tgtGblColIndsScratch;
    size_t offset = 0;
    execute_sync_host_uvm_access(); // protect host UVM access
    for (LO whichImport = 0; whichImport < numImports; ++whichImport) {
      // CrsGraph packs just global column indices, while CrsMatrix
      // packs bytes (first the number of entries in the row, then the
      // global column indices, then other stuff like the matrix
      // values in that row).
      const LO origSrcNumEnt =
        static_cast<LO>(numPacketsPerLID_h[whichImport]);
      GO* const srcGblColInds = imports_h.data() + offset;

      const LO tgtLclRowInd = importLIDs_h[whichImport];
      const GO tgtGblRowInd =
        tgtRowMap.getGlobalElement(tgtLclRowInd);
      auto tgtGblColInds = getRowGraphGlobalRow(
        tgtGblColIndsScratch, *this, tgtGblRowInd);
      const size_t origTgtNumEnt(tgtGblColInds.size());

      padding->update_import(whichImport, tgtLclRowInd,
                             tgtGblColInds.getRawPtr(),
                             origTgtNumEnt, tgt_is_unique,
                             srcGblColInds,
                             origSrcNumEnt, src_is_unique);
      offset += origSrcNumEnt;
    }

    if (verbose) {
      std::ostringstream os;
      os << *prefix << "Done" << endl;
      std::cerr << os.str();
    }
    return padding;
  }

  template <class LocalOrdinal, class GlobalOrdinal, class Node>
  std::unique_ptr<
    typename CrsGraph<LocalOrdinal, GlobalOrdinal, Node>::padding_type
    >
  CrsGraph<LocalOrdinal, GlobalOrdinal, Node>::
  computePaddingForCrsMatrixUnpack(
    const Kokkos::DualView<const local_ordinal_type*,
      buffer_device_type>& importLIDs,
    Kokkos::DualView<char*, buffer_device_type> imports,
    Kokkos::DualView<size_t*, buffer_device_type> numPacketsPerLID,
    const bool verbose) const
  {
    using Details::Impl::getRowGraphGlobalRow;
    using Details::PackTraits;
    using std::endl;
    using LO = local_ordinal_type;
    using GO = global_ordinal_type;
    const char tfecfFuncName[] = "computePaddingForCrsMatrixUnpack";

    std::unique_ptr<std::string> prefix;
    if (verbose) {
      prefix = this->createPrefix("CrsGraph", tfecfFuncName);
      std::ostringstream os;
      os << *prefix << "importLIDs.extent(0): "
         << importLIDs.extent(0)
         << ", imports.extent(0): "
         << imports.extent(0)
         << ", numPacketsPerLID.extent(0): "
         << numPacketsPerLID.extent(0) << endl;
      std::cerr << os.str();
    }
    const bool extraVerbose =
      verbose && Details::Behavior::verbose("CrsPadding");

    const LO numImports = static_cast<LO>(importLIDs.extent(0));
    TEUCHOS_ASSERT( LO(numPacketsPerLID.extent(0)) >= numImports );
    const int myRank = [&] () {
      auto comm = rowMap_.is_null() ? Teuchos::null :
        rowMap_->getComm();
      return comm.is_null() ? -1 : comm->getRank();
    } ();
    std::unique_ptr<padding_type> padding(
      new padding_type(myRank, numImports));

    if (imports.need_sync_host()) {
      imports.sync_host();
    }
    auto imports_h = imports.view_host();
    if (numPacketsPerLID.need_sync_host ()) {
      numPacketsPerLID.sync_host();
    }
    auto numPacketsPerLID_h = numPacketsPerLID.view_host();

    TEUCHOS_ASSERT( ! importLIDs.need_sync_host() );
    auto importLIDs_h = importLIDs.view_host();

    const map_type& tgtRowMap = *rowMap_;
    // Always merge source column indices, since isMerged() is
    // per-process state, and we don't know its value on other
    // processes that sent us data.
    constexpr bool src_is_unique = false;
    const bool tgt_is_unique = isMerged();

    std::vector<GO> srcGblColIndsScratch;
    std::vector<GO> tgtGblColIndsScratch;
    size_t offset = 0;
    execute_sync_host_uvm_access(); // protect host UVM access
    for (LO whichImport = 0; whichImport < numImports; ++whichImport) {
      // CrsGraph packs just global column indices, while CrsMatrix
      // packs bytes (first the number of entries in the row, then the
      // global column indices, then other stuff like the matrix
      // values in that row).
      const size_t numBytes = numPacketsPerLID_h[whichImport];
      if (extraVerbose) {
        std::ostringstream os;
        os << *prefix << "whichImport=" << whichImport
           << ", numImports=" << numImports
           << ", numBytes=" << numBytes << endl;
        std::cerr << os.str();
      }
      if (numBytes == 0) {
        continue; // special case: no entries to unpack for this row
      }
      LO origSrcNumEnt = 0;
      const size_t numEntBeg = offset;
      const size_t numEntLen =
        PackTraits<LO>::packValueCount(origSrcNumEnt);
      TEUCHOS_ASSERT( numBytes >= numEntLen );
      TEUCHOS_ASSERT( imports_h.extent(0) >= numEntBeg + numEntLen );
      PackTraits<LO>::unpackValue(origSrcNumEnt,
                                  imports_h.data() + numEntBeg);
      if (extraVerbose) {
        std::ostringstream os;
        os << *prefix << "whichImport=" << whichImport
           << ", numImports=" << numImports
           << ", origSrcNumEnt=" << origSrcNumEnt << endl;
        std::cerr << os.str();
      }
      TEUCHOS_ASSERT( origSrcNumEnt >= LO(0) );
      TEUCHOS_ASSERT( numBytes >= size_t(numEntLen + origSrcNumEnt * sizeof(GO)) );
      const size_t gidsBeg = numEntBeg + numEntLen;
      if (srcGblColIndsScratch.size() < size_t(origSrcNumEnt)) {
        srcGblColIndsScratch.resize(origSrcNumEnt);
      }
      GO* const srcGblColInds = srcGblColIndsScratch.data();
      PackTraits<GO>::unpackArray(srcGblColInds,
                                  imports_h.data() + gidsBeg,
                                  origSrcNumEnt);
      const LO tgtLclRowInd = importLIDs_h[whichImport];
      const GO tgtGblRowInd =
        tgtRowMap.getGlobalElement(tgtLclRowInd);
      auto tgtGblColInds = getRowGraphGlobalRow(
        tgtGblColIndsScratch, *this, tgtGblRowInd);
      const size_t origNumTgtEnt(tgtGblColInds.size());

      if (extraVerbose) {
        std::ostringstream os;
        os << *prefix << "whichImport=" << whichImport
           << ", numImports=" << numImports
           << ": Call padding->update_import" << endl;
        std::cerr << os.str();
      }
      padding->update_import(whichImport, tgtLclRowInd,
                             tgtGblColInds.getRawPtr(),
                             origNumTgtEnt, tgt_is_unique,
                             srcGblColInds,
                             origSrcNumEnt, src_is_unique);
      offset += numBytes;
    }

    if (verbose) {
      std::ostringstream os;
      os << *prefix << "Done" << endl;
      std::cerr << os.str();
    }
    return padding;
  }

  template <class LocalOrdinal, class GlobalOrdinal, class Node>
  void
  CrsGraph<LocalOrdinal, GlobalOrdinal, Node>::
  packAndPrepare
  (const SrcDistObject& source,
   const Kokkos::DualView<const local_ordinal_type*,
     buffer_device_type>& exportLIDs,
   Kokkos::DualView<packet_type*,
     buffer_device_type>& exports,
   Kokkos::DualView<size_t*,
     buffer_device_type> numPacketsPerLID,
   size_t& constantNumPackets)
  {
    using Tpetra::Details::ProfilingRegion;
    using GO = global_ordinal_type;
    using std::endl;
    using crs_graph_type =
      CrsGraph<local_ordinal_type, global_ordinal_type, node_type>;
    const char tfecfFuncName[] = "packAndPrepare: ";
    ProfilingRegion region_papn ("Tpetra::CrsGraph::packAndPrepare");

    const bool verbose = verbose_;
    std::unique_ptr<std::string> prefix;
    if (verbose) {
      prefix = this->createPrefix("CrsGraph", "packAndPrepare");
      std::ostringstream os;
      os << *prefix << "Start" << endl;
      std::cerr << os.str();
    }

    TEUCHOS_TEST_FOR_EXCEPTION_CLASS_FUNC
      (exportLIDs.extent (0) != numPacketsPerLID.extent (0),
       std::runtime_error,
       "exportLIDs.extent(0) = " << exportLIDs.extent (0)
       << " != numPacketsPerLID.extent(0) = " << numPacketsPerLID.extent (0)
       << ".");
    const row_graph_type* srcRowGraphPtr =
      dynamic_cast<const row_graph_type*> (&source);
    TEUCHOS_TEST_FOR_EXCEPTION_CLASS_FUNC
      (srcRowGraphPtr == nullptr, std::invalid_argument, "Source of an Export "
       "or Import operation to a CrsGraph must be a RowGraph with the same "
       "template parameters.");
    // We don't check whether src_graph has had fillComplete called,
    // because it doesn't matter whether the *source* graph has been
    // fillComplete'd. The target graph can not be fillComplete'd yet.
    TEUCHOS_TEST_FOR_EXCEPTION_CLASS_FUNC
      (this->isFillComplete (), std::runtime_error,
       "The target graph of an Import or Export must not be fill complete.");

    const crs_graph_type* srcCrsGraphPtr =
      dynamic_cast<const crs_graph_type*> (&source);

    if (srcCrsGraphPtr == nullptr) {
      using Teuchos::ArrayView;
      using LO = local_ordinal_type;

      if (verbose) {
        std::ostringstream os;
        os << *prefix << "Source is a RowGraph but not a CrsGraph"
           << endl;
        std::cerr << os.str();
      }
      // RowGraph::pack serves the "old" DistObject interface.  It
      // takes Teuchos::ArrayView and Teuchos::Array&.  The latter
      // entails deep-copying the exports buffer on output.  RowGraph
      // is a convenience interface when not a CrsGraph, so we accept
      // the performance hit.
      TEUCHOS_ASSERT( ! exportLIDs.need_sync_host () );
      auto exportLIDs_h = exportLIDs.view_host ();
      ArrayView<const LO> exportLIDs_av (exportLIDs_h.data (),
                                         exportLIDs_h.extent (0));
      Teuchos::Array<GO> exports_a;

      numPacketsPerLID.clear_sync_state ();
      numPacketsPerLID.modify_host ();
      auto numPacketsPerLID_h = numPacketsPerLID.view_host ();
      ArrayView<size_t> numPacketsPerLID_av (numPacketsPerLID_h.data (),
                                             numPacketsPerLID_h.extent (0));
      srcRowGraphPtr->pack (exportLIDs_av, exports_a, numPacketsPerLID_av,
                            constantNumPackets);
      const size_t newSize = static_cast<size_t> (exports_a.size ());
      if (static_cast<size_t> (exports.extent (0)) != newSize) {
        using exports_dv_type = Kokkos::DualView<packet_type*, buffer_device_type>;
        exports = exports_dv_type ("exports", newSize);
      }
      Kokkos::View<const packet_type*, Kokkos::HostSpace,
        Kokkos::MemoryUnmanaged> exports_a_h (exports_a.getRawPtr (), newSize);
      exports.clear_sync_state ();
      exports.modify_host ();
      // DEEP_COPY REVIEW - NOT TESTED
      Kokkos::deep_copy (exports.view_host (), exports_a_h);
    }
    // packCrsGraphNew requires k_rowPtrsPacked_ to be set
    else if (! getColMap ().is_null () &&
        (rowPtrsPacked_dev_.extent (0) != 0 ||
         getRowMap ()->getLocalNumElements () == 0)) {
      if (verbose) {
        std::ostringstream os;
        os << *prefix << "packCrsGraphNew path" << endl;
        std::cerr << os.str();
      }
      using export_pids_type =
        Kokkos::DualView<const int*, buffer_device_type>;
      export_pids_type exportPIDs; // not filling it; needed for syntax
      using LO = local_ordinal_type;
      using NT = node_type;
      using Tpetra::Details::packCrsGraphNew;
      packCrsGraphNew<LO,GO,NT> (*srcCrsGraphPtr, exportLIDs, exportPIDs,
                                 exports, numPacketsPerLID,
                                 constantNumPackets, false);
    }
    else {
      srcCrsGraphPtr->packFillActiveNew (exportLIDs, exports, numPacketsPerLID,
                                         constantNumPackets);
    }

    if (verbose) {
      std::ostringstream os;
      os << *prefix << "Done" << endl;
      std::cerr << os.str();
    }
  }

  template <class LocalOrdinal, class GlobalOrdinal, class Node>
  void
  CrsGraph<LocalOrdinal, GlobalOrdinal, Node>::
  pack (const Teuchos::ArrayView<const LocalOrdinal>& exportLIDs,
        Teuchos::Array<GlobalOrdinal>& exports,
        const Teuchos::ArrayView<size_t>& numPacketsPerLID,
        size_t& constantNumPackets) const
  {
    auto col_map = this->getColMap();
    // packCrsGraph requires k_rowPtrsPacked to be set
    if( !col_map.is_null() && (rowPtrsPacked_dev_.extent(0) != 0  ||  getRowMap()->getLocalNumElements() ==0)) {
      using Tpetra::Details::packCrsGraph;
      packCrsGraph<LocalOrdinal,GlobalOrdinal,Node>(*this, exports, numPacketsPerLID,
                                                    exportLIDs, constantNumPackets);
    }
    else {
      this->packFillActive(exportLIDs, exports, numPacketsPerLID,
                           constantNumPackets);
    }
  }

  template <class LocalOrdinal, class GlobalOrdinal, class Node>
  void
  CrsGraph<LocalOrdinal, GlobalOrdinal, Node>::
  packFillActive (const Teuchos::ArrayView<const LocalOrdinal>& exportLIDs,
                  Teuchos::Array<GlobalOrdinal>& exports,
                  const Teuchos::ArrayView<size_t>& numPacketsPerLID,
                  size_t& constantNumPackets) const
  {
    using std::endl;
    using LO = LocalOrdinal;
    using GO = GlobalOrdinal;
    using host_execution_space =
      typename Kokkos::View<size_t*, device_type>::
        HostMirror::execution_space;
    const char tfecfFuncName[] = "packFillActive: ";
    const bool verbose = verbose_;

    const auto numExportLIDs = exportLIDs.size ();
    std::unique_ptr<std::string> prefix;
    if (verbose) {
      prefix = this->createPrefix("CrsGraph", "allocateIndices");
      std::ostringstream os;
      os << *prefix << "numExportLIDs=" << numExportLIDs << endl;
      std::cerr << os.str();
    }
    TEUCHOS_TEST_FOR_EXCEPTION_CLASS_FUNC
      (numExportLIDs != numPacketsPerLID.size (), std::runtime_error,
       "exportLIDs.size() = " << numExportLIDs << " != numPacketsPerLID.size()"
       " = " << numPacketsPerLID.size () << ".");

    const map_type& rowMap = * (this->getRowMap ());
    const map_type* const colMapPtr = this->colMap_.getRawPtr ();
    TEUCHOS_TEST_FOR_EXCEPTION_CLASS_FUNC
      (this->isLocallyIndexed () && colMapPtr == nullptr, std::logic_error,
       "This graph claims to be locally indexed, but its column Map is nullptr.  "
       "This should never happen.  Please report this bug to the Tpetra "
       "developers.");

    // We may pack different amounts of data for different rows.
    constantNumPackets = 0;

    // mfh 20 Sep 2017: Teuchos::ArrayView isn't thread safe (well,
    // it might be now, but we might as well be safe).
    size_t* const numPacketsPerLID_raw = numPacketsPerLID.getRawPtr ();
    const LO* const exportLIDs_raw = exportLIDs.getRawPtr ();

    // Count the total number of packets (column indices, in the case
    // of a CrsGraph) to pack.  While doing so, set
    // numPacketsPerLID[i] to the number of entries owned by the
    // calling process in (local) row exportLIDs[i] of the graph, that
    // the caller wants us to send out.
    Kokkos::RangePolicy<host_execution_space, LO> inputRange (0, numExportLIDs);
    size_t totalNumPackets = 0;
    size_t errCount = 0;
    // lambdas turn what they capture const, so we can't
    // atomic_add(&errCount,1).  Instead, we need a View to modify.
    typedef Kokkos::Device<host_execution_space, Kokkos::HostSpace>
      host_device_type;
    Kokkos::View<size_t, host_device_type> errCountView (&errCount);
    constexpr size_t ONE = 1;

    execute_sync_host_uvm_access(); // protect host UVM access
    Kokkos::parallel_reduce ("Tpetra::CrsGraph::pack: totalNumPackets",
      inputRange,
      [=] (const LO& i, size_t& curTotalNumPackets) {
        const GO gblRow = rowMap.getGlobalElement (exportLIDs_raw[i]);
        if (gblRow == Tpetra::Details::OrdinalTraits<GO>::invalid ()) {
          Kokkos::atomic_add (&errCountView(), ONE);
          numPacketsPerLID_raw[i] = 0;
        }
        else {
          const size_t numEnt = this->getNumEntriesInGlobalRow (gblRow);
          numPacketsPerLID_raw[i] = numEnt;
          curTotalNumPackets += numEnt;
        }
      },
      totalNumPackets);

    if (verbose) {
      std::ostringstream os;
      os << *prefix << "totalNumPackets=" << totalNumPackets << endl;
      std::cerr << os.str();
    }
    TEUCHOS_TEST_FOR_EXCEPTION_CLASS_FUNC
      (errCount != 0, std::logic_error, "totalNumPackets count encountered "
       "one or more errors!  errCount = " << errCount
       << ", totalNumPackets = " << totalNumPackets << ".");
    errCount = 0;

    // Allocate space for all the column indices to pack.
    exports.resize (totalNumPackets);

    TEUCHOS_TEST_FOR_EXCEPTION_CLASS_FUNC
      (! this->supportsRowViews (), std::logic_error,
       "this->supportsRowViews() returns false; this should never happen.  "
       "Please report this bug to the Tpetra developers.");

    // Loop again over the rows to export, and pack rows of indices
    // into the output buffer.

    if (verbose) {
      std::ostringstream os;
      os << *prefix << "Pack into exports" << endl;
      std::cerr << os.str();
    }

    // Teuchos::ArrayView may not be thread safe, or may not be
    // efficiently thread safe.  Better to use the raw pointer.
    GO* const exports_raw = exports.getRawPtr ();
    errCount = 0;
    Kokkos::parallel_scan ("Tpetra::CrsGraph::pack: pack from views",
      inputRange, [=, &prefix]
      (const LO i, size_t& exportsOffset, const bool final) {
        const size_t curOffset = exportsOffset;
        const GO gblRow = rowMap.getGlobalElement (exportLIDs_raw[i]);
        const RowInfo rowInfo =
          this->getRowInfoFromGlobalRowIndex (gblRow);

        using TDO = Tpetra::Details::OrdinalTraits<size_t>;
        if (rowInfo.localRow == TDO::invalid ()) {
          if (verbose) {
            std::ostringstream os;
            os << *prefix << ": INVALID rowInfo: i=" << i
               << ", lclRow=" << exportLIDs_raw[i] << endl;
            std::cerr << os.str();
          }
          Kokkos::atomic_add (&errCountView(), ONE);
        }
        else if (curOffset + rowInfo.numEntries > totalNumPackets) {
          if (verbose) {
            std::ostringstream os;
            os << *prefix << ": UH OH!  For i=" << i << ", lclRow="
               << exportLIDs_raw[i] << ", gblRow=" << gblRow << ", curOffset "
              "(= " << curOffset << ") + numEnt (= " << rowInfo.numEntries
               << ") > totalNumPackets (= " << totalNumPackets << ")."
               << endl;
            std::cerr << os.str();
          }
          Kokkos::atomic_add (&errCountView(), ONE);
        }
        else {
          const LO numEnt = static_cast<LO> (rowInfo.numEntries);
          if (this->isLocallyIndexed ()) {
            auto lclColInds = getLocalIndsViewHost (rowInfo);
            if (final) {
              for (LO k = 0; k < numEnt; ++k) {
                const LO lclColInd = lclColInds(k);
                const GO gblColInd = colMapPtr->getGlobalElement (lclColInd);
                // Pack it, even if it's wrong.  Let the receiving
                // process deal with it.  Otherwise, we'll miss out
                // on any correct data.
                exports_raw[curOffset + k] = gblColInd;
              } // for each entry in the row
            } // final pass?
            exportsOffset = curOffset + numEnt;
          }
          else if (this->isGloballyIndexed ()) {
            auto gblColInds = getGlobalIndsViewHost (rowInfo);
            if (final) {
              for (LO k = 0; k < numEnt; ++k) {
                const GO gblColInd = gblColInds(k);
                // Pack it, even if it's wrong.  Let the receiving
                // process deal with it.  Otherwise, we'll miss out
                // on any correct data.
                exports_raw[curOffset + k] = gblColInd;
              } // for each entry in the row
            } // final pass?
            exportsOffset = curOffset + numEnt;
          }
          // If neither globally nor locally indexed, then the graph
          // has no entries in this row (or indeed, in any row on this
          // process) to pack.
        }
      });

    TEUCHOS_TEST_FOR_EXCEPTION_CLASS_FUNC
      (errCount != 0, std::logic_error, "Packing encountered "
       "one or more errors!  errCount = " << errCount
       << ", totalNumPackets = " << totalNumPackets << ".");

    if (verbose) {
      std::ostringstream os;
      os << *prefix << "Done" << endl;
      std::cerr << os.str();
    }
  }

  template <class LocalOrdinal, class GlobalOrdinal, class Node>
  void
  CrsGraph<LocalOrdinal, GlobalOrdinal, Node>::
  packFillActiveNew (const Kokkos::DualView<const local_ordinal_type*,
                       buffer_device_type>& exportLIDs,
                     Kokkos::DualView<packet_type*,
                       buffer_device_type>& exports,
                     Kokkos::DualView<size_t*,
                       buffer_device_type> numPacketsPerLID,
                     size_t& constantNumPackets) const
  {
    using std::endl;
    using LO = local_ordinal_type;
    using GO = global_ordinal_type;
    using host_execution_space = typename Kokkos::View<size_t*,
      device_type>::HostMirror::execution_space;
    using host_device_type =
      Kokkos::Device<host_execution_space, Kokkos::HostSpace>;
    using exports_dv_type =
      Kokkos::DualView<packet_type*, buffer_device_type>;
    const char tfecfFuncName[] = "packFillActiveNew: ";
    const bool verbose = verbose_;

    const auto numExportLIDs = exportLIDs.extent (0);
    std::unique_ptr<std::string> prefix;
    if (verbose) {
      prefix = this->createPrefix("CrsGraph", "packFillActiveNew");
      std::ostringstream os;
      os << *prefix << "numExportLIDs: " << numExportLIDs
         << ", numPacketsPerLID.extent(0): "
         << numPacketsPerLID.extent(0) << endl;
      std::cerr << os.str();
    }
    TEUCHOS_TEST_FOR_EXCEPTION_CLASS_FUNC
      (numExportLIDs != numPacketsPerLID.extent (0), std::runtime_error,
       "exportLIDs.extent(0) = " << numExportLIDs
       << " != numPacketsPerLID.extent(0) = "
       << numPacketsPerLID.extent (0) << ".");
    TEUCHOS_ASSERT( ! exportLIDs.need_sync_host () );
    auto exportLIDs_h = exportLIDs.view_host ();

    const map_type& rowMap = * (this->getRowMap ());
    const map_type* const colMapPtr = this->colMap_.getRawPtr ();
    TEUCHOS_TEST_FOR_EXCEPTION_CLASS_FUNC
      (this->isLocallyIndexed () && colMapPtr == nullptr, std::logic_error,
       "This graph claims to be locally indexed, but its column Map is nullptr.  "
       "This should never happen.  Please report this bug to the Tpetra "
       "developers.");

    // We may pack different amounts of data for different rows.
    constantNumPackets = 0;

    numPacketsPerLID.clear_sync_state ();
    numPacketsPerLID.modify_host ();
    auto numPacketsPerLID_h = numPacketsPerLID.view_host ();

    // Count the total number of packets (column indices, in the case
    // of a CrsGraph) to pack.  While doing so, set
    // numPacketsPerLID[i] to the number of entries owned by the
    // calling process in (local) row exportLIDs[i] of the graph, that
    // the caller wants us to send out.
    using range_type = Kokkos::RangePolicy<host_execution_space, LO>;
    range_type inputRange (0, numExportLIDs);
    size_t totalNumPackets = 0;
    size_t errCount = 0;
    // lambdas turn what they capture const, so we can't
    // atomic_add(&errCount,1).  Instead, we need a View to modify.
    Kokkos::View<size_t, host_device_type> errCountView (&errCount);
    constexpr size_t ONE = 1;

    if (verbose) {
      std::ostringstream os;
      os << *prefix << "Compute totalNumPackets" << endl;
      std::cerr << os.str ();
    }

    execute_sync_host_uvm_access(); // protect host UVM access
    Kokkos::parallel_reduce
      ("Tpetra::CrsGraph::pack: totalNumPackets",
       inputRange,
       [=, &prefix] (const LO i, size_t& curTotalNumPackets) {
         const LO lclRow = exportLIDs_h[i];
         const GO gblRow = rowMap.getGlobalElement (lclRow);
         if (gblRow == Tpetra::Details::OrdinalTraits<GO>::invalid ()) {
           if (verbose) {
             std::ostringstream os;
             os << *prefix << "For i=" << i << ", lclRow=" << lclRow
                << " not in row Map on this process" << endl;
             std::cerr << os.str();
           }
           Kokkos::atomic_add (&errCountView(), ONE);
           numPacketsPerLID_h(i) = 0;
         }
         else {
           const size_t numEnt = this->getNumEntriesInGlobalRow (gblRow);
           numPacketsPerLID_h(i) = numEnt;
           curTotalNumPackets += numEnt;
         }
      },
      totalNumPackets);

    if (verbose) {
      std::ostringstream os;
      os << *prefix << "totalNumPackets: " << totalNumPackets
         << ", errCount: " << errCount << endl;
      std::cerr << os.str ();
    }
    TEUCHOS_TEST_FOR_EXCEPTION_CLASS_FUNC
      (errCount != 0, std::logic_error, "totalNumPackets count encountered "
       "one or more errors! totalNumPackets: " << totalNumPackets
       << ", errCount: " << errCount << ".");

    // Allocate space for all the column indices to pack.
    if (size_t(exports.extent (0)) < totalNumPackets) {
      // FIXME (mfh 09 Apr 2019) Create without initializing.
      exports = exports_dv_type ("exports", totalNumPackets);
    }

    TEUCHOS_TEST_FOR_EXCEPTION_CLASS_FUNC
      (! this->supportsRowViews (), std::logic_error,
       "this->supportsRowViews() returns false; this should never happen.  "
       "Please report this bug to the Tpetra developers.");

    // Loop again over the rows to export, and pack rows of indices
    // into the output buffer.

    if (verbose) {
      std::ostringstream os;
      os << *prefix << "Pack into exports buffer" << endl;
      std::cerr << os.str();
    }

    exports.clear_sync_state ();
    exports.modify_host ();
    auto exports_h = exports.view_host ();

    errCount = 0;
    Kokkos::parallel_scan
      ("Tpetra::CrsGraph::packFillActiveNew: Pack exports",
       inputRange, [=, &prefix]
       (const LO i, size_t& exportsOffset, const bool final) {
         const size_t curOffset = exportsOffset;
         const LO lclRow = exportLIDs_h(i);
         const GO gblRow = rowMap.getGlobalElement (lclRow);
         if (gblRow == Details::OrdinalTraits<GO>::invalid ()) {
           if (verbose) {
             std::ostringstream os;
             os << *prefix << "For i=" << i << ", lclRow=" << lclRow
                << " not in row Map on this process" << endl;
             std::cerr << os.str();
           }
           Kokkos::atomic_add (&errCountView(), ONE);
           return;
         }

         const RowInfo rowInfo = this->getRowInfoFromGlobalRowIndex (gblRow);
         if (rowInfo.localRow == Details::OrdinalTraits<size_t>::invalid ()) {
           if (verbose) {
             std::ostringstream os;
             os << *prefix << "For i=" << i << ", lclRow=" << lclRow
                << ", gblRow=" << gblRow << ": invalid rowInfo"
                << endl;
             std::cerr << os.str();
           }
           Kokkos::atomic_add (&errCountView(), ONE);
           return;
         }

         if (curOffset + rowInfo.numEntries > totalNumPackets) {
           if (verbose) {
             std::ostringstream os;
             os << *prefix << "For i=" << i << ", lclRow=" << lclRow
                << ", gblRow=" << gblRow << ", curOffset (= "
                << curOffset << ") + numEnt (= " << rowInfo.numEntries
                << ") > totalNumPackets (= " << totalNumPackets
                << ")." << endl;
             std::cerr << os.str();
           }
           Kokkos::atomic_add (&errCountView(), ONE);
           return;
         }

         const LO numEnt = static_cast<LO> (rowInfo.numEntries);
         if (this->isLocallyIndexed ()) {
           auto lclColInds = getLocalIndsViewHost(rowInfo);
           if (final) {
             for (LO k = 0; k < numEnt; ++k) {
               const LO lclColInd = lclColInds(k);
               const GO gblColInd = colMapPtr->getGlobalElement (lclColInd);
               // Pack it, even if it's wrong.  Let the receiving
               // process deal with it.  Otherwise, we'll miss out
               // on any correct data.
               exports_h(curOffset + k) = gblColInd;
             } // for each entry in the row
           } // final pass?
           exportsOffset = curOffset + numEnt;
         }
         else if (this->isGloballyIndexed ()) {
           auto gblColInds = getGlobalIndsViewHost(rowInfo);
           if (final) {
             for (LO k = 0; k < numEnt; ++k) {
               const GO gblColInd = gblColInds(k);
               // Pack it, even if it's wrong.  Let the receiving
               // process deal with it.  Otherwise, we'll miss out
               // on any correct data.
               exports_h(curOffset + k) = gblColInd;
             } // for each entry in the row
           } // final pass?
           exportsOffset = curOffset + numEnt;
         }
         // If neither globally nor locally indexed, then the graph
         // has no entries in this row (or indeed, in any row on this
         // process) to pack.
      });

    // TEUCHOS_TEST_FOR_EXCEPTION_CLASS_FUNC
    //   (errCount != 0, std::logic_error, "Packing encountered "
    //    "one or more errors!  errCount = " << errCount
    //    << ", totalNumPackets = " << totalNumPackets << ".");

    if (verbose) {
      std::ostringstream os;
      os << *prefix << "errCount=" << errCount << "; Done" << endl;
      std::cerr << os.str();
    }
  }

  template <class LocalOrdinal, class GlobalOrdinal, class Node>
  void
  CrsGraph<LocalOrdinal, GlobalOrdinal, Node>::
  unpackAndCombine
  (const Kokkos::DualView<const local_ordinal_type*,
     buffer_device_type>& importLIDs,
   Kokkos::DualView<packet_type*,
     buffer_device_type> imports,
   Kokkos::DualView<size_t*,
     buffer_device_type> numPacketsPerLID,
   const size_t /* constantNumPackets */,
   const CombineMode /* combineMode */ )
  {
    using Details::ProfilingRegion;
    using std::endl;
    using LO = local_ordinal_type;
    using GO = global_ordinal_type;
    const char tfecfFuncName[] = "unpackAndCombine";

    ProfilingRegion regionCGC("Tpetra::CrsGraph::unpackAndCombine");
    const bool verbose = verbose_;

    std::unique_ptr<std::string> prefix;
    if (verbose) {
      prefix = this->createPrefix("CrsGraph", tfecfFuncName);
      std::ostringstream os;
      os << *prefix << "Start" << endl;
      std::cerr << os.str ();
    }
    {
      auto padding = computeCrsPaddingForImports(
        importLIDs, imports, numPacketsPerLID, verbose);
      applyCrsPadding(*padding, verbose);
      if (verbose) {
        std::ostringstream os;
        os << *prefix << "Done computing & applying padding" << endl;
        std::cerr << os.str ();
      }
    }

    // FIXME (mfh 02 Apr 2012) REPLACE combine mode has a perfectly
    // reasonable meaning, whether or not the matrix is fill complete.
    // It's just more work to implement.

    // We are not checking the value of the CombineMode input
    // argument.  For CrsGraph, we only support import/export
    // operations if fillComplete has not yet been called.  Any
    // incoming column-indices are inserted into the target graph. In
    // this context, CombineMode values of ADD vs INSERT are
    // equivalent. What is the meaning of REPLACE for CrsGraph? If a
    // duplicate column-index is inserted, it will be compressed out
    // when fillComplete is called.
    //
    // Note: I think REPLACE means that an existing row is replaced by
    // the imported row, i.e., the existing indices are cleared. CGB,
    // 6/17/2010

    TEUCHOS_TEST_FOR_EXCEPTION_CLASS_FUNC
      (importLIDs.extent (0) != numPacketsPerLID.extent (0),
       std::runtime_error, ": importLIDs.extent(0) = "
       << importLIDs.extent (0) << " != numPacketsPerLID.extent(0) = "
       << numPacketsPerLID.extent (0) << ".");
    TEUCHOS_TEST_FOR_EXCEPTION_CLASS_FUNC
      (isFillComplete (), std::runtime_error,
       ": Import or Export operations are not allowed on a target "
       "CrsGraph that is fillComplete.");

    const size_t numImportLIDs(importLIDs.extent(0));
    if (numPacketsPerLID.need_sync_host()) {
      numPacketsPerLID.sync_host();
    }
    auto numPacketsPerLID_h = numPacketsPerLID.view_host();
    if (imports.need_sync_host()) {
      imports.sync_host();
    }
    auto imports_h = imports.view_host();
    TEUCHOS_ASSERT( ! importLIDs.need_sync_host() );
    auto importLIDs_h = importLIDs.view_host();

    // If we're inserting in local indices, let's pre-allocate
    Teuchos::Array<LO> lclColInds;
    if (isLocallyIndexed()) {
      if (verbose) {
        std::ostringstream os;
        os << *prefix << "Preallocate local indices scratch" << endl;
        std::cerr << os.str();
      }
      size_t maxNumInserts = 0;
      for (size_t i = 0; i < numImportLIDs; ++i) {
        maxNumInserts = std::max (maxNumInserts, numPacketsPerLID_h[i]);
      }
      if (verbose) {
        std::ostringstream os;
        os << *prefix << "Local indices scratch size: "
           << maxNumInserts << endl;
        std::cerr << os.str();
      }
      lclColInds.resize (maxNumInserts);
    }
    else {
      if (verbose) {
        std::ostringstream os;
        os << *prefix;
        if (isGloballyIndexed()) {
          os << "Graph is globally indexed";
        }
        else {
          os << "Graph is neither locally nor globally indexed";
        }
        os << endl;
        std::cerr << os.str();
      }
    }

    TEUCHOS_ASSERT( ! rowMap_.is_null() );
    const map_type& rowMap = *rowMap_;

    try {
      size_t importsOffset = 0;
      for (size_t i = 0; i < numImportLIDs; ++i) {
        if (verbose) {
          std::ostringstream os;
          os << *prefix << "i=" << i << ", numImportLIDs="
             << numImportLIDs << endl;
          std::cerr << os.str();
        }
        // We can only unpack into owned rows, since we only have
        // local row indices.
        const LO lclRow = importLIDs_h[i];
        const GO gblRow = rowMap.getGlobalElement(lclRow);
        TEUCHOS_TEST_FOR_EXCEPTION_CLASS_FUNC
          (gblRow == Teuchos::OrdinalTraits<GO>::invalid(),
           std::logic_error, "importLIDs[i=" << i << "]="
           << lclRow << " is not in the row Map on the calling "
           "process.");
        const LO numEnt = numPacketsPerLID_h[i];
        const GO* const gblColInds = (numEnt == 0) ? nullptr :
          imports_h.data() + importsOffset;
        if (! isLocallyIndexed()) {
          insertGlobalIndicesFiltered(lclRow, gblColInds, numEnt);
        }
        else {
          // FIXME (mfh 09 Feb 2020) Now would be a good time to do
          // column Map filtering.
          for (LO j = 0; j < numEnt; j++)  {
            lclColInds[j] = colMap_->getLocalElement(gblColInds[j]);
          }
          insertLocalIndices(lclRow, numEnt, lclColInds.data());
        }
        importsOffset += numEnt;
      }
    }
    catch (std::exception& e) {
      TEUCHOS_TEST_FOR_EXCEPTION
        (true, std::runtime_error,
         "Tpetra::CrsGraph::unpackAndCombine: Insert loop threw an "
         "exception: " << endl << e.what());
    }

    if (verbose) {
      std::ostringstream os;
      os << *prefix << "Done" << endl;
      std::cerr << os.str();
    }
  }

  template <class LocalOrdinal, class GlobalOrdinal, class Node>
  void
  CrsGraph<LocalOrdinal, GlobalOrdinal, Node>::
  removeEmptyProcessesInPlace (const Teuchos::RCP<const map_type>& newMap)
  {
    using Teuchos::Comm;
    using Teuchos::null;
    using Teuchos::ParameterList;
    using Teuchos::RCP;

    // We'll set all the state "transactionally," so that this method
    // satisfies the strong exception guarantee.  This object's state
    // won't be modified until the end of this method.
    RCP<const map_type> rowMap, domainMap, rangeMap, colMap;
    RCP<import_type> importer;
    RCP<export_type> exporter;

    rowMap = newMap;
    RCP<const Comm<int> > newComm =
      (newMap.is_null ()) ? null : newMap->getComm ();

    if (! domainMap_.is_null ()) {
      if (domainMap_.getRawPtr () == rowMap_.getRawPtr ()) {
        // Common case: original domain and row Maps are identical.
        // In that case, we need only replace the original domain Map
        // with the new Map.  This ensures that the new domain and row
        // Maps _stay_ identical.
        domainMap = newMap;
      } else {
        domainMap = domainMap_->replaceCommWithSubset (newComm);
      }
    }
    if (! rangeMap_.is_null ()) {
      if (rangeMap_.getRawPtr () == rowMap_.getRawPtr ()) {
        // Common case: original range and row Maps are identical.  In
        // that case, we need only replace the original range Map with
        // the new Map.  This ensures that the new range and row Maps
        // _stay_ identical.
        rangeMap = newMap;
      } else {
        rangeMap = rangeMap_->replaceCommWithSubset (newComm);
      }
    }
    if (! colMap_.is_null ()) {
      colMap = colMap_->replaceCommWithSubset (newComm);
    }

    // (Re)create the Export and / or Import if necessary.
    if (! newComm.is_null ()) {
      RCP<ParameterList> params = this->getNonconstParameterList (); // could be null
      //
      // The operations below are collective on the new communicator.
      //
      // (Re)create the Export object if necessary.  If I haven't
      // called fillComplete yet, I don't have a rangeMap, so I must
      // first check if the _original_ rangeMap is not null.  Ditto
      // for the Import object and the domain Map.
      if (! rangeMap_.is_null () &&
          rangeMap != rowMap &&
          ! rangeMap->isSameAs (*rowMap)) {
        if (params.is_null () || ! params->isSublist ("Export")) {
          exporter = rcp (new export_type (rowMap, rangeMap));
        }
        else {
          RCP<ParameterList> exportSublist = sublist (params, "Export", true);
          exporter = rcp (new export_type (rowMap, rangeMap, exportSublist));
        }
      }
      // (Re)create the Import object if necessary.
      if (! domainMap_.is_null () &&
          domainMap != colMap &&
          ! domainMap->isSameAs (*colMap)) {
        if (params.is_null () || ! params->isSublist ("Import")) {
          importer = rcp (new import_type (domainMap, colMap));
        } else {
          RCP<ParameterList> importSublist = sublist (params, "Import", true);
          importer = rcp (new import_type (domainMap, colMap, importSublist));
        }
      }
    } // if newComm is not null

    // Defer side effects until the end.  If no destructors throw
    // exceptions (they shouldn't anyway), then this method satisfies
    // the strong exception guarantee.
    exporter_ = exporter;
    importer_ = importer;
    rowMap_ = rowMap;
    // mfh 31 Mar 2013: DistObject's map_ is the row Map of a CrsGraph
    // or CrsMatrix.  CrsGraph keeps a redundant pointer (rowMap_) to
    // the same object.  We might want to get rid of this redundant
    // pointer sometime, but for now, we'll leave it alone and just
    // set map_ to the same object.
    this->map_ = rowMap;
    domainMap_ = domainMap;
    rangeMap_ = rangeMap;
    colMap_ = colMap;
  }

  template <class LocalOrdinal, class GlobalOrdinal, class Node>
  void
  CrsGraph<LocalOrdinal, GlobalOrdinal, Node>::
  getLocalDiagOffsets (const Kokkos::View<size_t*, device_type, Kokkos::MemoryUnmanaged>& offsets) const
  {
    using std::endl;
    using LO = LocalOrdinal;
    using GO = GlobalOrdinal;
    const char tfecfFuncName[] = "getLocalDiagOffsets: ";
    const bool verbose = verbose_;

    std::unique_ptr<std::string> prefix;
    if (verbose) {
      prefix = this->createPrefix("CrsGraph", "getLocalDiagOffsets");
      std::ostringstream os;
      os << *prefix << "offsets.extent(0)=" << offsets.extent(0)
         << endl;
      std::cerr << os.str();
    }

    TEUCHOS_TEST_FOR_EXCEPTION_CLASS_FUNC
      (! hasColMap (), std::runtime_error, "The graph must have a column Map.");
    const LO lclNumRows = static_cast<LO> (this->getLocalNumRows ());
    TEUCHOS_TEST_FOR_EXCEPTION_CLASS_FUNC
      (static_cast<LO> (offsets.extent (0)) < lclNumRows,
       std::invalid_argument, "offsets.extent(0) = " <<
       offsets.extent (0) << " < getLocalNumRows() = " << lclNumRows << ".");

    const map_type& rowMap = * (this->getRowMap ());
    const map_type& colMap = * (this->getColMap ());

    // We only use these in debug mode, but since debug mode is a
    // run-time option, they need to exist here.  That's why we create
    // the vector with explicit size zero, to avoid overhead if debug
    // mode is off.
    bool allRowMapDiagEntriesInColMap = true;
    bool allDiagEntriesFound = true;
    bool allOffsetsCorrect = true;
    bool noOtherWeirdness = true;
    using wrong_offsets_type = std::vector<std::pair<LO, size_t> >;
    wrong_offsets_type wrongOffsets(0);

    // mfh 12 Mar 2016: LocalMap works on (CUDA) device.  It has just
    // the subset of Map functionality that we need below.
    auto lclRowMap = rowMap.getLocalMap ();
    auto lclColMap = colMap.getLocalMap ();

    // FIXME (mfh 16 Dec 2015) It's easy to thread-parallelize this
    // setup, at least on the host.  For CUDA, we have to use LocalMap
    // (that comes from each of the two Maps).

    const bool sorted = this->isSorted ();
    if (isFillComplete ()) {
      auto lclGraph = this->getLocalGraphDevice ();
      ::Tpetra::Details::getGraphDiagOffsets (offsets, lclRowMap, lclColMap,
                                              lclGraph.row_map,
                                              lclGraph.entries, sorted);
    }
    else {
      // NOTE (mfh 22 Feb 2017): We have to run this code on host,
      // since the graph is not fill complete.  The previous version
      // of this code assumed UVM; this version does not.
      auto offsets_h = Kokkos::create_mirror_view (offsets);

      for (LO lclRowInd = 0; lclRowInd < lclNumRows; ++lclRowInd) {
        // Find the diagonal entry.  Since the row Map and column Map
        // may differ, we have to compare global row and column
        // indices, not local.
        const GO gblRowInd = lclRowMap.getGlobalElement (lclRowInd);
        const GO gblColInd = gblRowInd;
        const LO lclColInd = lclColMap.getLocalElement (gblColInd);

        if (lclColInd == Tpetra::Details::OrdinalTraits<LO>::invalid ()) {
          allRowMapDiagEntriesInColMap = false;
          offsets_h(lclRowInd) = Tpetra::Details::OrdinalTraits<size_t>::invalid ();
        }
        else {
          const RowInfo rowInfo = this->getRowInfo (lclRowInd);
          if (static_cast<LO> (rowInfo.localRow) == lclRowInd &&
              rowInfo.numEntries > 0) {

            auto colInds = this->getLocalIndsViewHost (rowInfo);
            const size_t hint = 0; // not needed for this algorithm
            const size_t offset =
              KokkosSparse::findRelOffset (colInds, rowInfo.numEntries,
                                           lclColInd, hint, sorted);
            offsets_h(lclRowInd) = offset;

            if (debug_) {
              // Now that we have what we think is an offset, make sure
              // that it really does point to the diagonal entry.  Offsets
              // are _relative_ to each row, not absolute (for the whole
              // (local) graph).
              typename local_inds_dualv_type::t_host::const_type lclColInds;
              try {
                lclColInds = this->getLocalIndsViewHost (rowInfo);
              }
              catch (...) {
                noOtherWeirdness = false;
              }
              // Don't continue with error checking if the above failed.
              if (noOtherWeirdness) {
                const size_t numEnt = lclColInds.extent (0);
                if (offset >= numEnt) {
                  // Offsets are relative to each row, so this means that
                  // the offset is out of bounds.
                  allOffsetsCorrect = false;
                  wrongOffsets.push_back (std::make_pair (lclRowInd, offset));
                } else {
                  const LO actualLclColInd = lclColInds(offset);
                  const GO actualGblColInd = lclColMap.getGlobalElement (actualLclColInd);
                  if (actualGblColInd != gblColInd) {
                    allOffsetsCorrect = false;
                    wrongOffsets.push_back (std::make_pair (lclRowInd, offset));
                  }
                }
              }
            } // debug_
          }
          else { // either row is empty, or something went wrong w/ getRowInfo()
            offsets_h(lclRowInd) = Tpetra::Details::OrdinalTraits<size_t>::invalid ();
            allDiagEntriesFound = false;
          }
        } // whether lclColInd is a valid local column index
      } // for each local row
      // DEEP_COPY REVIEW - NOT TESTED
      Kokkos::deep_copy (offsets, offsets_h);
    } // whether the graph is fill complete

    if (verbose && wrongOffsets.size () != 0) {
      std::ostringstream os;
      os << *prefix << "Wrong offsets: [";
      for (size_t k = 0; k < wrongOffsets.size (); ++k) {
        os << "(" << wrongOffsets[k].first << ","
           << wrongOffsets[k].second << ")";
        if (k + 1 < wrongOffsets.size ()) {
          os << ", ";
        }
      }
      os << "]" << endl;
      std::cerr << os.str();
    }

    if (debug_) {
      using Teuchos::reduceAll;
      using std::endl;
      Teuchos::RCP<const Teuchos::Comm<int> > comm = this->getComm ();
      const bool localSuccess =
        allRowMapDiagEntriesInColMap && allDiagEntriesFound && allOffsetsCorrect;
      const int numResults = 5;
      int lclResults[5];
      lclResults[0] = allRowMapDiagEntriesInColMap ? 1 : 0;
      lclResults[1] = allDiagEntriesFound ? 1 : 0;
      lclResults[2] = allOffsetsCorrect ? 1 : 0;
      lclResults[3] = noOtherWeirdness ? 1 : 0;
      // min-all-reduce will compute least rank of all the processes
      // that didn't succeed.
      lclResults[4] = ! localSuccess ? comm->getRank () : comm->getSize ();

      int gblResults[5];
      gblResults[0] = 0;
      gblResults[1] = 0;
      gblResults[2] = 0;
      gblResults[3] = 0;
      gblResults[4] = 0;
      reduceAll<int, int> (*comm, Teuchos::REDUCE_MIN,
                           numResults, lclResults, gblResults);

      if (gblResults[0] != 1 || gblResults[1] != 1 || gblResults[2] != 1
          || gblResults[3] != 1) {
        std::ostringstream os; // build error message
        os << "Issue(s) that we noticed (on Process " << gblResults[4] << ", "
          "possibly among others): " << endl;
        if (gblResults[0] == 0) {
          os << "  - The column Map does not contain at least one diagonal entry "
            "of the graph." << endl;
        }
        if (gblResults[1] == 0) {
          os << "  - On one or more processes, some row does not contain a "
            "diagonal entry." << endl;
        }
        if (gblResults[2] == 0) {
          os << "  - On one or more processes, some offsets are incorrect."
             << endl;
        }
        if (gblResults[3] == 0) {
          os << "  - One or more processes had some other error."
             << endl;
        }
        TEUCHOS_TEST_FOR_EXCEPTION_CLASS_FUNC(true, std::runtime_error, os.str());
      }
    } // debug_
  }

  template <class LocalOrdinal, class GlobalOrdinal, class Node>
  void
  CrsGraph<LocalOrdinal, GlobalOrdinal, Node>::
  getLocalOffRankOffsets (offset_device_view_type& offsets) const
  {
    using std::endl;
    const char tfecfFuncName[] = "getLocalOffRankOffsets: ";
    const bool verbose = verbose_;

    std::unique_ptr<std::string> prefix;
    if (verbose) {
      prefix = this->createPrefix("CrsGraph", "getLocalOffRankOffsets");
      std::ostringstream os;
      os << *prefix << "offsets.extent(0)=" << offsets.extent(0)
         << endl;
      std::cerr << os.str();
    }

    TEUCHOS_TEST_FOR_EXCEPTION_CLASS_FUNC
      (! hasColMap (), std::runtime_error, "The graph must have a column Map.");
    // Instead of throwing, we could also copy the rowPtr to k_offRankOffsets_.

    const size_t lclNumRows = this->getLocalNumRows ();

    if (haveLocalOffRankOffsets_ && k_offRankOffsets_.extent(0) == lclNumRows+1) {
      offsets = k_offRankOffsets_;
      return;
    }
    haveLocalOffRankOffsets_ = false;
    k_offRankOffsets_ = offset_device_view_type(Kokkos::ViewAllocateWithoutInitializing("offRankOffset"), lclNumRows+1);
    offsets = k_offRankOffsets_;

    const map_type& colMap = * (this->getColMap ());
    const map_type& domMap = * (this->getDomainMap ());

    // mfh 12 Mar 2016: LocalMap works on (CUDA) device.  It has just
    // the subset of Map functionality that we need below.
    auto lclColMap = colMap.getLocalMap ();
    auto lclDomMap = domMap.getLocalMap ();

    // FIXME (mfh 16 Dec 2015) It's easy to thread-parallelize this
    // setup, at least on the host.  For CUDA, we have to use LocalMap
    // (that comes from each of the two Maps).

    TEUCHOS_ASSERT(this->isSorted ());
    if (isFillComplete ()) {
      auto lclGraph = this->getLocalGraphDevice ();
      ::Tpetra::Details::getGraphOffRankOffsets (k_offRankOffsets_,
                                                 lclColMap, lclDomMap,
                                                 lclGraph);
      haveLocalOffRankOffsets_ = true;
    }
  }

  namespace { // (anonymous)

    // mfh 21 Jan 2016: This is useful for getLocalDiagOffsets (see
    // below).  The point is to avoid the deep copy between the input
    // Teuchos::ArrayRCP and the internally used Kokkos::View.  We
    // can't use UVM to avoid the deep copy with CUDA, because the
    // ArrayRCP is a host pointer, while the input to the graph's
    // getLocalDiagOffsets method is a device pointer.  Assigning a
    // host pointer to a device pointer is incorrect unless the host
    // pointer points to host pinned memory.  The goal is to get rid
    // of the Teuchos::ArrayRCP overload anyway, so we accept the deep
    // copy for backwards compatibility.
    //
    // We have to use template magic because
    // "staticGraph_->getLocalDiagOffsets(offsetsHosts)" won't compile
    // if device_type::memory_space is not Kokkos::HostSpace (as is
    // the case with CUDA).

    template<class DeviceType,
             const bool memSpaceIsHostSpace =
               std::is_same<typename DeviceType::memory_space,
                            Kokkos::HostSpace>::value>
    struct HelpGetLocalDiagOffsets {};

    template<class DeviceType>
    struct HelpGetLocalDiagOffsets<DeviceType, true> {
      typedef DeviceType device_type;
      typedef Kokkos::View<size_t*, Kokkos::HostSpace,
                           Kokkos::MemoryUnmanaged> device_offsets_type;
      typedef Kokkos::View<size_t*, Kokkos::HostSpace,
                           Kokkos::MemoryUnmanaged> host_offsets_type;

      static device_offsets_type
      getDeviceOffsets (const host_offsets_type& hostOffsets)
      {
        // Host and device are the same; no need to allocate a
        // temporary device View.
        return hostOffsets;
      }

      static void
      copyBackIfNeeded (const host_offsets_type& /* hostOffsets */,
                        const device_offsets_type& /* deviceOffsets */)
      { /* copy back not needed; host and device are the same */ }
    };

    template<class DeviceType>
    struct HelpGetLocalDiagOffsets<DeviceType, false> {
      typedef DeviceType device_type;
      // We have to do a deep copy, since host memory space != device
      // memory space.  Thus, the device View is managed (we need to
      // allocate a temporary device View).
      typedef Kokkos::View<size_t*, device_type> device_offsets_type;
      typedef Kokkos::View<size_t*, Kokkos::HostSpace,
                           Kokkos::MemoryUnmanaged> host_offsets_type;

      static device_offsets_type
      getDeviceOffsets (const host_offsets_type& hostOffsets)
      {
        // Host memory space != device memory space, so we must
        // allocate a temporary device View for the graph.
        return device_offsets_type ("offsets", hostOffsets.extent (0));
      }

      static void
      copyBackIfNeeded (const host_offsets_type& hostOffsets,
                        const device_offsets_type& deviceOffsets)
      {
        // DEEP_COPY REVIEW - NOT TESTED
        Kokkos::deep_copy (hostOffsets, deviceOffsets);
      }
    };
  } // namespace (anonymous)


  template <class LocalOrdinal, class GlobalOrdinal, class Node>
  void
  CrsGraph<LocalOrdinal, GlobalOrdinal, Node>::
  getLocalDiagOffsets (Teuchos::ArrayRCP<size_t>& offsets) const
  {
    typedef LocalOrdinal LO;
    const char tfecfFuncName[] = "getLocalDiagOffsets: ";
    TEUCHOS_TEST_FOR_EXCEPTION_CLASS_FUNC
      (! this->hasColMap (), std::runtime_error,
       "The graph does not yet have a column Map.");
    const LO myNumRows = static_cast<LO> (this->getLocalNumRows ());
    if (static_cast<LO> (offsets.size ()) != myNumRows) {
      // NOTE (mfh 21 Jan 2016) This means that the method does not
      // satisfy the strong exception guarantee (no side effects
      // unless successful).
      offsets.resize (myNumRows);
    }

    // mfh 21 Jan 2016: This method unfortunately takes a
    // Teuchos::ArrayRCP, which is host memory.  The graph wants a
    // device pointer.  We can't access host memory from the device;
    // that's the wrong direction for UVM.  (It's the right direction
    // for inefficient host pinned memory, but we don't want to use
    // that here.)  Thus, if device memory space != host memory space,
    // we allocate and use a temporary device View to get the offsets.
    // If the two spaces are equal, the template magic makes the deep
    // copy go away.
    typedef HelpGetLocalDiagOffsets<device_type> helper_type;
    typedef typename helper_type::host_offsets_type host_offsets_type;
    // Unmanaged host View that views the output array.
    host_offsets_type hostOffsets (offsets.getRawPtr (), myNumRows);
    // Allocate temp device View if host != device, else reuse host array.
    auto deviceOffsets = helper_type::getDeviceOffsets (hostOffsets);
    // NOT recursion; this calls the overload that takes a device View.
    this->getLocalDiagOffsets (deviceOffsets);
    helper_type::copyBackIfNeeded (hostOffsets, deviceOffsets);
  }

  template <class LocalOrdinal, class GlobalOrdinal, class Node>
  bool
  CrsGraph<LocalOrdinal, GlobalOrdinal, Node>::
  supportsRowViews () const {
    return true;
  }

  template <class LocalOrdinal, class GlobalOrdinal, class Node>
  void
  CrsGraph<LocalOrdinal, GlobalOrdinal, Node>::
  transferAndFillComplete (Teuchos::RCP<CrsGraph<LocalOrdinal, GlobalOrdinal, Node> >& destGraph,
                           const ::Tpetra::Details::Transfer<LocalOrdinal, GlobalOrdinal, Node>& rowTransfer,
                           const Teuchos::RCP<const ::Tpetra::Details::Transfer<LocalOrdinal, GlobalOrdinal, Node> > & domainTransfer,
                           const Teuchos::RCP<const map_type>& domainMap,
                           const Teuchos::RCP<const map_type>& rangeMap,
                           const Teuchos::RCP<Teuchos::ParameterList>& params) const
  {
    using Tpetra::Details::getArrayViewFromDualView;
    using Tpetra::Details::packCrsGraphWithOwningPIDs;
    using Tpetra::Details::unpackAndCombineWithOwningPIDsCount;
    using Tpetra::Details::unpackAndCombineIntoCrsArrays;
    using Teuchos::ArrayRCP;
    using Teuchos::ArrayView;
    using Teuchos::Comm;
    using Teuchos::ParameterList;
    using Teuchos::rcp;
    using Teuchos::RCP;
#ifdef HAVE_TPETRA_MMM_TIMINGS
    using std::string;
    using Teuchos::TimeMonitor;
#endif

    using LO = LocalOrdinal;
    using GO = GlobalOrdinal;
    using NT = node_type;
    using this_type = CrsGraph<LO, GO, NT>;
    using ivector_type = Vector<int, LO, GO, NT>;

    const char* prefix = "Tpetra::CrsGraph::transferAndFillComplete: ";

#ifdef HAVE_TPETRA_MMM_TIMINGS
    string label;
    if(!params.is_null()) label = params->get("Timer Label", label);
    string prefix2 = string("Tpetra ")+ label + std::string(": CrsGraph TAFC ");
    RCP<TimeMonitor> MM =
      rcp(new TimeMonitor(*TimeMonitor::getNewTimer(prefix2+string("Pack-1"))));
#endif

    // Make sure that the input argument rowTransfer is either an
    // Import or an Export.  Import and Export are the only two
    // subclasses of Transfer that we defined, but users might
    // (unwisely, for now at least) decide to implement their own
    // subclasses.  Exclude this possibility.
    const import_type* xferAsImport = dynamic_cast<const import_type*>(&rowTransfer);
    const export_type* xferAsExport = dynamic_cast<const export_type*>(&rowTransfer);
    TEUCHOS_TEST_FOR_EXCEPTION(
      xferAsImport == nullptr && xferAsExport == nullptr, std::invalid_argument,
      prefix << "The 'rowTransfer' input argument must be either an Import or "
      "an Export, and its template parameters must match the corresponding "
      "template parameters of the CrsGraph.");

    // Make sure that the input argument domainTransfer is either an
    // Import or an Export.  Import and Export are the only two
    // subclasses of Transfer that we defined, but users might
    // (unwisely, for now at least) decide to implement their own
    // subclasses.  Exclude this possibility.
    Teuchos::RCP<const import_type> xferDomainAsImport =
      Teuchos::rcp_dynamic_cast<const import_type>(domainTransfer);
    Teuchos::RCP<const export_type> xferDomainAsExport =
      Teuchos::rcp_dynamic_cast<const export_type>(domainTransfer);

    if(! domainTransfer.is_null()) {

      TEUCHOS_TEST_FOR_EXCEPTION(
         (xferDomainAsImport.is_null() && xferDomainAsExport.is_null()), std::invalid_argument,
         prefix << "The 'domainTransfer' input argument must be either an "
         "Import or an Export, and its template parameters must match the "
         "corresponding template parameters of the CrsGraph.");

      TEUCHOS_TEST_FOR_EXCEPTION(
         ( xferAsImport != nullptr || ! xferDomainAsImport.is_null() ) &&
         (( xferAsImport != nullptr &&   xferDomainAsImport.is_null() ) ||
          ( xferAsImport == nullptr && ! xferDomainAsImport.is_null() )), std::invalid_argument,
         prefix << "The 'rowTransfer' and 'domainTransfer' input arguments "
         "must be of the same type (either Import or Export).");

      TEUCHOS_TEST_FOR_EXCEPTION(
         ( xferAsExport != nullptr || ! xferDomainAsExport.is_null() ) &&
         (( xferAsExport != nullptr &&   xferDomainAsExport.is_null() ) ||
          ( xferAsExport == nullptr && ! xferDomainAsExport.is_null() )), std::invalid_argument,
         prefix << "The 'rowTransfer' and 'domainTransfer' input arguments "
         "must be of the same type (either Import or Export).");

    } // domainTransfer != null


    // FIXME (mfh 15 May 2014) Wouldn't communication still be needed,
    // if the source Map is not distributed but the target Map is?
    const bool communication_needed = rowTransfer.getSourceMap()->isDistributed();

    //
    // Get the caller's parameters
    //

    bool reverseMode = false; // Are we in reverse mode?
    bool restrictComm = false; // Do we need to restrict the communicator?
    RCP<ParameterList> graphparams; // parameters for the destination graph
    if (! params.is_null()) {
      reverseMode = params->get("Reverse Mode", reverseMode);
      restrictComm = params->get("Restrict Communicator", restrictComm);
      graphparams = sublist(params, "CrsGraph");
    }

    // Get the new domain and range Maps.  We need some of them for error
    // checking, now that we have the reverseMode parameter.
    RCP<const map_type> MyRowMap = reverseMode ?
      rowTransfer.getSourceMap() : rowTransfer.getTargetMap();
    RCP<const map_type> MyColMap; // create this below
    RCP<const map_type> MyDomainMap = ! domainMap.is_null() ? domainMap : getDomainMap();
    RCP<const map_type> MyRangeMap = ! rangeMap.is_null() ? rangeMap : getRangeMap();
    RCP<const map_type> BaseRowMap = MyRowMap;
    RCP<const map_type> BaseDomainMap = MyDomainMap;

    // If the user gave us a nonnull destGraph, then check whether it's
    // "pristine."  That means that it has no entries.
    //
    // FIXME (mfh 15 May 2014) If this is not true on all processes,
    // then this exception test may hang.  It would be better to
    // forward an error flag to the next communication phase.
    if (! destGraph.is_null()) {
      // FIXME (mfh 15 May 2014): The Epetra idiom for checking
      // whether a graph or matrix has no entries on the calling
      // process, is that it is neither locally nor globally indexed.
      // This may change eventually with the Kokkos refactor version
      // of Tpetra, so it would be better just to check the quantity
      // of interest directly.  Note that with the Kokkos refactor
      // version of Tpetra, asking for the total number of entries in
      // a graph or matrix that is not fill complete might require
      // computation (kernel launch), since it is not thread scalable
      // to update a count every time an entry is inserted.
      const bool NewFlag =
        ! destGraph->isLocallyIndexed() && ! destGraph->isGloballyIndexed();
      TEUCHOS_TEST_FOR_EXCEPTION(! NewFlag, std::invalid_argument,
        prefix << "The input argument 'destGraph' is only allowed to be nonnull, "
        "if its graph is empty (neither locally nor globally indexed).");

      // FIXME (mfh 15 May 2014) At some point, we want to change
      // graphs and matrices so that their DistObject Map
      // (this->getMap()) may differ from their row Map.  This will
      // make redistribution for 2-D distributions more efficient.  I
      // hesitate to change this check, because I'm not sure how much
      // the code here depends on getMap() and getRowMap() being the
      // same.
      TEUCHOS_TEST_FOR_EXCEPTION(
        ! destGraph->getRowMap()->isSameAs(*MyRowMap), std::invalid_argument,
        prefix << "The (row) Map of the input argument 'destGraph' is not the "
        "same as the (row) Map specified by the input argument 'rowTransfer'.");

      TEUCHOS_TEST_FOR_EXCEPTION(
        ! destGraph->checkSizes(*this), std::invalid_argument,
        prefix << "You provided a nonnull destination graph, but checkSizes() "
        "indicates that it is not a legal legal target for redistribution from "
        "the source graph (*this).  This may mean that they do not have the "
        "same dimensions.");
    }

    // If forward mode (the default), then *this's (row) Map must be
    // the same as the source Map of the Transfer.  If reverse mode,
    // then *this's (row) Map must be the same as the target Map of
    // the Transfer.
    //
    // FIXME (mfh 15 May 2014) At some point, we want to change graphs
    // and matrices so that their DistObject Map (this->getMap()) may
    // differ from their row Map.  This will make redistribution for
    // 2-D distributions more efficient.  I hesitate to change this
    // check, because I'm not sure how much the code here depends on
    // getMap() and getRowMap() being the same.
    TEUCHOS_TEST_FOR_EXCEPTION(
      ! (reverseMode || getRowMap()->isSameAs(*rowTransfer.getSourceMap())),
      std::invalid_argument, prefix <<
      "rowTransfer->getSourceMap() must match this->getRowMap() in forward mode.");

    TEUCHOS_TEST_FOR_EXCEPTION(
      ! (! reverseMode || getRowMap()->isSameAs(*rowTransfer.getTargetMap())),
      std::invalid_argument, prefix <<
      "rowTransfer->getTargetMap() must match this->getRowMap() in reverse mode.");

    // checks for domainTransfer
    TEUCHOS_TEST_FOR_EXCEPTION(
      ! xferDomainAsImport.is_null() && ! xferDomainAsImport->getTargetMap()->isSameAs(*domainMap),
      std::invalid_argument,
      prefix << "The target map of the 'domainTransfer' input argument must be "
      "the same as the rebalanced domain map 'domainMap'");

    TEUCHOS_TEST_FOR_EXCEPTION(
      ! xferDomainAsExport.is_null() && ! xferDomainAsExport->getSourceMap()->isSameAs(*domainMap),
      std::invalid_argument,
      prefix << "The source map of the 'domainTransfer' input argument must be "
      "the same as the rebalanced domain map 'domainMap'");

    // The basic algorithm here is:
    //
    // 1. Call the moral equivalent of "Distor.do" to handle the import.
    // 2. Copy all the Imported and Copy/Permuted data into the raw
    //    CrsGraph pointers, still using GIDs.
    // 3. Call an optimized version of MakeColMap that avoids the
    //    Directory lookups (since the importer knows who owns all the
    //    GIDs) AND reindexes to LIDs.
    // 4. Call expertStaticFillComplete()

    // Get information from the Importer
    const size_t NumSameIDs = rowTransfer.getNumSameIDs();
    ArrayView<const LO> ExportLIDs = reverseMode ?
      rowTransfer.getRemoteLIDs() : rowTransfer.getExportLIDs();
    ArrayView<const LO> RemoteLIDs = reverseMode ?
      rowTransfer.getExportLIDs() : rowTransfer.getRemoteLIDs();
    ArrayView<const LO> PermuteToLIDs = reverseMode ?
      rowTransfer.getPermuteFromLIDs() : rowTransfer.getPermuteToLIDs();
    ArrayView<const LO> PermuteFromLIDs = reverseMode ?
      rowTransfer.getPermuteToLIDs() : rowTransfer.getPermuteFromLIDs();
    Distributor& Distor = rowTransfer.getDistributor();

    // Owning PIDs
    Teuchos::Array<int> SourcePids;
    Teuchos::Array<int> TargetPids;
    int MyPID = getComm()->getRank();

    // Temp variables for sub-communicators
    RCP<const map_type> ReducedRowMap, ReducedColMap,
      ReducedDomainMap, ReducedRangeMap;
    RCP<const Comm<int> > ReducedComm;

    // If the user gave us a null destGraph, then construct the new
    // destination graph.  We will replace its column Map later.
    if (destGraph.is_null()) {
      destGraph = rcp(new this_type(MyRowMap, 0, graphparams));
    }

    /***************************************************/
    /***** 1) First communicator restriction phase ****/
    /***************************************************/
    if (restrictComm) {
      ReducedRowMap = MyRowMap->removeEmptyProcesses();
      ReducedComm = ReducedRowMap.is_null() ?
        Teuchos::null :
        ReducedRowMap->getComm();
      destGraph->removeEmptyProcessesInPlace(ReducedRowMap);

      ReducedDomainMap = MyRowMap.getRawPtr() == MyDomainMap.getRawPtr() ?
        ReducedRowMap :
        MyDomainMap->replaceCommWithSubset(ReducedComm);
      ReducedRangeMap = MyRowMap.getRawPtr() == MyRangeMap.getRawPtr() ?
        ReducedRowMap :
        MyRangeMap->replaceCommWithSubset(ReducedComm);

      // Reset the "my" maps
      MyRowMap    = ReducedRowMap;
      MyDomainMap = ReducedDomainMap;
      MyRangeMap  = ReducedRangeMap;

      // Update my PID, if we've restricted the communicator
      if (! ReducedComm.is_null()) {
        MyPID = ReducedComm->getRank();
      }
      else {
        MyPID = -2; // For debugging
      }
    }
    else {
      ReducedComm = MyRowMap->getComm();
    }

    /***************************************************/
    /***** 2) From Tpera::DistObject::doTransfer() ****/
    /***************************************************/
#ifdef HAVE_TPETRA_MMM_TIMINGS
    MM = Teuchos::null;
    MM = rcp(new TimeMonitor(*TimeMonitor::getNewTimer(prefix2+string("ImportSetup"))));
#endif
    // Get the owning PIDs
    RCP<const import_type> MyImporter = getImporter();

    // check whether domain maps of source graph and base domain map is the same
    bool bSameDomainMap = BaseDomainMap->isSameAs(*getDomainMap());

    if (! restrictComm && ! MyImporter.is_null() && bSameDomainMap ) {
      // Same domain map as source graph
      //
      // NOTE: This won't work for restrictComm (because the Import
      // doesn't know the restricted PIDs), though writing an
      // optimized version for that case would be easy (Import an
      // IntVector of the new PIDs).  Might want to add this later.
      Import_Util::getPids(*MyImporter, SourcePids, false);
    }
    else if (restrictComm && ! MyImporter.is_null() && bSameDomainMap) {
      // Same domain map as source graph (restricted communicator)
      // We need one import from the domain to the column map
      ivector_type SourceDomain_pids(getDomainMap(),true);
      ivector_type SourceCol_pids(getColMap());
      // SourceDomain_pids contains the restricted pids
      SourceDomain_pids.putScalar(MyPID);

      SourceCol_pids.doImport(SourceDomain_pids, *MyImporter, INSERT);
      SourcePids.resize(getColMap()->getLocalNumElements());
      SourceCol_pids.get1dCopy(SourcePids());
    }
    else if (MyImporter.is_null() && bSameDomainMap) {
      // Graph has no off-process entries
      SourcePids.resize(getColMap()->getLocalNumElements());
      SourcePids.assign(getColMap()->getLocalNumElements(), MyPID);
    }
    else if ( ! MyImporter.is_null() &&
              ! domainTransfer.is_null() ) {
      // general implementation for rectangular matrices with
      // domain map different than SourceGraph domain map.
      // User has to provide a DomainTransfer object. We need
      // to communications (import/export)

      // TargetDomain_pids lives on the rebalanced new domain map
      ivector_type TargetDomain_pids(domainMap);
      TargetDomain_pids.putScalar(MyPID);

      // SourceDomain_pids lives on the non-rebalanced old domain map
      ivector_type SourceDomain_pids(getDomainMap());

      // SourceCol_pids lives on the non-rebalanced old column map
      ivector_type SourceCol_pids(getColMap());

      if (! reverseMode && ! xferDomainAsImport.is_null() ) {
        SourceDomain_pids.doExport(TargetDomain_pids, *xferDomainAsImport, INSERT);
      }
      else if (reverseMode && ! xferDomainAsExport.is_null() ) {
        SourceDomain_pids.doExport(TargetDomain_pids, *xferDomainAsExport, INSERT);
      }
      else if (! reverseMode && ! xferDomainAsExport.is_null() ) {
        SourceDomain_pids.doImport(TargetDomain_pids, *xferDomainAsExport, INSERT);
      }
      else if (reverseMode && ! xferDomainAsImport.is_null() ) {
        SourceDomain_pids.doImport(TargetDomain_pids, *xferDomainAsImport, INSERT);
      }
      else {
        TEUCHOS_TEST_FOR_EXCEPTION(
          true, std::logic_error,
          prefix << "Should never get here!  Please report this bug to a Tpetra developer.");
      }
      SourceCol_pids.doImport(SourceDomain_pids, *MyImporter, INSERT);
      SourcePids.resize(getColMap()->getLocalNumElements());
      SourceCol_pids.get1dCopy(SourcePids());
    }
    else if (BaseDomainMap->isSameAs(*BaseRowMap) &&
             getDomainMap()->isSameAs(*getRowMap())) {
      // We can use the rowTransfer + SourceGraph's Import to find out who owns what.
      ivector_type TargetRow_pids(domainMap);
      ivector_type SourceRow_pids(getRowMap());
      ivector_type SourceCol_pids(getColMap());

      TargetRow_pids.putScalar(MyPID);
      if (! reverseMode && xferAsImport != nullptr) {
        SourceRow_pids.doExport(TargetRow_pids, *xferAsImport, INSERT);
      }
      else if (reverseMode && xferAsExport != nullptr) {
        SourceRow_pids.doExport(TargetRow_pids, *xferAsExport, INSERT);
      }
      else if (! reverseMode && xferAsExport != nullptr) {
        SourceRow_pids.doImport(TargetRow_pids, *xferAsExport, INSERT);
      }
      else if (reverseMode && xferAsImport != nullptr) {
        SourceRow_pids.doImport(TargetRow_pids, *xferAsImport, INSERT);
      }
      else {
        TEUCHOS_TEST_FOR_EXCEPTION(
          true, std::logic_error,
          prefix << "Should never get here!  Please report this bug to a Tpetra developer.");
      }
      SourceCol_pids.doImport(SourceRow_pids, *MyImporter, INSERT);
      SourcePids.resize(getColMap()->getLocalNumElements());
      SourceCol_pids.get1dCopy(SourcePids());
    }
    else {
      TEUCHOS_TEST_FOR_EXCEPTION(
        true, std::invalid_argument,
        prefix << "This method only allows either domainMap == getDomainMap(), "
        "or (domainMap == rowTransfer.getTargetMap() and getDomainMap() == getRowMap()).");
    }

    // Tpetra-specific stuff
    size_t constantNumPackets = destGraph->constantNumberOfPackets();
    if (constantNumPackets == 0) {
      destGraph->reallocArraysForNumPacketsPerLid(ExportLIDs.size(),
                                                 RemoteLIDs.size());
    }
    else {
      // There are a constant number of packets per element.  We
      // already know (from the number of "remote" (incoming)
      // elements) how many incoming elements we expect, so we can
      // resize the buffer accordingly.
      const size_t rbufLen = RemoteLIDs.size() * constantNumPackets;
      destGraph->reallocImportsIfNeeded(rbufLen, false, nullptr);
    }

    {
      // packAndPrepare* methods modify numExportPacketsPerLID_.
      destGraph->numExportPacketsPerLID_.modify_host();
      Teuchos::ArrayView<size_t> numExportPacketsPerLID =
        getArrayViewFromDualView(destGraph->numExportPacketsPerLID_);

      // Pack & Prepare w/ owning PIDs
      packCrsGraphWithOwningPIDs(*this, destGraph->exports_,
                                 numExportPacketsPerLID, ExportLIDs,
                                 SourcePids, constantNumPackets);
    }

    // Do the exchange of remote data.
#ifdef HAVE_TPETRA_MMM_TIMINGS
    MM = Teuchos::null;
    MM = rcp(new TimeMonitor(*TimeMonitor::getNewTimer(prefix2+string("Transfer"))));
#endif

    if (communication_needed) {
      if (reverseMode) {
        if (constantNumPackets == 0) { // variable number of packets per LID
          // Make sure that host has the latest version, since we're
          // using the version on host.  If host has the latest
          // version, syncing to host does nothing.
          destGraph->numExportPacketsPerLID_.sync_host();
          Teuchos::ArrayView<const size_t> numExportPacketsPerLID =
            getArrayViewFromDualView(destGraph->numExportPacketsPerLID_);
          destGraph->numImportPacketsPerLID_.sync_host();
          Teuchos::ArrayView<size_t> numImportPacketsPerLID =
            getArrayViewFromDualView(destGraph->numImportPacketsPerLID_);

          Distor.doReversePostsAndWaits(destGraph->numExportPacketsPerLID_.view_host(), 1,
                                            destGraph->numImportPacketsPerLID_.view_host());
          size_t totalImportPackets = 0;
          for (Array_size_type i = 0; i < numImportPacketsPerLID.size(); ++i) {
            totalImportPackets += numImportPacketsPerLID[i];
          }

          // Reallocation MUST go before setting the modified flag,
          // because it may clear out the flags.
          destGraph->reallocImportsIfNeeded(totalImportPackets, false, nullptr);
          destGraph->imports_.modify_host();
          auto hostImports = destGraph->imports_.view_host();
          // This is a legacy host pack/unpack path, so use the host
          // version of exports_.
          destGraph->exports_.sync_host();
          auto hostExports = destGraph->exports_.view_host();
          Distor.doReversePostsAndWaits(hostExports,
                                         numExportPacketsPerLID,
                                         hostImports,
                                         numImportPacketsPerLID);
        }
        else { // constant number of packets per LI
          destGraph->imports_.modify_host();
          auto hostImports = destGraph->imports_.view_host();
          // This is a legacy host pack/unpack path, so use the host
          // version of exports_.
          destGraph->exports_.sync_host();
          auto hostExports = destGraph->exports_.view_host();
          Distor.doReversePostsAndWaits(hostExports,
                                         constantNumPackets,
                                         hostImports);
        }
      }
      else { // forward mode (the default)
        if (constantNumPackets == 0) { // variable number of packets per LID
          // Make sure that host has the latest version, since we're
          // using the version on host.  If host has the latest
          // version, syncing to host does nothing.
          destGraph->numExportPacketsPerLID_.sync_host();
          destGraph->numImportPacketsPerLID_.sync_host();
          Distor.doPostsAndWaits(destGraph->numExportPacketsPerLID_.view_host(), 1,
                                      destGraph->numImportPacketsPerLID_.view_host());

          Teuchos::ArrayView<const size_t> numImportPacketsPerLID =
            getArrayViewFromDualView(destGraph->numImportPacketsPerLID_);
          size_t totalImportPackets = 0;
          for (Array_size_type i = 0; i < numImportPacketsPerLID.size(); ++i) {
            totalImportPackets += numImportPacketsPerLID[i];
          }

          // Reallocation MUST go before setting the modified flag,
          // because it may clear out the flags.
          destGraph->reallocImportsIfNeeded(totalImportPackets, false, nullptr);
          destGraph->imports_.modify_host();
          auto hostImports = destGraph->imports_.view_host();
          // This is a legacy host pack/unpack path, so use the host
          // version of exports_.
          destGraph->exports_.sync_host();
          auto hostExports = destGraph->exports_.view_host();
          Teuchos::ArrayView<const size_t> numExportPacketsPerLID =
            getArrayViewFromDualView(destGraph->numExportPacketsPerLID_);
          Distor.doPostsAndWaits(hostExports, numExportPacketsPerLID, hostImports, numImportPacketsPerLID);
        }
        else { // constant number of packets per LID
          destGraph->imports_.modify_host();
          auto hostImports = destGraph->imports_.view_host();
          // This is a legacy host pack/unpack path, so use the host
          // version of exports_.
          destGraph->exports_.sync_host();
          auto hostExports = destGraph->exports_.view_host();
          Distor.doPostsAndWaits(hostExports, constantNumPackets, hostImports);
        }
      }
    }

    /*********************************************************************/
    /**** 3) Copy all of the Same/Permute/Remote data into CSR_arrays ****/
    /*********************************************************************/

#ifdef HAVE_TPETRA_MMM_TIMINGS
    MM = Teuchos::null;
    MM = rcp(new TimeMonitor(*TimeMonitor::getNewTimer(prefix2+string("Unpack-1"))));
#endif

    // Backwards compatibility measure.  We'll use this again below.
    destGraph->numImportPacketsPerLID_.sync_host();
    Teuchos::ArrayView<const size_t> numImportPacketsPerLID =
      getArrayViewFromDualView(destGraph->numImportPacketsPerLID_);
    destGraph->imports_.sync_host();
    Teuchos::ArrayView<const packet_type> hostImports =
      getArrayViewFromDualView(destGraph->imports_);
    size_t mynnz =
      unpackAndCombineWithOwningPIDsCount(*this, RemoteLIDs, hostImports,
                                           numImportPacketsPerLID,
                                           constantNumPackets, INSERT,
                                           NumSameIDs, PermuteToLIDs, PermuteFromLIDs);
    size_t N = BaseRowMap->getLocalNumElements();

    // Allocations
    ArrayRCP<size_t> CSR_rowptr(N+1);
    ArrayRCP<GO> CSR_colind_GID;
    ArrayRCP<LO> CSR_colind_LID;
    CSR_colind_GID.resize(mynnz);

    // If LO and GO are the same, we can reuse memory when
    // converting the column indices from global to local indices.
    if (typeid(LO) == typeid(GO)) {
      CSR_colind_LID = Teuchos::arcp_reinterpret_cast<LO>(CSR_colind_GID);
    }
    else {
      CSR_colind_LID.resize(mynnz);
    }

    // FIXME (mfh 15 May 2014) Why can't we abstract this out as an
    // unpackAndCombine method on a "CrsArrays" object?  This passing
    // in a huge list of arrays is icky.  Can't we have a bit of an
    // abstraction?  Implementing a concrete DistObject subclass only
    // takes five methods.
    unpackAndCombineIntoCrsArrays(*this, RemoteLIDs, hostImports,
                                  numImportPacketsPerLID, constantNumPackets,
                                  INSERT, NumSameIDs, PermuteToLIDs,
                                  PermuteFromLIDs, N, mynnz, MyPID,
                                  CSR_rowptr(), CSR_colind_GID(),
                                  SourcePids(), TargetPids);

    /**************************************************************/
    /**** 4) Call Optimized MakeColMap w/ no Directory Lookups ****/
    /**************************************************************/
#ifdef HAVE_TPETRA_MMM_TIMINGS
    MM = Teuchos::null;
    MM = rcp(new TimeMonitor(*TimeMonitor::getNewTimer(prefix2+string("Unpack-2"))));
#endif
    // Call an optimized version of makeColMap that avoids the
    // Directory lookups (since the Import object knows who owns all
    // the GIDs).
    Teuchos::Array<int> RemotePids;
    Import_Util::lowCommunicationMakeColMapAndReindex(CSR_rowptr(),
                                                       CSR_colind_LID(),
                                                       CSR_colind_GID(),
                                                       BaseDomainMap,
                                                       TargetPids, RemotePids,
                                                       MyColMap);

    /*******************************************************/
    /**** 4) Second communicator restriction phase      ****/
    /*******************************************************/
    if (restrictComm) {
      ReducedColMap = (MyRowMap.getRawPtr() == MyColMap.getRawPtr()) ?
        ReducedRowMap :
        MyColMap->replaceCommWithSubset(ReducedComm);
      MyColMap = ReducedColMap; // Reset the "my" maps
    }

    // Replace the col map
    destGraph->replaceColMap(MyColMap);

    // Short circuit if the processor is no longer in the communicator
    //
    // NOTE: Epetra replaces modifies all "removed" processes so they
    // have a dummy (serial) Map that doesn't touch the original
    // communicator.  Duplicating that here might be a good idea.
    if (ReducedComm.is_null()) {
      return;
    }

    /***************************************************/
    /**** 5) Sort                                   ****/
    /***************************************************/
    if ((! reverseMode && xferAsImport != nullptr) ||
        (reverseMode && xferAsExport != nullptr)) {
      Import_Util::sortCrsEntries(CSR_rowptr(),
                                   CSR_colind_LID());
    }
    else if ((! reverseMode && xferAsExport != nullptr) ||
             (reverseMode && xferAsImport != nullptr)) {
      Import_Util::sortAndMergeCrsEntries(CSR_rowptr(),
                                           CSR_colind_LID());
      if (CSR_rowptr[N] != mynnz) {
        CSR_colind_LID.resize(CSR_rowptr[N]);
      }
    }
    else {
      TEUCHOS_TEST_FOR_EXCEPTION(
        true, std::logic_error,
        prefix << "Should never get here!  Please report this bug to a Tpetra developer.");
    }
    /***************************************************/
    /**** 6) Reset the colmap and the arrays        ****/
    /***************************************************/

    // Call constructor for the new graph (restricted as needed)
    //
    destGraph->setAllIndices(CSR_rowptr, CSR_colind_LID);

    /***************************************************/
    /**** 7) Build Importer & Call ESFC             ****/
    /***************************************************/
    // Pre-build the importer using the existing PIDs
    Teuchos::ParameterList esfc_params;
#ifdef HAVE_TPETRA_MMM_TIMINGS
    MM = Teuchos::null;
    MM = rcp(new TimeMonitor(*TimeMonitor::getNewTimer(prefix2+string("CreateImporter"))));
#endif
    RCP<import_type> MyImport = rcp(new import_type(MyDomainMap, MyColMap, RemotePids));
#ifdef HAVE_TPETRA_MMM_TIMINGS
    MM = Teuchos::null;
    MM = rcp(new TimeMonitor(*TimeMonitor::getNewTimer(prefix2+string("ESFC"))));

    esfc_params.set("Timer Label",prefix + std::string("TAFC"));
#endif
    if(!params.is_null())
      esfc_params.set("compute global constants",params->get("compute global constants",true));

    destGraph->expertStaticFillComplete(MyDomainMap, MyRangeMap,
        MyImport, Teuchos::null, rcp(&esfc_params,false));

  }

  template <class LocalOrdinal, class GlobalOrdinal, class Node>
  void
  CrsGraph<LocalOrdinal, GlobalOrdinal, Node>::
  importAndFillComplete(Teuchos::RCP<CrsGraph<LocalOrdinal, GlobalOrdinal, Node> >& destGraph,
                         const import_type& importer,
                         const Teuchos::RCP<const map_type>& domainMap,
                         const Teuchos::RCP<const map_type>& rangeMap,
                         const Teuchos::RCP<Teuchos::ParameterList>& params) const
  {
    transferAndFillComplete(destGraph, importer, Teuchos::null, domainMap, rangeMap, params);
  }

  template <class LocalOrdinal, class GlobalOrdinal, class Node>
  void
  CrsGraph<LocalOrdinal, GlobalOrdinal, Node>::
  importAndFillComplete(Teuchos::RCP<CrsGraph<LocalOrdinal, GlobalOrdinal, Node> >& destGraph,
                         const import_type& rowImporter,
                         const import_type& domainImporter,
                         const Teuchos::RCP<const map_type>& domainMap,
                         const Teuchos::RCP<const map_type>& rangeMap,
                         const Teuchos::RCP<Teuchos::ParameterList>& params) const
  {
    transferAndFillComplete(destGraph, rowImporter, Teuchos::rcpFromRef(domainImporter), domainMap, rangeMap, params);
  }

  template <class LocalOrdinal, class GlobalOrdinal, class Node>
  void
  CrsGraph<LocalOrdinal, GlobalOrdinal, Node>::
  exportAndFillComplete(Teuchos::RCP<CrsGraph<LocalOrdinal, GlobalOrdinal, Node> >& destGraph,
                         const export_type& exporter,
                         const Teuchos::RCP<const map_type>& domainMap,
                         const Teuchos::RCP<const map_type>& rangeMap,
                         const Teuchos::RCP<Teuchos::ParameterList>& params) const
  {
    transferAndFillComplete(destGraph, exporter, Teuchos::null, domainMap, rangeMap, params);
  }

  template <class LocalOrdinal, class GlobalOrdinal, class Node>
  void
  CrsGraph<LocalOrdinal, GlobalOrdinal, Node>::
  exportAndFillComplete(Teuchos::RCP<CrsGraph<LocalOrdinal, GlobalOrdinal, Node> >& destGraph,
                         const export_type& rowExporter,
                         const export_type& domainExporter,
                         const Teuchos::RCP<const map_type>& domainMap,
                         const Teuchos::RCP<const map_type>& rangeMap,
                         const Teuchos::RCP<Teuchos::ParameterList>& params) const
  {
    transferAndFillComplete(destGraph, rowExporter, Teuchos::rcpFromRef(domainExporter), domainMap, rangeMap, params);
  }


  template<class LocalOrdinal, class GlobalOrdinal, class Node>
  void
  CrsGraph<LocalOrdinal, GlobalOrdinal, Node>::
  swap(CrsGraph<LocalOrdinal, GlobalOrdinal, Node>& graph)
  {
    std::swap(graph.need_sync_host_uvm_access, this->need_sync_host_uvm_access);

    std::swap(graph.rowMap_, this->rowMap_);
    std::swap(graph.colMap_, this->colMap_);
    std::swap(graph.rangeMap_, this->rangeMap_);
    std::swap(graph.domainMap_, this->domainMap_);

    std::swap(graph.importer_, this->importer_);
    std::swap(graph.exporter_, this->exporter_);

    std::swap(graph.rowPtrsPacked_dev_, this->rowPtrsPacked_dev_);
    std::swap(graph.rowPtrsPacked_host_, this->rowPtrsPacked_host_);

    std::swap(graph.nodeMaxNumRowEntries_, this->nodeMaxNumRowEntries_);

    std::swap(graph.globalNumEntries_, this->globalNumEntries_);
    std::swap(graph.globalMaxNumRowEntries_, this->globalMaxNumRowEntries_);

    std::swap(graph.numAllocForAllRows_, this->numAllocForAllRows_);

    std::swap(graph.rowPtrsUnpacked_dev_, this->rowPtrsUnpacked_dev_);
    std::swap(graph.rowPtrsUnpacked_host_, this->rowPtrsUnpacked_host_);
    std::swap(graph.k_offRankOffsets_, this->k_offRankOffsets_);

    std::swap(graph.lclIndsUnpacked_wdv, this->lclIndsUnpacked_wdv);
    std::swap(graph.gblInds_wdv, this->gblInds_wdv);
    std::swap(graph.lclIndsPacked_wdv, this->lclIndsPacked_wdv);

    std::swap(graph.storageStatus_, this->storageStatus_);

    std::swap(graph.indicesAreAllocated_, this->indicesAreAllocated_);
    std::swap(graph.indicesAreLocal_, this->indicesAreLocal_);
    std::swap(graph.indicesAreGlobal_, this->indicesAreGlobal_);
    std::swap(graph.fillComplete_, this->fillComplete_);
    std::swap(graph.indicesAreSorted_, this->indicesAreSorted_);
    std::swap(graph.noRedundancies_, this->noRedundancies_);
    std::swap(graph.haveLocalConstants_, this->haveLocalConstants_);
    std::swap(graph.haveGlobalConstants_, this->haveGlobalConstants_);
    std::swap(graph.haveLocalOffRankOffsets_, this->haveLocalOffRankOffsets_);

    std::swap(graph.sortGhostsAssociatedWithEachProcessor_, this->sortGhostsAssociatedWithEachProcessor_);

    std::swap(graph.k_numAllocPerRow_, this->k_numAllocPerRow_);  // View
    std::swap(graph.k_numRowEntries_, this->k_numRowEntries_);    // View
    std::swap(graph.nonlocals_, this->nonlocals_);                // std::map
  }


  template<class LocalOrdinal, class GlobalOrdinal, class Node>
  bool
  CrsGraph<LocalOrdinal, GlobalOrdinal, Node>::
  isIdenticalTo(const CrsGraph<LocalOrdinal, GlobalOrdinal, Node> & graph) const
  {
    auto compare_nonlocals = [&] (const nonlocals_type & m1, const nonlocals_type & m2) {
      bool output = true;
      output = m1.size() == m2.size() ? output : false;
      for(auto & it_m: m1)
      {
        size_t key = it_m.first;
        output = m2.find(key) != m2.end() ? output : false;
        if(output)
        {
          auto v1 = m1.find(key)->second;
          auto v2 = m2.find(key)->second;
          std::sort(v1.begin(), v1.end());
          std::sort(v2.begin(), v2.end());

          output = v1.size() == v2.size() ? output : false;
          for(size_t i=0; output && i<v1.size(); i++)
          {
            output = v1[i]==v2[i] ? output : false;
          }
        }
      }
      return output;
    };

    bool output = true;

    output = this->rowMap_->isSameAs( *(graph.rowMap_) ) ? output : false;
    output = this->colMap_->isSameAs( *(graph.colMap_) ) ? output : false;
    output = this->rangeMap_->isSameAs( *(graph.rangeMap_) ) ? output : false;
    output = this->domainMap_->isSameAs( *(graph.domainMap_) ) ? output : false;

    output = this->nodeMaxNumRowEntries_ == graph.nodeMaxNumRowEntries_ ? output : false;

    output = this->globalNumEntries_ == graph.globalNumEntries_ ? output : false;
    output = this->globalMaxNumRowEntries_ == graph.globalMaxNumRowEntries_ ? output : false;

    output = this->numAllocForAllRows_ == graph.numAllocForAllRows_ ? output : false;

    output = this->storageStatus_ == graph.storageStatus_ ? output : false;  // EStorageStatus is an enum

    output = this->indicesAreAllocated_ == graph.indicesAreAllocated_ ? output : false;
    output = this->indicesAreLocal_ == graph.indicesAreLocal_ ? output : false;
    output = this->indicesAreGlobal_ == graph.indicesAreGlobal_ ? output : false;
    output = this->fillComplete_ == graph.fillComplete_ ? output : false;
    output = this->indicesAreSorted_ == graph.indicesAreSorted_ ? output : false;
    output = this->noRedundancies_ == graph.noRedundancies_ ? output : false;
    output = this->haveLocalConstants_ == graph.haveLocalConstants_ ? output : false;
    output = this->haveGlobalConstants_ == graph.haveGlobalConstants_ ? output : false;
    output = this->haveLocalOffRankOffsets_ == graph.haveLocalOffRankOffsets_ ? output : false;
    output = this->sortGhostsAssociatedWithEachProcessor_ == this->sortGhostsAssociatedWithEachProcessor_ ? output : false;

    // Compare nonlocals_ -- std::map<GlobalOrdinal, std::vector<GlobalOrdinal> >
    // nonlocals_ isa std::map<GO, std::vector<GO> >
    output = compare_nonlocals(this->nonlocals_, graph.nonlocals_) ? output : false;

    // Compare k_numAllocPerRow_ isa Kokkos::View::HostMirror
    // - since this is a HostMirror type, it should be in host memory already
    output = this->k_numAllocPerRow_.extent(0) == graph.k_numAllocPerRow_.extent(0) ? output : false;
    if(output && this->k_numAllocPerRow_.extent(0) > 0)
    {
      for(size_t i=0; output && i<this->k_numAllocPerRow_.extent(0); i++)
        output = this->k_numAllocPerRow_(i) == graph.k_numAllocPerRow_(i) ? output : false;
    }

    // Compare k_numRowEntries_ isa Kokkos::View::HostMirror
    // - since this is a HostMirror type, it should be in host memory already
    output = this->k_numRowEntries_.extent(0) == graph.k_numRowEntries_.extent(0) ? output : false;
    if(output && this->k_numRowEntries_.extent(0) > 0)
    {
      for(size_t i = 0; output && i < this->k_numRowEntries_.extent(0); i++)
        output = this->k_numRowEntries_(i) == graph.k_numRowEntries_(i) ? output : false;
    }

    // Compare this->k_rowPtrs_ isa Kokkos::View<LocalOrdinal*, ...>
    output = this->rowPtrsUnpacked_host_.extent(0) == graph.rowPtrsUnpacked_host_.extent(0) ? output : false;
    if(output && this->rowPtrsUnpacked_host_.extent(0) > 0)
    {
<<<<<<< HEAD
      auto rowPtrsThis = this->rowPtrsUnpacked_host_;
      auto rowPtrsGraph = graph.rowPtrsUnpacked_host_;
      for(size_t i=0; output && i<rowPtrsThis.extent(0); i++)
        output = rowPtrsThis(i) == rowPtrsGraph(i) ? output : false;
=======
      typename local_graph_type::row_map_type::const_type::HostMirror k_rowPtrs_host_this = Kokkos::create_mirror_view(this->k_rowPtrs_);
      typename local_graph_type::row_map_type::const_type::HostMirror k_rowPtrs_host_graph= Kokkos::create_mirror_view(graph.k_rowPtrs_);

      // DEEP_COPY REVIEW - DEVICE-TO-HOSTMIRROR
      Kokkos::deep_copy(execution_space(), k_rowPtrs_host_this, this->k_rowPtrs_);
      // DEEP_COPY REVIEW - DEVICE-TO-HOSTMIRROR
      Kokkos::deep_copy(execution_space(), k_rowPtrs_host_graph, graph.k_rowPtrs_);
      Kokkos::fence(); // UVM below
      for(size_t i=0; output && i<k_rowPtrs_host_this.extent(0); i++)
        output = k_rowPtrs_host_this(i) == k_rowPtrs_host_graph(i) ? output : false;
>>>>>>> 23d2d193
    }

    // Compare lclIndsUnpacked_wdv isa Kokkos::View<LocalOrdinal*, ...>
    output = this->lclIndsUnpacked_wdv.extent(0) == graph.lclIndsUnpacked_wdv.extent(0) ? output : false;
    if(output && this->lclIndsUnpacked_wdv.extent(0) > 0)
    {
<<<<<<< HEAD
      auto indThis = this->lclIndsUnpacked_wdv.getHostView(Access::ReadOnly);
      auto indGraph = graph.lclIndsUnpacked_wdv.getHostView(Access::ReadOnly);
      for(size_t i=0; output && i < indThis.extent(0); i++)
        output = indThis(i) == indGraph(i) ? output : false;
=======
      typename local_graph_type::entries_type::non_const_type::HostMirror k_lclInds1D_host_this = Kokkos::create_mirror_view(this->k_lclInds1D_);
      typename local_graph_type::entries_type::non_const_type::HostMirror k_lclInds1D_host_graph= Kokkos::create_mirror_view(graph.k_lclInds1D_);
      // DEEP_COPY REVIEW - DEVICE-TO-HOSTMIRROR
      Kokkos::deep_copy(execution_space(), k_lclInds1D_host_this, this->k_lclInds1D_);
      // DEEP_COPY REVIEW - DEVICE-TO-HOSTMIRROR
      Kokkos::deep_copy(execution_space(), k_lclInds1D_host_graph, graph.k_lclInds1D_);
      Kokkos::fence(); // UVM below
      for(size_t i=0; output && i < k_lclInds1D_host_this.extent(0); i++)
        output = k_lclInds1D_host_this(i) == k_lclInds1D_host_graph(i) ? output : false;
>>>>>>> 23d2d193
    }

    // Compare gblInds_wdv isa Kokkos::View<GlobalOrdinal*, ...>
    output = this->gblInds_wdv.extent(0) == graph.gblInds_wdv.extent(0) ? output : false;
    if(output && this->gblInds_wdv.extent(0) > 0)
    {
<<<<<<< HEAD
      auto indtThis = this->gblInds_wdv.getHostView(Access::ReadOnly);
      auto indtGraph = graph.gblInds_wdv.getHostView(Access::ReadOnly);
      for(size_t i=0; output && i<indtThis.extent(0); i++)
        output = indtThis(i) == indtGraph(i) ? output : false;
=======
      typename t_GlobalOrdinal_1D::HostMirror k_gblInds1D_host_this  = Kokkos::create_mirror_view(this->k_gblInds1D_);
      typename t_GlobalOrdinal_1D::HostMirror k_gblInds1D_host_graph = Kokkos::create_mirror_view(graph.k_gblInds1D_);
      // DEEP_COPY REVIEW - NOT TESTED
      Kokkos::deep_copy(k_gblInds1D_host_this, this->k_gblInds1D_);
      // DEEP_COPY REVIEW - NOT TESTED
      Kokkos::deep_copy(k_gblInds1D_host_graph, graph.k_gblInds1D_);
      Kokkos::fence(); // UVM below
      for(size_t i=0; output && i<k_gblInds1D_host_this.extent(0); i++)
        output = k_gblInds1D_host_this(i) == k_gblInds1D_host_graph(i) ? output : false;
>>>>>>> 23d2d193
    }

    // Check lclGraph_ isa
    // Kokkos::StaticCrsGraph<LocalOrdinal, Kokkos::LayoutLeft, execution_space>
    // Kokkos::StaticCrsGraph has 3 data members in it:
    //   Kokkos::View<size_type*, ...> row_map            
    //           (local_graph_device_type::row_map_type)
    //   Kokkos::View<data_type*, ...> entries            
    //           (local_graph_device_type::entries_type)
    //   Kokkos::View<size_type*, ...> row_block_offsets  
    //           (local_graph_device_type::row_block_type)
    // There is currently no Kokkos::StaticCrsGraph comparison function 
    // that's built-in, so we will just compare
    // the three data items here. This can be replaced if Kokkos ever 
    // puts in its own comparison routine.
    local_graph_host_type thisLclGraph = this->getLocalGraphHost();
    local_graph_host_type graphLclGraph = graph.getLocalGraphHost();

    output = thisLclGraph.row_map.extent(0) == graphLclGraph.row_map.extent(0) 
           ? output : false;
    if(output && thisLclGraph.row_map.extent(0) > 0)
    {
<<<<<<< HEAD
      auto lclGraph_rowmap_host_this = thisLclGraph.row_map;
      auto lclGraph_rowmap_host_graph = graphLclGraph.row_map;
      for (size_t i=0; output && i < lclGraph_rowmap_host_this.extent(0); i++)
        output = lclGraph_rowmap_host_this(i) == lclGraph_rowmap_host_graph(i)
               ? output : false;
=======
      typename local_graph_type::row_map_type::HostMirror lclGraph_rowmap_host_this  = Kokkos::create_mirror_view(this->lclGraph_.row_map);
      typename local_graph_type::row_map_type::HostMirror lclGraph_rowmap_host_graph = Kokkos::create_mirror_view(graph.lclGraph_.row_map);
      // DEEP_COPY REVIEW - DEVICE-TO-HOSTMIRROR
      Kokkos::deep_copy(execution_space(), lclGraph_rowmap_host_this, this->lclGraph_.row_map);
      // DEEP_COPY REVIEW - DEVICE-TO-HOSTMIRROR
      Kokkos::deep_copy(execution_space(), lclGraph_rowmap_host_graph, graph.lclGraph_.row_map);
      Kokkos::fence(); // UVM below
      for(size_t i=0; output && i<lclGraph_rowmap_host_this.extent(0); i++)
        output = lclGraph_rowmap_host_this(i) == lclGraph_rowmap_host_graph(i) ? output : false;
>>>>>>> 23d2d193
    }

    output = thisLclGraph.entries.extent(0) == graphLclGraph.entries.extent(0)
           ? output : false;
    if(output && thisLclGraph.entries.extent(0) > 0)
    {
<<<<<<< HEAD
      auto lclGraph_entries_host_this = thisLclGraph.entries;
      auto lclGraph_entries_host_graph = graphLclGraph.entries;
      for (size_t i=0; output && i < lclGraph_entries_host_this.extent(0); i++)
        output = lclGraph_entries_host_this(i) == lclGraph_entries_host_graph(i)
               ? output : false;
=======
      typename local_graph_type::entries_type::HostMirror lclGraph_entries_host_this = Kokkos::create_mirror_view(this->lclGraph_.entries);
      typename local_graph_type::entries_type::HostMirror lclGraph_entries_host_graph = Kokkos::create_mirror_view(graph.lclGraph_.entries);
      // DEEP_COPY REVIEW - DEVICE-TO-HOSTMIRROR
      Kokkos::deep_copy(execution_space(), lclGraph_entries_host_this, this->lclGraph_.entries);
      // DEEP_COPY REVIEW - DEVICE-TO-HOSTMIRROR
      Kokkos::deep_copy(execution_space(), lclGraph_entries_host_graph, graph.lclGraph_.entries);
      Kokkos::fence();  // UVM below
      for(size_t i=0; output && i<lclGraph_entries_host_this.extent(0); i++)
        output = lclGraph_entries_host_this(i) == lclGraph_entries_host_graph(i) ? output : false;
>>>>>>> 23d2d193
    }

    output = 
      thisLclGraph.row_block_offsets.extent(0) == 
      graphLclGraph.row_block_offsets.extent(0) ? output : false;
    if(output && thisLclGraph.row_block_offsets.extent(0) > 0)
    {
<<<<<<< HEAD
      auto lclGraph_rbo_host_this = thisLclGraph.row_block_offsets;
      auto lclGraph_rbo_host_graph = graphLclGraph.row_block_offsets;
      for (size_t i=0; output && i < lclGraph_rbo_host_this.extent(0); i++)
        output = lclGraph_rbo_host_this(i) == lclGraph_rbo_host_graph(i) 
               ? output : false;
=======
      typename local_graph_type::row_block_type::HostMirror lclGraph_rbo_host_this = Kokkos::create_mirror_view(this->lclGraph_.row_block_offsets);
      typename local_graph_type::row_block_type::HostMirror lclGraph_rbo_host_graph = Kokkos::create_mirror_view(graph.lclGraph_.row_block_offsets);
      // DEEP_COPY REVIEW - NOT TESTED
      Kokkos::deep_copy(execution_space(), lclGraph_rbo_host_this, this->lclGraph_.row_block_offsets);
      // DEEP_COPY REVIEW - NOT TESTED
      Kokkos::deep_copy(execution_space(), lclGraph_rbo_host_graph, graph.lclGraph_.row_block_offsets);
      Kokkos::fence(); // UVM below
      for(size_t i=0; output && i < lclGraph_rbo_host_this.extent(0); i++)
        output = lclGraph_rbo_host_this(i) == lclGraph_rbo_host_graph(i) ? output : false;
>>>>>>> 23d2d193
    }

    // For Importer and Exporter, we don't need to explicitly check them since
    // they will be consistent with the maps.
    // Note: importer_  isa Teuchos::RCP<const import_type>
    //       exporter_  isa Teuchos::RCP<const export_type>

    return output;
  }



} // namespace Tpetra

//
// Explicit instantiation macros
//
// Must be expanded from within the Tpetra namespace!
//

#define TPETRA_CRSGRAPH_IMPORT_AND_FILL_COMPLETE_INSTANT(LO,GO,NODE) \
  template<>                                                                        \
  Teuchos::RCP<CrsGraph<LO,GO,NODE> >                        \
  importAndFillCompleteCrsGraph(const Teuchos::RCP<const CrsGraph<LO,GO,NODE> >& sourceGraph, \
                                  const Import<CrsGraph<LO,GO,NODE>::local_ordinal_type,  \
                                               CrsGraph<LO,GO,NODE>::global_ordinal_type,  \
                                               CrsGraph<LO,GO,NODE>::node_type>& importer, \
                                  const Teuchos::RCP<const Map<CrsGraph<LO,GO,NODE>::local_ordinal_type,      \
                                                               CrsGraph<LO,GO,NODE>::global_ordinal_type,     \
                                                               CrsGraph<LO,GO,NODE>::node_type> >& domainMap, \
                                  const Teuchos::RCP<const Map<CrsGraph<LO,GO,NODE>::local_ordinal_type,      \
                                                               CrsGraph<LO,GO,NODE>::global_ordinal_type,     \
                                                               CrsGraph<LO,GO,NODE>::node_type> >& rangeMap,  \
                                                               const Teuchos::RCP<Teuchos::ParameterList>& params);

#define TPETRA_CRSGRAPH_IMPORT_AND_FILL_COMPLETE_INSTANT_TWO(LO,GO,NODE) \
  template<>                                                                        \
  Teuchos::RCP<CrsGraph<LO,GO,NODE> >                        \
  importAndFillCompleteCrsGraph(const Teuchos::RCP<const CrsGraph<LO,GO,NODE> >& sourceGraph, \
                                  const Import<CrsGraph<LO,GO,NODE>::local_ordinal_type,  \
                                               CrsGraph<LO,GO,NODE>::global_ordinal_type,  \
                                               CrsGraph<LO,GO,NODE>::node_type>& rowImporter, \
                                  const Import<CrsGraph<LO,GO,NODE>::local_ordinal_type,  \
                                               CrsGraph<LO,GO,NODE>::global_ordinal_type,  \
                                               CrsGraph<LO,GO,NODE>::node_type>& domainImporter, \
                                  const Teuchos::RCP<const Map<CrsGraph<LO,GO,NODE>::local_ordinal_type,      \
                                                               CrsGraph<LO,GO,NODE>::global_ordinal_type,     \
                                                               CrsGraph<LO,GO,NODE>::node_type> >& domainMap, \
                                  const Teuchos::RCP<const Map<CrsGraph<LO,GO,NODE>::local_ordinal_type,      \
                                                               CrsGraph<LO,GO,NODE>::global_ordinal_type,     \
                                                               CrsGraph<LO,GO,NODE>::node_type> >& rangeMap,  \
                                                               const Teuchos::RCP<Teuchos::ParameterList>& params);


#define TPETRA_CRSGRAPH_EXPORT_AND_FILL_COMPLETE_INSTANT(LO,GO,NODE) \
  template<>                                                                        \
  Teuchos::RCP<CrsGraph<LO,GO,NODE> >                        \
  exportAndFillCompleteCrsGraph(const Teuchos::RCP<const CrsGraph<LO,GO,NODE> >& sourceGraph, \
                                  const Export<CrsGraph<LO,GO,NODE>::local_ordinal_type,  \
                                               CrsGraph<LO,GO,NODE>::global_ordinal_type,  \
                                               CrsGraph<LO,GO,NODE>::node_type>& exporter, \
                                  const Teuchos::RCP<const Map<CrsGraph<LO,GO,NODE>::local_ordinal_type,      \
                                                               CrsGraph<LO,GO,NODE>::global_ordinal_type,     \
                                                               CrsGraph<LO,GO,NODE>::node_type> >& domainMap, \
                                  const Teuchos::RCP<const Map<CrsGraph<LO,GO,NODE>::local_ordinal_type,      \
                                                               CrsGraph<LO,GO,NODE>::global_ordinal_type,     \
                                                               CrsGraph<LO,GO,NODE>::node_type> >& rangeMap,  \
                                                               const Teuchos::RCP<Teuchos::ParameterList>& params);

#define TPETRA_CRSGRAPH_EXPORT_AND_FILL_COMPLETE_INSTANT_TWO(LO,GO,NODE) \
  template<>                                                                        \
  Teuchos::RCP<CrsGraph<LO,GO,NODE> >                        \
  exportAndFillCompleteCrsGraph(const Teuchos::RCP<const CrsGraph<LO,GO,NODE> >& sourceGraph, \
                                  const Export<CrsGraph<LO,GO,NODE>::local_ordinal_type,  \
                                               CrsGraph<LO,GO,NODE>::global_ordinal_type,  \
                                               CrsGraph<LO,GO,NODE>::node_type>& rowExporter, \
                                  const Export<CrsGraph<LO,GO,NODE>::local_ordinal_type,  \
                                               CrsGraph<LO,GO,NODE>::global_ordinal_type,  \
                                               CrsGraph<LO,GO,NODE>::node_type>& domainExporter, \
                                  const Teuchos::RCP<const Map<CrsGraph<LO,GO,NODE>::local_ordinal_type,      \
                                                               CrsGraph<LO,GO,NODE>::global_ordinal_type,     \
                                                               CrsGraph<LO,GO,NODE>::node_type> >& domainMap, \
                                  const Teuchos::RCP<const Map<CrsGraph<LO,GO,NODE>::local_ordinal_type,      \
                                                               CrsGraph<LO,GO,NODE>::global_ordinal_type,     \
                                                               CrsGraph<LO,GO,NODE>::node_type> >& rangeMap,  \
                                                               const Teuchos::RCP<Teuchos::ParameterList>& params);


#define TPETRA_CRSGRAPH_INSTANT( LO, GO, NODE ) \
  template class CrsGraph<LO, GO, NODE>; \
  TPETRA_CRSGRAPH_IMPORT_AND_FILL_COMPLETE_INSTANT(LO,GO,NODE) \
  TPETRA_CRSGRAPH_EXPORT_AND_FILL_COMPLETE_INSTANT(LO,GO,NODE) \
  TPETRA_CRSGRAPH_IMPORT_AND_FILL_COMPLETE_INSTANT_TWO(LO,GO,NODE) \
  TPETRA_CRSGRAPH_EXPORT_AND_FILL_COMPLETE_INSTANT_TWO(LO,GO,NODE)


#endif // TPETRA_CRSGRAPH_DEF_HPP<|MERGE_RESOLUTION|>--- conflicted
+++ resolved
@@ -2427,50 +2427,17 @@
     ArrayRCP<const row_offset_type> ptr_rot;
     ArrayRCP<const size_t> ptr_st;
     if (same) { // size_t == row_offset_type
-<<<<<<< HEAD
       ptr_rot = Kokkos::Compat::persistingView (rowPtrsPacked_host_);
-=======
-      // NOTE (mfh 22 Mar 2015) In a debug build of Kokkos, the result
-      // of create_mirror_view might actually be a new allocation.
-      // This helps with debugging when there are two memory spaces.
-      typename row_map_type::HostMirror ptr_h = create_mirror_view (k_rowPtrs_);
-      // DEEP_COPY REVIEW - DEVICE-TO-HOSTMIRROR
-      Kokkos::deep_copy (execution_space(), ptr_h, k_rowPtrs_);
-      if (debug_) {
-        TEUCHOS_TEST_FOR_EXCEPTION
-          (ptr_h.extent (0) != k_rowPtrs_.extent (0), std::logic_error,
-           prefix << "size_t == row_offset_type, but ptr_h.extent(0) = "
-           << ptr_h.extent (0) << " != k_rowPtrs_.extent(0) = "
-           << k_rowPtrs_.extent (0) << ".");
-        TEUCHOS_TEST_FOR_EXCEPTION
-          (same && size != 0 && k_rowPtrs_.data () == nullptr, std::logic_error,
-           prefix << "size_t == row_offset_type and k_rowPtrs_.extent(0) = "
-           << size << " != 0, but k_rowPtrs_.data() == nullptr." << suffix);
-        TEUCHOS_TEST_FOR_EXCEPTION
-          (same && size != 0 && ptr_h.data () == nullptr, std::logic_error,
-           prefix << "size_t == row_offset_type and k_rowPtrs_.extent(0) = "
-           << size << " != 0, but create_mirror_view(k_rowPtrs_).data() "
-           "== nullptr." << suffix);
-      }
-      ptr_rot = Kokkos::Compat::persistingView (ptr_h);
->>>>>>> 23d2d193
     }
     else { // size_t != row_offset_type
       typedef Kokkos::View<size_t*, device_type> ret_view_type;
       ret_view_type ptr_d (ViewAllocateWithoutInitializing ("ptr"), size);
-<<<<<<< HEAD
-
       ::Tpetra::Details::copyOffsets (ptr_d, rowPtrsPacked_dev_);
 
       typename ret_view_type::HostMirror ptr_h = 
                                          Kokkos::create_mirror_view (ptr_d);
+      // DEEP_COPY REVIEW - NOT TESTED
       Kokkos::deep_copy(ptr_h, ptr_d);
-=======
-      ::Tpetra::Details::copyOffsets (ptr_d, k_rowPtrs_);
-      typename ret_view_type::HostMirror ptr_h = create_mirror_view (ptr_d);
-      // DEEP_COPY REVIEW - NOT TESTED
-      Kokkos::deep_copy (ptr_h, ptr_d);
->>>>>>> 23d2d193
       ptr_st = Kokkos::Compat::persistingView (ptr_h);
     }
     if (debug_) {
@@ -3306,12 +3273,9 @@
         // FIXME (mfh 24 Mar 2015) If CUDA UVM, running in the host's
         // execution space would avoid the double copy.
         //
-<<<<<<< HEAD
         View<size_t*, layout_type, device_type> ptr_st ("Tpetra::CrsGraph::ptr", size);
-=======
-        View<size_t*, layout_type ,execution_space > ptr_st ("Tpetra::CrsGraph::ptr", size);
+
         // DEEP_COPY REVIEW - NOT TESTED
->>>>>>> 23d2d193
         Kokkos::deep_copy (ptr_st, ptr_in);
         // Copy on device (casting from size_t to row_offset_type,
         // with bounds checking if necessary) to ptr_rot.  This
@@ -5518,15 +5482,9 @@
     using Kokkos::WithoutInitializing;
     row_ptrs_type row_ptrs_beg(
       view_alloc("row_ptrs_beg", WithoutInitializing),
-<<<<<<< HEAD
       rowPtrsUnpacked_dev_.extent(0));
-    Kokkos::deep_copy(row_ptrs_beg, rowPtrsUnpacked_dev_);
-=======
-      k_rowPtrs_.extent(0));
-
     // DEEP_COPY REVIEW - DEVICE-TO-DEVICE
-    Kokkos::deep_copy(execution_space(), row_ptrs_beg, k_rowPtrs_);
->>>>>>> 23d2d193
+    Kokkos::deep_copy(execution_space(),row_ptrs_beg, rowPtrsUnpacked_dev_);
 
     const size_t N = row_ptrs_beg.extent(0) == 0 ? size_t(0) :
       size_t(row_ptrs_beg.extent(0) - 1);
@@ -8025,67 +7983,30 @@
     output = this->rowPtrsUnpacked_host_.extent(0) == graph.rowPtrsUnpacked_host_.extent(0) ? output : false;
     if(output && this->rowPtrsUnpacked_host_.extent(0) > 0)
     {
-<<<<<<< HEAD
       auto rowPtrsThis = this->rowPtrsUnpacked_host_;
       auto rowPtrsGraph = graph.rowPtrsUnpacked_host_;
       for(size_t i=0; output && i<rowPtrsThis.extent(0); i++)
         output = rowPtrsThis(i) == rowPtrsGraph(i) ? output : false;
-=======
-      typename local_graph_type::row_map_type::const_type::HostMirror k_rowPtrs_host_this = Kokkos::create_mirror_view(this->k_rowPtrs_);
-      typename local_graph_type::row_map_type::const_type::HostMirror k_rowPtrs_host_graph= Kokkos::create_mirror_view(graph.k_rowPtrs_);
-
-      // DEEP_COPY REVIEW - DEVICE-TO-HOSTMIRROR
-      Kokkos::deep_copy(execution_space(), k_rowPtrs_host_this, this->k_rowPtrs_);
-      // DEEP_COPY REVIEW - DEVICE-TO-HOSTMIRROR
-      Kokkos::deep_copy(execution_space(), k_rowPtrs_host_graph, graph.k_rowPtrs_);
-      Kokkos::fence(); // UVM below
-      for(size_t i=0; output && i<k_rowPtrs_host_this.extent(0); i++)
-        output = k_rowPtrs_host_this(i) == k_rowPtrs_host_graph(i) ? output : false;
->>>>>>> 23d2d193
     }
 
     // Compare lclIndsUnpacked_wdv isa Kokkos::View<LocalOrdinal*, ...>
     output = this->lclIndsUnpacked_wdv.extent(0) == graph.lclIndsUnpacked_wdv.extent(0) ? output : false;
     if(output && this->lclIndsUnpacked_wdv.extent(0) > 0)
     {
-<<<<<<< HEAD
       auto indThis = this->lclIndsUnpacked_wdv.getHostView(Access::ReadOnly);
       auto indGraph = graph.lclIndsUnpacked_wdv.getHostView(Access::ReadOnly);
       for(size_t i=0; output && i < indThis.extent(0); i++)
         output = indThis(i) == indGraph(i) ? output : false;
-=======
-      typename local_graph_type::entries_type::non_const_type::HostMirror k_lclInds1D_host_this = Kokkos::create_mirror_view(this->k_lclInds1D_);
-      typename local_graph_type::entries_type::non_const_type::HostMirror k_lclInds1D_host_graph= Kokkos::create_mirror_view(graph.k_lclInds1D_);
-      // DEEP_COPY REVIEW - DEVICE-TO-HOSTMIRROR
-      Kokkos::deep_copy(execution_space(), k_lclInds1D_host_this, this->k_lclInds1D_);
-      // DEEP_COPY REVIEW - DEVICE-TO-HOSTMIRROR
-      Kokkos::deep_copy(execution_space(), k_lclInds1D_host_graph, graph.k_lclInds1D_);
-      Kokkos::fence(); // UVM below
-      for(size_t i=0; output && i < k_lclInds1D_host_this.extent(0); i++)
-        output = k_lclInds1D_host_this(i) == k_lclInds1D_host_graph(i) ? output : false;
->>>>>>> 23d2d193
     }
 
     // Compare gblInds_wdv isa Kokkos::View<GlobalOrdinal*, ...>
     output = this->gblInds_wdv.extent(0) == graph.gblInds_wdv.extent(0) ? output : false;
     if(output && this->gblInds_wdv.extent(0) > 0)
     {
-<<<<<<< HEAD
       auto indtThis = this->gblInds_wdv.getHostView(Access::ReadOnly);
       auto indtGraph = graph.gblInds_wdv.getHostView(Access::ReadOnly);
       for(size_t i=0; output && i<indtThis.extent(0); i++)
         output = indtThis(i) == indtGraph(i) ? output : false;
-=======
-      typename t_GlobalOrdinal_1D::HostMirror k_gblInds1D_host_this  = Kokkos::create_mirror_view(this->k_gblInds1D_);
-      typename t_GlobalOrdinal_1D::HostMirror k_gblInds1D_host_graph = Kokkos::create_mirror_view(graph.k_gblInds1D_);
-      // DEEP_COPY REVIEW - NOT TESTED
-      Kokkos::deep_copy(k_gblInds1D_host_this, this->k_gblInds1D_);
-      // DEEP_COPY REVIEW - NOT TESTED
-      Kokkos::deep_copy(k_gblInds1D_host_graph, graph.k_gblInds1D_);
-      Kokkos::fence(); // UVM below
-      for(size_t i=0; output && i<k_gblInds1D_host_this.extent(0); i++)
-        output = k_gblInds1D_host_this(i) == k_gblInds1D_host_graph(i) ? output : false;
->>>>>>> 23d2d193
     }
 
     // Check lclGraph_ isa
@@ -8108,46 +8029,22 @@
            ? output : false;
     if(output && thisLclGraph.row_map.extent(0) > 0)
     {
-<<<<<<< HEAD
       auto lclGraph_rowmap_host_this = thisLclGraph.row_map;
       auto lclGraph_rowmap_host_graph = graphLclGraph.row_map;
       for (size_t i=0; output && i < lclGraph_rowmap_host_this.extent(0); i++)
         output = lclGraph_rowmap_host_this(i) == lclGraph_rowmap_host_graph(i)
                ? output : false;
-=======
-      typename local_graph_type::row_map_type::HostMirror lclGraph_rowmap_host_this  = Kokkos::create_mirror_view(this->lclGraph_.row_map);
-      typename local_graph_type::row_map_type::HostMirror lclGraph_rowmap_host_graph = Kokkos::create_mirror_view(graph.lclGraph_.row_map);
-      // DEEP_COPY REVIEW - DEVICE-TO-HOSTMIRROR
-      Kokkos::deep_copy(execution_space(), lclGraph_rowmap_host_this, this->lclGraph_.row_map);
-      // DEEP_COPY REVIEW - DEVICE-TO-HOSTMIRROR
-      Kokkos::deep_copy(execution_space(), lclGraph_rowmap_host_graph, graph.lclGraph_.row_map);
-      Kokkos::fence(); // UVM below
-      for(size_t i=0; output && i<lclGraph_rowmap_host_this.extent(0); i++)
-        output = lclGraph_rowmap_host_this(i) == lclGraph_rowmap_host_graph(i) ? output : false;
->>>>>>> 23d2d193
     }
 
     output = thisLclGraph.entries.extent(0) == graphLclGraph.entries.extent(0)
            ? output : false;
     if(output && thisLclGraph.entries.extent(0) > 0)
     {
-<<<<<<< HEAD
       auto lclGraph_entries_host_this = thisLclGraph.entries;
       auto lclGraph_entries_host_graph = graphLclGraph.entries;
       for (size_t i=0; output && i < lclGraph_entries_host_this.extent(0); i++)
         output = lclGraph_entries_host_this(i) == lclGraph_entries_host_graph(i)
                ? output : false;
-=======
-      typename local_graph_type::entries_type::HostMirror lclGraph_entries_host_this = Kokkos::create_mirror_view(this->lclGraph_.entries);
-      typename local_graph_type::entries_type::HostMirror lclGraph_entries_host_graph = Kokkos::create_mirror_view(graph.lclGraph_.entries);
-      // DEEP_COPY REVIEW - DEVICE-TO-HOSTMIRROR
-      Kokkos::deep_copy(execution_space(), lclGraph_entries_host_this, this->lclGraph_.entries);
-      // DEEP_COPY REVIEW - DEVICE-TO-HOSTMIRROR
-      Kokkos::deep_copy(execution_space(), lclGraph_entries_host_graph, graph.lclGraph_.entries);
-      Kokkos::fence();  // UVM below
-      for(size_t i=0; output && i<lclGraph_entries_host_this.extent(0); i++)
-        output = lclGraph_entries_host_this(i) == lclGraph_entries_host_graph(i) ? output : false;
->>>>>>> 23d2d193
     }
 
     output = 
@@ -8155,23 +8052,11 @@
       graphLclGraph.row_block_offsets.extent(0) ? output : false;
     if(output && thisLclGraph.row_block_offsets.extent(0) > 0)
     {
-<<<<<<< HEAD
       auto lclGraph_rbo_host_this = thisLclGraph.row_block_offsets;
       auto lclGraph_rbo_host_graph = graphLclGraph.row_block_offsets;
       for (size_t i=0; output && i < lclGraph_rbo_host_this.extent(0); i++)
         output = lclGraph_rbo_host_this(i) == lclGraph_rbo_host_graph(i) 
                ? output : false;
-=======
-      typename local_graph_type::row_block_type::HostMirror lclGraph_rbo_host_this = Kokkos::create_mirror_view(this->lclGraph_.row_block_offsets);
-      typename local_graph_type::row_block_type::HostMirror lclGraph_rbo_host_graph = Kokkos::create_mirror_view(graph.lclGraph_.row_block_offsets);
-      // DEEP_COPY REVIEW - NOT TESTED
-      Kokkos::deep_copy(execution_space(), lclGraph_rbo_host_this, this->lclGraph_.row_block_offsets);
-      // DEEP_COPY REVIEW - NOT TESTED
-      Kokkos::deep_copy(execution_space(), lclGraph_rbo_host_graph, graph.lclGraph_.row_block_offsets);
-      Kokkos::fence(); // UVM below
-      for(size_t i=0; output && i < lclGraph_rbo_host_this.extent(0); i++)
-        output = lclGraph_rbo_host_this(i) == lclGraph_rbo_host_graph(i) ? output : false;
->>>>>>> 23d2d193
     }
 
     // For Importer and Exporter, we don't need to explicitly check them since
