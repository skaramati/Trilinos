/*
// @HEADER
// ***********************************************************************
//
//          Tpetra: Templated Linear Algebra Services Package
//                 Copyright (2008) Sandia Corporation
//
// Under the terms of Contract DE-AC04-94AL85000 with Sandia Corporation,
// the U.S. Government retains certain rights in this software.
//
// Redistribution and use in source and binary forms, with or without
// modification, are permitted provided that the following conditions are
// met:
//
// 1. Redistributions of source code must retain the above copyright
// notice, this list of conditions and the following disclaimer.
//
// 2. Redistributions in binary form must reproduce the above copyright
// notice, this list of conditions and the following disclaimer in the
// documentation and/or other materials provided with the distribution.
//
// 3. Neither the name of the Corporation nor the names of the
// contributors may be used to endorse or promote products derived from
// this software without specific prior written permission.
//
// THIS SOFTWARE IS PROVIDED BY SANDIA CORPORATION "AS IS" AND ANY
// EXPRESS OR IMPLIED WARRANTIES, INCLUDING, BUT NOT LIMITED TO, THE
// IMPLIED WARRANTIES OF MERCHANTABILITY AND FITNESS FOR A PARTICULAR
// PURPOSE ARE DISCLAIMED. IN NO EVENT SHALL SANDIA CORPORATION OR THE
// CONTRIBUTORS BE LIABLE FOR ANY DIRECT, INDIRECT, INCIDENTAL, SPECIAL,
// EXEMPLARY, OR CONSEQUENTIAL DAMAGES (INCLUDING, BUT NOT LIMITED TO,
// PROCUREMENT OF SUBSTITUTE GOODS OR SERVICES; LOSS OF USE, DATA, OR
// PROFITS; OR BUSINESS INTERRUPTION) HOWEVER CAUSED AND ON ANY THEORY OF
// LIABILITY, WHETHER IN CONTRACT, STRICT LIABILITY, OR TORT (INCLUDING
// NEGLIGENCE OR OTHERWISE) ARISING IN ANY WAY OUT OF THE USE OF THIS
// SOFTWARE, EVEN IF ADVISED OF THE POSSIBILITY OF SUCH DAMAGE.
//
// ************************************************************************
// @HEADER
*/


#include "Tpetra_Core.hpp"
#include "Tpetra_CrsMatrix.hpp"
#include "Teuchos_UnitTestHarness.hpp"
#include "TpetraCore_ETIHelperMacros.h"


namespace {

TEUCHOS_UNIT_TEST_TEMPLATE_4_DECL(Bug8794, InsertDenseRows,
                                  Scalar, LO, GO, Node)
{
// Test for issue #8794
// Build a matrix using insertGlobalValues
// The matrix will have some sparse rows (number of nonzeros <= 5) and
// some dense rows (number of nonzeros = 501).
// The two implementations of insert_crs_indices that differ depending 
// on the number of indices being inserted are tested.
// Multiply the matrix time a vector of global IDs and compare the result
// to expected values.

  using map_t = Tpetra::Map<>;
  using matrix_t = Tpetra::CrsMatrix<Scalar>;
  using vector_t = Tpetra::Vector<Scalar>;

  auto comm = Tpetra::getDefaultComm();
  int me = comm->getRank();
  int np = comm->getSize();

  int nrows = 50001;
  int divisor = 100;
  int maxNzPerRow = nrows / divisor + 1;

  // Map with rows across all processors
  Teuchos::RCP<const map_t> map = rcp(new map_t(nrows, 0, comm));

  // Vectors for SpMV and expected values
  vector_t expected(map);
  vector_t x(map);
  vector_t y(map);

  // Build matrix distributed across np-1 processors:  
  // insert nonzeros on np processors; 
  // let fillComplete migrate according to mapNpM1

  Teuchos::Array<GO> cols(maxNzPerRow);
  Teuchos::Array<Scalar> vals(maxNzPerRow, 1.);

  matrix_t Amat(map, maxNzPerRow);

  // Initialize matrix and expected value of SpMV product
  {
    expected.putScalar(0.);
    auto expectedData = Kokkos::subview(expected.getLocalViewHost(Tpetra::Access::ReadWrite), Kokkos::ALL(), 0);
    for (size_t i = 0; i < map->getNodeNumElements(); i++) {

      GO gid = map->getGlobalElement(i);
      bool denseRow = (gid % (divisor+1) == 1);

      if (!denseRow) {  // sparse row
        int nz = 0;
        cols[nz++] = gid;
        expectedData[i] += Scalar(gid);
        if (gid+1<nrows) {cols[nz++] = gid+1; expectedData[i] += Scalar(gid+1);}
        if (gid+2<nrows) {cols[nz++] = gid+2; expectedData[i] += Scalar(gid+2);}
        if (gid-1>=0)    {cols[nz++] = gid-1; expectedData[i] += Scalar(gid-1);}
        if (gid-2>=0)    {cols[nz++] = gid-2; expectedData[i] += Scalar(gid-2);}
        Amat.insertGlobalValues(gid, cols(0,nz), vals(0,nz));
      }
      else { // dense row
        if (gid % 2) {  // Insert many nonzeros all at once
          int nz = 0;
          for (int j = 0; j < nrows; j+=divisor) {
            GO tmp = (gid + j) % nrows;
            cols[nz++] = tmp;
            expectedData[i] += Scalar(tmp);
          }
          Amat.insertGlobalValues(gid, cols(0,nz), vals(0,nz));
        }
        else {  // Insert many nonzeros in batches, with some duplicates
          int nz = 0;
          int nrowsCutoff = nrows - 10*divisor;

          for (int j = 0; j < nrowsCutoff; j+=divisor) {
            GO tmp = (gid + j) % nrows;
            cols[nz++] = tmp;
            expectedData[i] += Scalar(tmp);
          }
          Amat.insertGlobalValues(gid, cols(0,nz), vals(0,nz));

          nz = 0;
          for (int j = 0; j < nrows; j+=divisor) {
            GO tmp = (gid + j) % nrows;
            cols[nz++] = tmp;
            expectedData[i] += Scalar(tmp);
          }
          Amat.insertGlobalValues(gid, cols(0,nz), vals(0,nz));
        }
      }
    }
  
    Amat.fillComplete();
    std::cout << me << " of " << np << ": \n"
              << "  nrows     " << Amat.getNodeNumRows() << "\n"
              << "  nnz       " << Amat.getNodeNumEntries() << "\n"
              << "  maxPerRow " << Amat.getNodeMaxNumRowEntries() << "\n"
              << "  norm      " << Amat.getFrobeniusNorm() << "\n"
              << std::endl;
<<<<<<< HEAD
=======

//    Teuchos::FancyOStream foo(Teuchos::rcp(&std::cout,false));
//    Amat.describe(foo, Teuchos::VERB_EXTREME);
>>>>>>> 6b366bda
  }

  // Initialize domain vector for SpMV
  {
    auto xData = x.getLocalViewHost(Tpetra::Access::OverwriteAll);
    for (size_t i = 0; i < map->getNodeNumElements(); i++) 
      xData(i, 0) = map->getGlobalElement(i);
  }

  Amat.apply(x, y);

  // Test product for correctness
  int ierr = 0;
  {
    auto expectedData = expected.getLocalViewHost(Tpetra::Access::ReadOnly);
    auto yData = y.getLocalViewHost(Tpetra::Access::ReadOnly);

    for (size_t i = 0; i < map->getNodeNumElements(); i++) {
      if (yData(i, 0) != expectedData(i, 0)) {
        std::cout << me << " of " << np << ": y[" << map->getGlobalElement(i)
                  << "] " << yData(i, 0) << " != " << expectedData(i, 0)
                  << " expected" << std::endl;
        ierr++;
      }
    }
  }

  int gerr;
  Teuchos::reduceAll<int,int>(*comm, Teuchos::REDUCE_SUM, 1, &ierr, &gerr);
  if (gerr) std::cout << "TEST FAILED with " << gerr << " errors" << std::endl;
  else std::cout << "TEST PASSED" << std::endl;

  TEST_ASSERT(gerr == 0);
}

#define UNIT_TEST_GROUP( SCALAR, LO, GO, NODE ) \
  TEUCHOS_UNIT_TEST_TEMPLATE_4_INSTANT(Bug8794, InsertDenseRows, SCALAR, LO, GO, NODE) 

  TPETRA_ETI_MANGLING_TYPEDEFS()

  TPETRA_INSTANTIATE_TESTMV( UNIT_TEST_GROUP )
}<|MERGE_RESOLUTION|>--- conflicted
+++ resolved
@@ -147,12 +147,6 @@
               << "  maxPerRow " << Amat.getNodeMaxNumRowEntries() << "\n"
               << "  norm      " << Amat.getFrobeniusNorm() << "\n"
               << std::endl;
-<<<<<<< HEAD
-=======
-
-//    Teuchos::FancyOStream foo(Teuchos::rcp(&std::cout,false));
-//    Amat.describe(foo, Teuchos::VERB_EXTREME);
->>>>>>> 6b366bda
   }
 
   // Initialize domain vector for SpMV
