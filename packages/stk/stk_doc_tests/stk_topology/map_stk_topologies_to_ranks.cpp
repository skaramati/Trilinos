// Copyright 2002 - 2008, 2010, 2011 National Technology Engineering
// Solutions of Sandia, LLC (NTESS). Under the terms of Contract
// DE-NA0003525 with NTESS, the U.S. Government retains certain rights
// in this software.
//
// Redistribution and use in source and binary forms, with or without
// modification, are permitted provided that the following conditions are
// met:
// 
//     * Redistributions of source code must retain the above copyright
//       notice, this list of conditions and the following disclaimer.
// 
//     * Redistributions in binary form must reproduce the above
//       copyright notice, this list of conditions and the following
//       disclaimer in the documentation and/or other materials provided
//       with the distribution.
// 
//     * Neither the name of NTESS nor the names of its contributors
//       may be used to endorse or promote products derived from this
//       software without specific prior written permission.
//
// THIS SOFTWARE IS PROVIDED BY THE COPYRIGHT HOLDERS AND CONTRIBUTORS
// "AS IS" AND ANY EXPRESS OR IMPLIED WARRANTIES, INCLUDING, BUT NOT
// LIMITED TO, THE IMPLIED WARRANTIES OF MERCHANTABILITY AND FITNESS FOR
// A PARTICULAR PURPOSE ARE DISCLAIMED. IN NO EVENT SHALL THE COPYRIGHT
// OWNER OR CONTRIBUTORS BE LIABLE FOR ANY DIRECT, INDIRECT, INCIDENTAL,
// SPECIAL, EXEMPLARY, OR CONSEQUENTIAL DAMAGES (INCLUDING, BUT NOT
// LIMITED TO, PROCUREMENT OF SUBSTITUTE GOODS OR SERVICES; LOSS OF USE,
// DATA, OR PROFITS; OR BUSINESS INTERRUPTION) HOWEVER CAUSED AND ON ANY
// THEORY OF LIABILITY, WHETHER IN CONTRACT, STRICT LIABILITY, OR TORT
// (INCLUDING NEGLIGENCE OR OTHERWISE) ARISING IN ANY WAY OUT OF THE USE
// OF THIS SOFTWARE, EVEN IF ADVISED OF THE POSSIBILITY OF SUCH DAMAGE.
// 

#include <gtest/gtest.h>
#include <stk_topology/topology.hpp>
#include <vector>

namespace {

//Mapping
TEST(stk_topology_how_to, map_topologies_to_ranks )
{
    stk::topology topology = stk::topology::INVALID_TOPOLOGY;
    EXPECT_EQ(stk::topology::INVALID_RANK, topology.rank());

    std::vector<stk::topology> node_rank_topologies;
    node_rank_topologies.push_back(stk::topology::NODE);

    std::vector<stk::topology> edge_rank_topologies;
    edge_rank_topologies.push_back(stk::topology::LINE_2);
    edge_rank_topologies.push_back(stk::topology::LINE_3);

    std::vector<stk::topology> face_rank_topologies;
    face_rank_topologies.push_back(stk::topology::TRI_3);
    face_rank_topologies.push_back(stk::topology::TRIANGLE_3);
    face_rank_topologies.push_back(stk::topology::TRI_4);
    face_rank_topologies.push_back(stk::topology::TRIANGLE_4);
    face_rank_topologies.push_back(stk::topology::TRI_6);
    face_rank_topologies.push_back(stk::topology::TRIANGLE_6);
    face_rank_topologies.push_back(stk::topology::QUAD_4);
    face_rank_topologies.push_back(stk::topology::QUADRILATERAL_4);
    face_rank_topologies.push_back(stk::topology::QUAD_6);
    face_rank_topologies.push_back(stk::topology::QUADRILATERAL_6);
    face_rank_topologies.push_back(stk::topology::QUAD_8);
    face_rank_topologies.push_back(stk::topology::QUADRILATERAL_8);
    face_rank_topologies.push_back(stk::topology::QUAD_9);
    face_rank_topologies.push_back(stk::topology::QUADRILATERAL_9);

    std::vector<stk::topology> element_rank_topologies;
    element_rank_topologies.push_back(stk::topology::PARTICLE);
    element_rank_topologies.push_back(stk::topology::LINE_2_1D);
    element_rank_topologies.push_back(stk::topology::LINE_3_1D);
    element_rank_topologies.push_back(stk::topology::BEAM_2);
    element_rank_topologies.push_back(stk::topology::BEAM_3);
    element_rank_topologies.push_back(stk::topology::SHELL_LINE_2);
    element_rank_topologies.push_back(stk::topology::SHELL_LINE_3);
    element_rank_topologies.push_back(stk::topology::SPRING_2);
    element_rank_topologies.push_back(stk::topology::SPRING_3);

    element_rank_topologies.push_back(stk::topology::TRI_3_2D);
    element_rank_topologies.push_back(stk::topology::TRIANGLE_3_2D);
    element_rank_topologies.push_back(stk::topology::TRI_4_2D);
    element_rank_topologies.push_back(stk::topology::TRIANGLE_4_2D);
    element_rank_topologies.push_back(stk::topology::TRI_6_2D);
    element_rank_topologies.push_back(stk::topology::TRIANGLE_6_2D);
    element_rank_topologies.push_back(stk::topology::QUAD_4_2D);
    element_rank_topologies.push_back(stk::topology::QUADRILATERAL_4_2D);
    element_rank_topologies.push_back(stk::topology::QUAD_8_2D);
    element_rank_topologies.push_back(stk::topology::QUADRILATERAL_8_2D);
    element_rank_topologies.push_back(stk::topology::QUAD_9_2D);
    element_rank_topologies.push_back(stk::topology::QUADRILATERAL_9_2D);

    element_rank_topologies.push_back(stk::topology::SHELL_TRI_3);
    element_rank_topologies.push_back(stk::topology::SHELL_TRIANGLE_3);
    element_rank_topologies.push_back(stk::topology::SHELL_TRI_4);
    element_rank_topologies.push_back(stk::topology::SHELL_TRIANGLE_4);
    element_rank_topologies.push_back(stk::topology::SHELL_TRI_6);
    element_rank_topologies.push_back(stk::topology::SHELL_TRIANGLE_6);

    element_rank_topologies.push_back(stk::topology::SHELL_QUAD_4);
    element_rank_topologies.push_back(stk::topology::SHELL_QUADRILATERAL_4);
    element_rank_topologies.push_back(stk::topology::SHELL_QUAD_8);
    element_rank_topologies.push_back(stk::topology::SHELL_QUADRILATERAL_8);
    element_rank_topologies.push_back(stk::topology::SHELL_QUAD_9);
    element_rank_topologies.push_back(stk::topology::SHELL_QUADRILATERAL_9);

    element_rank_topologies.push_back(stk::topology::TET_4);
    element_rank_topologies.push_back(stk::topology::TETRAHEDRON_4);
    element_rank_topologies.push_back(stk::topology::TET_8);
    element_rank_topologies.push_back(stk::topology::TETRAHEDRON_8);
    element_rank_topologies.push_back(stk::topology::TET_10);
    element_rank_topologies.push_back(stk::topology::TETRAHEDRON_10);
    element_rank_topologies.push_back(stk::topology::TET_11);
    element_rank_topologies.push_back(stk::topology::TETRAHEDRON_11);

    element_rank_topologies.push_back(stk::topology::PYRAMID_5);
    element_rank_topologies.push_back(stk::topology::PYRAMID_13);
    element_rank_topologies.push_back(stk::topology::PYRAMID_14);
    element_rank_topologies.push_back(stk::topology::WEDGE_6);
    element_rank_topologies.push_back(stk::topology::WEDGE_12);
    element_rank_topologies.push_back(stk::topology::WEDGE_15);
    element_rank_topologies.push_back(stk::topology::WEDGE_18);
    element_rank_topologies.push_back(stk::topology::QUADRILATERAL_9_2D);
    element_rank_topologies.push_back(stk::topology::QUADRILATERAL_9_2D);

    element_rank_topologies.push_back(stk::topology::HEX_8);
    element_rank_topologies.push_back(stk::topology::HEXAHEDRON_8);
    element_rank_topologies.push_back(stk::topology::HEX_20);
    element_rank_topologies.push_back(stk::topology::HEXAHEDRON_20);
    element_rank_topologies.push_back(stk::topology::HEX_27);
    element_rank_topologies.push_back(stk::topology::HEXAHEDRON_27);

    unsigned num_nodes_in_super_element = 10;
    element_rank_topologies.
      push_back(stk::create_superelement_topology(num_nodes_in_super_element));

//END-MAPPING

    // add a topology of invalid_rank
    unsigned zeroNodes = 0;
    element_rank_topologies.push_back(stk::create_superelement_topology(zeroNodes));

    ASSERT_EQ(1u, node_rank_topologies.size());
    ASSERT_EQ(2u, edge_rank_topologies.size());
<<<<<<< HEAD
    ASSERT_EQ(12u, face_rank_topologies.size());
    ASSERT_EQ(57u, element_rank_topologies.size());
=======
    ASSERT_EQ(14u, face_rank_topologies.size());
    ASSERT_EQ(58u, element_rank_topologies.size());
>>>>>>> 4103bf6c

    for (size_t i=0;i<node_rank_topologies.size();i++)
    {
        EXPECT_TRUE(node_rank_topologies[i].is_valid());
        EXPECT_EQ(stk::topology::NODE_RANK, node_rank_topologies[i].rank());
    }

    for (size_t i=0;i<edge_rank_topologies.size();i++)
    {
        EXPECT_TRUE(edge_rank_topologies[i].is_valid());
        EXPECT_EQ(stk::topology::EDGE_RANK, edge_rank_topologies[i].rank());
    }

    for (size_t i=0;i<face_rank_topologies.size();i++)
    {
        EXPECT_TRUE(face_rank_topologies[i].is_valid());
        EXPECT_EQ(stk::topology::FACE_RANK, face_rank_topologies[i].rank());
    }

    for (size_t i=0;i<element_rank_topologies.size()-1;i++)
    {
        EXPECT_TRUE(element_rank_topologies[i].is_valid());
        EXPECT_EQ(stk::topology::ELEMENT_RANK, element_rank_topologies[i].rank());
    }

    EXPECT_FALSE(element_rank_topologies.back().is_valid());
    EXPECT_EQ(stk::topology::INVALID_RANK, element_rank_topologies.back().rank());
}

}
<|MERGE_RESOLUTION|>--- conflicted
+++ resolved
@@ -143,13 +143,8 @@
 
     ASSERT_EQ(1u, node_rank_topologies.size());
     ASSERT_EQ(2u, edge_rank_topologies.size());
-<<<<<<< HEAD
-    ASSERT_EQ(12u, face_rank_topologies.size());
-    ASSERT_EQ(57u, element_rank_topologies.size());
-=======
     ASSERT_EQ(14u, face_rank_topologies.size());
     ASSERT_EQ(58u, element_rank_topologies.size());
->>>>>>> 4103bf6c
 
     for (size_t i=0;i<node_rank_topologies.size();i++)
     {
