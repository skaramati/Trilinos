--- conflicted
+++ resolved
@@ -57,58 +57,6 @@
 
 class NgpFieldAccessPerformance : public stk::unit_test_util::MeshFixture
 {
-<<<<<<< HEAD
-    std::string exodusFileName = stk::unit_test_util::get_option("-i", "NO_FILE_SPECIFIED");
-    ASSERT_NE(exodusFileName, "NO_FILE_SPECIFIED");
-
-    exodusFileReader.add_mesh_database(exodusFileName, stk::io::READ_MESH);
-
-    std::cerr << "Starting To Read Mesh: " << exodusFileName << std::endl;
-
-    exodusFileReader.create_input_mesh();
-    stk::mesh::MetaData &stkMeshMetaData = exodusFileReader.meta_data();
-    createNodalVectorFields(stkMeshMetaData);
-
-    auto arg_bulk_data(new stk::mesh::BulkData(stkMeshMetaData, MPI_COMM_WORLD, stk::mesh::BulkData::AUTO_AURA, false, fieldDataManager));
-    exodusFileReader.set_bulk_data(*arg_bulk_data);
-    stk::mesh::BulkData& stkMeshBulkData = *arg_bulk_data;
-
-    bool delay_field_data_allocation = true;
-    exodusFileReader.populate_mesh(delay_field_data_allocation);
-    exodusFileReader.populate_field_data();
-
-    std::cerr << "Finished Reading Mesh: " << exodusFileName << std::endl;
-
-    stk::mesh::Selector allEntities = stkMeshMetaData.universal_part();
-    std::vector<size_t> entityCounts;
-    stk::mesh::count_entities(allEntities, stkMeshBulkData, entityCounts);
-    size_t numElements = entityCounts[stk::topology::ELEMENT_RANK];
-    size_t numNodes = entityCounts[stk::topology::NODE_RANK];
-
-    std::cerr << "Number of elements in " << exodusFileName << " = " << numElements << std::endl;
-    std::cerr << "Number of nodes in " << exodusFileName << " = " << numNodes << std::endl;
-}
-
-void timeFieldOperations(stk::mesh::MetaData &stkMeshMetaData, stk::mesh::BulkData &stkMeshBulkData, double alpha, double beta, double gamma)
-{
-    stk::mesh::Field<double, stk::mesh::Cartesian3d> &disp_field = *stkMeshMetaData.get_field<stk::mesh::Field<double, stk::mesh::Cartesian3d> >(stk::topology::NODE_RANK, "disp");
-    stk::mesh::Field<double, stk::mesh::Cartesian3d> &vel_field = *stkMeshMetaData.get_field<stk::mesh::Field<double, stk::mesh::Cartesian3d> >(stk::topology::NODE_RANK, "vel");
-    stk::mesh::Field<double, stk::mesh::Cartesian3d> &acc_field = *stkMeshMetaData.get_field<stk::mesh::Field<double, stk::mesh::Cartesian3d> >(stk::topology::NODE_RANK, "acc");
-    stk::mesh::Field<double, stk::mesh::Cartesian3d> &force_field = *stkMeshMetaData.get_field<stk::mesh::Field<double, stk::mesh::Cartesian3d> >(stk::topology::NODE_RANK, "force");
-
-    const stk::mesh::BucketVector& allNodeBuckets = stkMeshBulkData.buckets(stk::topology::NODE_RANK);
-    const size_t numNodeBuckets = allNodeBuckets.size();
-
-    const int numIterations = stk::unit_test_util::get_command_line_option("-numIter", 1);
-    std::cerr << "Starting timer for " << numIterations << " iterations of nodal addition (vec4 = vec1 + vec2 + vec3) test." << std::endl;
-    double startTime = stk::cpu_time();
-    double startWallTime = stk::wall_time();
-
-    for(int i = 0; i < numIterations; i++)
-    {
-#if defined(_OPENMP)
-#pragma omp parallel for schedule(dynamic, 5)
-=======
 public:
   using DoubleVecField = stk::mesh::Field<double, stk::mesh::Cartesian3d>;
 
@@ -146,7 +94,6 @@
     bulkData = new stk::mesh::BulkData(get_meta(), communicator, auraOption,
 #ifdef SIERRA_MIGRATION
                                        false,
->>>>>>> 4103bf6c
 #endif
                                        &fieldDataManager,
                                        bucketCapacity);
@@ -222,11 +169,8 @@
   static constexpr double beta = 0.3333333;
   static constexpr double gamma = 3.14159;
 
-<<<<<<< HEAD
-=======
   stk::performance_tests::Timer timer;
   stk::mesh::FieldDataManager * m_fieldDataManager;
->>>>>>> 4103bf6c
 
   DoubleVecField * dispField;
   DoubleVecField * velField;
@@ -239,16 +183,9 @@
 {
   if (get_parallel_size() != 1) return;
 
-<<<<<<< HEAD
-    const int numIterations = stk::unit_test_util::get_command_line_option("-numIter", 1);
-    std::cerr << "Starting timer for " << numIterations << " iterations of nodal addition (vec4 = vec1 + vec2 + vec3) test." << std::endl;
-    double startTime = stk::cpu_time();
-    double startWallTime = stk::wall_time();
-=======
   unsigned numElemsPerDim = 100;
   const int weKnowThereAreFiveRanks = 5;
   m_fieldDataManager = new stk::mesh::DefaultFieldDataManager(weKnowThereAreFiveRanks);
->>>>>>> 4103bf6c
 
   createNodalVectorFields();
   setup_mesh_with_field_data_manager(stk::unit_test_util::get_mesh_spec(numElemsPerDim),
