// Copyright 2002 - 2008, 2010, 2011 National Technology Engineering
// Solutions of Sandia, LLC (NTESS). Under the terms of Contract
// DE-NA0003525 with NTESS, the U.S. Government retains certain rights
// in this software.
//
// Redistribution and use in source and binary forms, with or without
// modification, are permitted provided that the following conditions are
// met:
// 
//     * Redistributions of source code must retain the above copyright
//       notice, this list of conditions and the following disclaimer.
// 
//     * Redistributions in binary form must reproduce the above
//       copyright notice, this list of conditions and the following
//       disclaimer in the documentation and/or other materials provided
//       with the distribution.
// 
//     * Neither the name of NTESS nor the names of its contributors
//       may be used to endorse or promote products derived from this
//       software without specific prior written permission.
//
// THIS SOFTWARE IS PROVIDED BY THE COPYRIGHT HOLDERS AND CONTRIBUTORS
// "AS IS" AND ANY EXPRESS OR IMPLIED WARRANTIES, INCLUDING, BUT NOT
// LIMITED TO, THE IMPLIED WARRANTIES OF MERCHANTABILITY AND FITNESS FOR
// A PARTICULAR PURPOSE ARE DISCLAIMED. IN NO EVENT SHALL THE COPYRIGHT
// OWNER OR CONTRIBUTORS BE LIABLE FOR ANY DIRECT, INDIRECT, INCIDENTAL,
// SPECIAL, EXEMPLARY, OR CONSEQUENTIAL DAMAGES (INCLUDING, BUT NOT
// LIMITED TO, PROCUREMENT OF SUBSTITUTE GOODS OR SERVICES; LOSS OF USE,
// DATA, OR PROFITS; OR BUSINESS INTERRUPTION) HOWEVER CAUSED AND ON ANY
// THEORY OF LIABILITY, WHETHER IN CONTRACT, STRICT LIABILITY, OR TORT
// (INCLUDING NEGLIGENCE OR OTHERWISE) ARISING IN ANY WAY OUT OF THE USE
// OF THIS SOFTWARE, EVEN IF ADVISED OF THE POSSIBILITY OF SUCH DAMAGE.
// 

#ifndef stk_mesh_EntityCommDatabase_hpp
#define stk_mesh_EntityCommDatabase_hpp

//----------------------------------------------------------------------

#include <algorithm>                    // for max
#include <functional>                   // for equal_to
#include <iosfwd>                       // for ostream
#include <stk_mesh/base/Types.hpp>      // for PairIterEntityComm, etc
#include <utility>                      // for pair
#include <vector>                       // for vector
#include <unordered_map>
#include "stk_mesh/base/EntityKey.hpp"  // for EntityKey, hash_value
#include "stk_util/util/NamedPair.hpp"
namespace stk { class CommBuffer; }
namespace stk { namespace mesh { class BulkData; } }
namespace stk { namespace mesh { class Ghosting; } }
namespace stk { namespace mesh { class Relation; } }
namespace stk { namespace mesh { struct Entity; } }



//----------------------------------------------------------------------

namespace stk {
namespace mesh {

class CommMapChangeListener {
public:
    virtual ~CommMapChangeListener(){}
    virtual void removedKey(const EntityKey& key) = 0;
};

// Struct containing things the system must know about an entity to
// handle communication.
struct EntityComm
{
  bool isShared;
  bool isGhost;
  EntityCommInfoVector comm_map;
};

class EntityCommDatabase
{
  typedef std::pair<EntityKey const, EntityComm> map_value;
  typedef std::equal_to<EntityKey> map_predicate;
  typedef std::unordered_map<  EntityKey
                               , EntityComm
                               , stk::mesh::HashValueForEntityKey
                               , map_predicate
                              > map_type;

public:
  EntityCommDatabase() : m_comm_map(), m_last_lookup(m_comm_map.end()), m_comm_map_change_listener(nullptr) {}

  PairIterEntityComm shared_comm_info( const EntityKey & key ) const;
  PairIterEntityComm comm( const EntityKey & key ) const;
  PairIterEntityComm comm( const EntityKey & key, const Ghosting & sub ) const;

  std::pair<EntityComm*,bool> insert( const EntityKey & key, const EntityCommInfo & val, int owner );
  bool erase( const EntityKey & key, const EntityCommInfo & val );
  bool erase( const EntityKey & key, const Ghosting & ghost );
  bool comm_clear_ghosting(const EntityKey & key );
  bool comm_clear(const EntityKey & key );

  const EntityComm* entity_comm(const EntityKey& key) const;
        EntityComm* entity_comm(const EntityKey& key);

  void setCommMapChangeListener(CommMapChangeListener* listener)
  { m_comm_map_change_listener = listener; }

private:
  bool cached_find(const EntityKey& key) const;
  const EntityComm* insert(const EntityKey& key);
<<<<<<< HEAD
=======
  void internal_update_shared_ghosted(bool removedSharingProc);
>>>>>>> 4103bf6c

  map_type m_comm_map;
  mutable map_type::iterator m_last_lookup;
  mutable CommMapChangeListener* m_comm_map_change_listener;
};

//----------------------------------------------------------------------
inline
PairIterEntityComm shared_comm_info_range(const EntityCommInfoVector& comm_info_vector) {
    EntityCommInfoVector::const_iterator i = comm_info_vector.begin();
    EntityCommInfoVector::const_iterator end = comm_info_vector.end();
    EntityCommInfoVector::const_iterator e = i;

    while(e != end && e->ghost_id < 1) {
      ++e;
    }

    return PairIterEntityComm( i , e );
}

void pack_entity_info(const BulkData& mesh, CommBuffer & buf , const Entity entity );

void unpack_entity_info(
  CommBuffer     & buf,
  const BulkData & mesh ,
  EntityKey      & key ,
  int            & owner ,
  PartVector     & parts ,
  std::vector<Relation> & relations );

void pack_sideset_info(BulkData& mesh, CommBuffer & buf, const Entity entity);

void unpack_sideset_info(CommBuffer & buf, BulkData & mesh, const Entity entity);

/** \brief  Pack an entity's field values into a buffer */
void pack_field_values(const BulkData& mesh, CommBuffer & , Entity );

/** \brief  Unpack an entity's field values from a buffer */
bool unpack_field_values(const BulkData& mesh, CommBuffer & , Entity , std::ostream & error_msg );

} // namespace mesh
} // namespace stk

#endif<|MERGE_RESOLUTION|>--- conflicted
+++ resolved
@@ -106,10 +106,7 @@
 private:
   bool cached_find(const EntityKey& key) const;
   const EntityComm* insert(const EntityKey& key);
-<<<<<<< HEAD
-=======
   void internal_update_shared_ghosted(bool removedSharingProc);
->>>>>>> 4103bf6c
 
   map_type m_comm_map;
   mutable map_type::iterator m_last_lookup;
