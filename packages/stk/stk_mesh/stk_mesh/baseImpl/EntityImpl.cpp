--- conflicted
+++ resolved
@@ -148,15 +148,9 @@
   m_comm.erase( j , m_comm.end() );
 }
 
-<<<<<<< HEAD
-
 void EntityImpl::comm_clear()
 {
-=======
-void EntityImpl::comm_clear()
-{
   TraceIfWatching("stk::mesh::impl::EntityImpl::comm_clear", LOG_ENTITY, key());
->>>>>>> 1146a0be
   m_comm.clear();
 }
 
