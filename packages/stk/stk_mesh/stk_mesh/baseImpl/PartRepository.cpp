/*------------------------------------------------------------------------*/
/*                 Copyright 2010 Sandia Corporation.                     */
/*  Under terms of Contract DE-AC04-94AL85000, there is a non-exclusive   */
/*  license for use of this work by or on behalf of the U.S. Government.  */
/*  Export of this program may require a license from the                 */
/*  United States Government.                                             */
/*------------------------------------------------------------------------*/

#include <stdexcept>
#include <sstream>

#include <stk_util/environment/ReportHandler.hpp>

#include <stk_mesh/base/Part.hpp>
#include <stk_mesh/base/Types.hpp>
#include <stk_mesh/baseImpl/PartRepository.hpp>

#include <stdlib.h>

#include <iostream>

namespace stk {
namespace mesh {
namespace impl {

namespace {

const char * universal_part_name()
{
  static const char name[] = "{UNIVERSAL}" ;
  return name ;
}

void assert_same_universe( const Part & superset ,
                           const Part & subset,
                           const char * method )
{
  const PartVector & a = superset.supersets();
  const PartVector & b = subset.supersets();

  ThrowErrorMsgIf( a.empty() || b.empty() || a[0] != b[0],
                   method << "(...) FAILED Requirement that " <<
                   "Part[" << superset.name() << "] and " <<
                   "Part[" << subset.name() << "] are in the same " <<
                   universal_part_name() );
}

void assert_same( const Part & part1 ,
                  const Part & part2,
                  const char * method )
{
  ThrowErrorMsgIf( & part1 != & part2,
                   method << "(...) FAILED Requirement that " <<
                   "Part[" << part1.name() << "] and " <<
                   "Part[" << part2.name() << "] are the same" );
}

void assert_not_same( const Part & part1 ,
                      const Part & part2 ,
                      const char * method )
{
  ThrowErrorMsgIf( & part1 == & part2,
                   method << "(...) FAILED Requirement that " <<
                   "Part[" << part1.name() << "] and " <<
                   "Part[" << part2.name() << "] are not the same" );
}

void assert_superset( Part & superset ,
                      Part & subset ,
                      const char * method )
{
  ThrowErrorMsgIf( ! contain( subset.supersets() , superset ),
                   method << "(...) FAILED Requirement that " <<
                   "Part[" << superset.name() << "] " <<
                   "is a superset of " <<
                   "Part[" << subset.name() << "]" );
}

void assert_not_superset( const Part & superset ,
                          const Part & subset ,
                          const char * method )
{
  ThrowErrorMsgIf( contain( subset.supersets() , superset ),
                   method << "(...) FAILED Requirement that " <<
                   "Part[" << superset.name() << "] " <<
                   "is not a superset of " <<
                   "Part[" << subset.name() << "]" );
}

void assert_rank_ordering( const Part & superset ,
                           const Part & subset ,
                           const char * method )
{
  ThrowErrorMsgIf( superset.primary_entity_rank() < subset.primary_entity_rank(),
                   method << "(...) FAILED Requirement that " <<
                   "Part[ " << superset.name() <<
                   " , rank(" << superset.primary_entity_rank() <<
                   ") ] has greater rank than " <<
                   "Part[ " << subset.name() <<
                   " , rank(" << subset.primary_entity_rank() << ") ]");
}

} // namespace


Part * PartRepository::universal_part() const
{
  return m_universal_part;
}

const PartVector & PartRepository::get_all_parts() const
{
  return m_all_parts;
}

Part * PartRepository::declare_part( const std::string & arg_name , EntityRank arg_rank )
{
  const PartVector & all_parts = get_all_parts();
  Part * p = find( all_parts, arg_name );

  if ( p == NULL ) {
    p = declare_part_impl( arg_name, arg_rank );
  }
  else {
    p->m_partImpl.set_primary_entity_rank(arg_rank);
  }

  return p;
}

Part * PartRepository::declare_part( const PartVector & part_intersect )
{
  static const char method[] = "stk::mesh::PartRepository::declare_part" ;

  PartVector pset_clean ;

  for ( PartVector::const_iterator
        i = part_intersect.begin() ; i != part_intersect.end() ; ++i ) {
    Part * const p = *i ;
    assert_superset( *m_universal_part, *p , method );

    // If 'p' is a superset of another member
    // then it is redundant in this intersection.
    // Only keep non-redundant intersections.

    PartVector::const_iterator j = part_intersect.begin();
    for ( ; j != part_intersect.end() &&
            ! contain( (*j)->supersets() , *p ) ; ++j );
    if ( j == part_intersect.end() ) {
      pset_clean.push_back( p );
    }
  }

  // Sort and unique the intersection
  order( pset_clean );

  Part * p = NULL ;
  if ( 1 == pset_clean.size() ) {
    // Only one remaining part, it is the subset.
    p = pset_clean[0] ;
  }
  else {
    const char separator[] = "^" ;
    // Generate a name and rank reflecting the intersection.
    // Rank is the minimum rank of the intersection members.

    std::string p_name ;
    EntityRank p_rank = InvalidEntityRank;

    p_name.assign("{");
    for ( PartVector::iterator
          i = pset_clean.begin() ; i != pset_clean.end() ; ++i ) {
      if ( i != pset_clean.begin() ) { p_name.append( separator ); }
      p_name.append( (*i)->name() );
      if ( (*i)->primary_entity_rank() < p_rank ) {
        p_rank = (*i)->primary_entity_rank();
      }
    }
    p_name.append("}");

    const PartVector & all_parts = get_all_parts();
    p = find( all_parts, p_name );
    if ( p == NULL ) {
      // Create the part:

      p = declare_part_impl( p_name , p_rank );

      // Define the part to be an intersection of the given parts:

      p->m_partImpl.set_intersection_of( pset_clean );

      for ( PartVector::iterator
            i = pset_clean.begin() ; i != pset_clean.end() ; ++i ) {
        declare_subset( **i, *p );
      }
    }
    else {
      // This error is "inconceivable" and is
      // only possible by heroic malicious abuse.
      ThrowInvalidArgMsgIf( pset_clean != p->intersection_of(),
                            p_name << " FAILED FROM MALICIOUS ABUSE" );
    }
  }

  return p ;
}


Part * PartRepository::declare_part_impl( const std::string & name, EntityRank rank)
{
  size_t ordinal = get_all_parts().size();
  Part * part = new Part(m_meta_data,name,rank,ordinal);
  declare_subset_impl(*m_universal_part, *part);
  m_all_parts.push_back(part);
  return part;
}


void PartRepository::declare_subset_impl( Part & superset_part, Part & subset_part )
{
  superset_part.m_partImpl.add_part_to_subset( subset_part );
  subset_part.m_partImpl.add_part_to_superset( superset_part );
}


void PartRepository::declare_subset( Part & superset, Part & subset )
{
  static const char method[] = "stk::mesh::PartRepository::declare_subset" ;

  if ( ! contain( subset.supersets() , superset ) ) {

    assert_not_same(      superset , subset , method );
    assert_not_superset(  superset , subset , method );
    assert_same_universe( superset , subset , method );
    assert_rank_ordering( superset , subset , method );

    // Insert this symmetric relationship first
    // so that it does not get revisited.

    declare_subset_impl( superset, subset );

    // Transitive:

    const PartVector & subset_subsets = subset.subsets();
    for ( PartVector::const_iterator
          i =  subset_subsets.begin() ; i != subset_subsets.end() ; ++i ) {
      declare_subset( superset, **i );
    }

    const PartVector & superset_supersets = superset.supersets();
    for ( PartVector::const_iterator
          i =  superset_supersets.begin() ; i != superset_supersets.end() ; ++i ) {
      declare_subset( **i, subset );
    }

    // Induced intersection-part membership:

    const PartVector & superset_subsets = superset.subsets();
    for ( PartVector::const_iterator
          i =  superset_subsets.begin() ;
          i != superset_subsets.end() ; ++i ) {

      Part & pint = **i ;

      if ( ! pint.intersection_of().empty() && ( & pint != & subset ) ) {

        // If 'subset' is a subset of every member of 'pint.intersection_of()'
        // then it is by definition a subset of 'pint.
        if ( contain( subset.supersets() , pint.intersection_of() ) ) {
          declare_subset( pint, subset );
        }
      }
    }
  }
}


void PartRepository::declare_part_relation( Part & root_part, PartRelation relation, Part & target_part )
{
  static const char method[] = "stk::mesh::PartRepository::declare_part_relation" ;

  assert_not_same(      root_part   , target_part        , method );
  assert_same_universe( root_part   , target_part        , method );
  assert_same(          root_part   , *relation.m_root   , method );
  assert_same(          target_part , *relation.m_target , method );

  root_part.m_partImpl.add_relation( relation );
  target_part.m_partImpl.add_relation( relation );
}


PartRepository::PartRepository(MetaData * meta)
  : m_meta_data(meta),
    m_universal_part(NULL),
    m_all_parts()
{
  m_universal_part = new Part( m_meta_data, universal_part_name(), ~0u, 0 );
  m_all_parts.push_back(m_universal_part);
}

PartRepository::~PartRepository()
{
  try {
    for ( PartVector::const_iterator i = m_all_parts.begin() ;
          i != m_all_parts.end() ; ++i) {
      Part * part = *i ;
      try { delete part ; } catch(...) {}
    }
  } catch(...){}
}

<<<<<<< HEAD
} // namespace impl 
} // namespace mesh 
} // namespace stk 
=======
} // namespace impl
} // namespace mesh
} // namespace stk
>>>>>>> 5add6a8f
<|MERGE_RESOLUTION|>--- conflicted
+++ resolved
@@ -309,12 +309,6 @@
   } catch(...){}
 }
 
-<<<<<<< HEAD
-} // namespace impl 
-} // namespace mesh 
-} // namespace stk 
-=======
 } // namespace impl
 } // namespace mesh
 } // namespace stk
->>>>>>> 5add6a8f
