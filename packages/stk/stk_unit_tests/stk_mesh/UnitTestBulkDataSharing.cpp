--- conflicted
+++ resolved
@@ -49,11 +49,8 @@
 #include "stk_mesh/base/MetaData.hpp"                // for MetaData, etc
 #include "stk_mesh/base/Types.hpp"                   // for EntityVector, etc
 #include "stk_topology/topology.hpp"                 // for topology, etc
-<<<<<<< HEAD
-=======
 #include "stk_io/FillMesh.hpp"
 
->>>>>>> 4103bf6c
 namespace stk { namespace mesh { class Part; } }
 namespace stk { namespace mesh { class Selector; } }
 // clang-format on
