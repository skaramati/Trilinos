--- conflicted
+++ resolved
@@ -48,15 +48,9 @@
 {
     stk::mesh::EntityCommDatabase commDB;
     stk::mesh::EntityCommListInfoVector comm_list;
-<<<<<<< HEAD
-    std::vector<stk::mesh::EntityComm*> entity_comms(200);
-    stk::mesh::CommListUpdater comm_list_updater(comm_list, entity_comms);
-    comm_map.setCommMapChangeListener(&comm_list_updater);
-=======
     std::vector<stk::mesh::EntityComm*> entityComms(200);
     stk::mesh::CommListUpdater comm_list_updater(comm_list, entityComms);
     commDB.setCommMapChangeListener(&comm_list_updater);
->>>>>>> 4103bf6c
 
     int owner = 0;
     stk::mesh::EntityKey key(stk::topology::NODE_RANK, 99);
@@ -68,11 +62,7 @@
     //CommListUpdater only manages removing entries from comm-list,
     //so we must add an entry manually to set up the test.
     stk::mesh::EntityCommListInfo comm_list_info =
-<<<<<<< HEAD
-    {key, stk::mesh::Entity(), comm_map.entity_comm(key)};
-=======
     {key, stk::mesh::Entity(), commDB.entity_comm(key)};
->>>>>>> 4103bf6c
     comm_list.push_back(comm_list_info);
 
     EXPECT_EQ(1u, comm_list.size());
