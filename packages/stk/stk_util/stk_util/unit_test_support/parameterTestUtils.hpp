--- conflicted
+++ resolved
@@ -80,11 +80,7 @@
       ASSERT_EQ(1,0) << "Invalid type found in validate_parameters_equal_value";
     }
 }
-<<<<<<< HEAD
-#endif
-=======
 
 #endif //STK_HAVE_BOOST
 
 #endif //include-guard
->>>>>>> 4103bf6c
