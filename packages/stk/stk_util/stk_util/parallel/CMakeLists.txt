# Copyright 2002 - 2008, 2010, 2011 National Technology Engineering
# Solutions of Sandia, LLC (NTESS). Under the terms of Contract
# DE-NA0003525 with NTESS, the U.S. Government retains certain rights
# in this software.
# 
# Redistribution and use in source and binary forms, with or without
# modification, are permitted provided that the following conditions are
# met:
# 
#     * Redistributions of source code must retain the above copyright
#       notice, this list of conditions and the following disclaimer.
# 
#     * Redistributions in binary form must reproduce the above
#       copyright notice, this list of conditions and the following
#       disclaimer in the documentation and/or other materials provided
#       with the distribution.
# 
#     * Neither the name of NTESS nor the names of its contributors
#       may be used to endorse or promote products derived from this
#       software without specific prior written permission.
#
# THIS SOFTWARE IS PROVIDED BY THE COPYRIGHT HOLDERS AND CONTRIBUTORS
# "AS IS" AND ANY EXPRESS OR IMPLIED WARRANTIES, INCLUDING, BUT NOT
# LIMITED TO, THE IMPLIED WARRANTIES OF MERCHANTABILITY AND FITNESS FOR
# A PARTICULAR PURPOSE ARE DISCLAIMED. IN NO EVENT SHALL THE COPYRIGHT
# OWNER OR CONTRIBUTORS BE LIABLE FOR ANY DIRECT, INDIRECT, INCIDENTAL,
# SPECIAL, EXEMPLARY, OR CONSEQUENTIAL DAMAGES (INCLUDING, BUT NOT
# LIMITED TO, PROCUREMENT OF SUBSTITUTE GOODS OR SERVICES; LOSS OF USE,
# DATA, OR PROFITS; OR BUSINESS INTERRUPTION) HOWEVER CAUSED AND ON ANY
# THEORY OF LIABILITY, WHETHER IN CONTRACT, STRICT LIABILITY, OR TORT
# (INCLUDING NEGLIGENCE OR OTHERWISE) ARISING IN ANY WAY OUT OF THE USE
# OF THIS SOFTWARE, EVEN IF ADVISED OF THE POSSIBILITY OF SUCH DAMAGE.
# 


#
# A) Package-specific configuration options
#

#
# B) Define the header and source files (and directories)
#

#
# src
#

SET(HEADERS "")
SET(SOURCES "")

INCLUDE_DIRECTORIES(${CMAKE_CURRENT_BINARY_DIR})
INCLUDE_DIRECTORIES(${CMAKE_CURRENT_SOURCE_DIR})


IF (TPL_ENABLE_MPI)

FILE(GLOB HEADERS *.hpp *.h)
FILE(GLOB SOURCES *.cpp)

<<<<<<< HEAD
#APPEND_SET(HEADERS
#BroadcastArg.hpp
#DistributedIndex.hpp
#ParallelComm.hpp
#Parallel.hpp
#ParallelIndex.hpp
#ParallelReduce.hpp
#  )
#
#APPEND_SET(SOURCES
#BroadcastArg.cpp
#DistributedIndex.cpp
#ParallelComm.cpp
#Parallel.cpp
#ParallelIndex.cpp
#ParallelReduce.cpp
#  )
#
#IF (TPL_ENABLE_MPI)
#ENDIF()
=======
ELSE()

FILE(GLOB HEADERS
     Parallel.hpp
     ParallelComm.hpp
     ParallelReduce.hpp
     ParallelReduceBool.hpp
     ParallelVectorConcat.hpp
    )
FILE(GLOB SOURCES
     Parallel.cpp
     ParallelComm.cpp
     ParallelReduce.cpp
    )

ENDIF()
>>>>>>> 4103bf6c

#
# C) Define the targets for package's library(s)
#

TRIBITS_ADD_LIBRARY(
  stk_util_parallel
  NOINSTALLHEADERS ${HEADERS}
  SOURCES ${SOURCES}
  DEPLIBS stk_util_util
  )

INSTALL(FILES ${HEADERS} DESTINATION
    ${CMAKE_INSTALL_PREFIX}/${${PROJECT_NAME}_INSTALL_INCLUDE_DIR}/stk_util/parallel/)<|MERGE_RESOLUTION|>--- conflicted
+++ resolved
@@ -57,28 +57,6 @@
 FILE(GLOB HEADERS *.hpp *.h)
 FILE(GLOB SOURCES *.cpp)
 
-<<<<<<< HEAD
-#APPEND_SET(HEADERS
-#BroadcastArg.hpp
-#DistributedIndex.hpp
-#ParallelComm.hpp
-#Parallel.hpp
-#ParallelIndex.hpp
-#ParallelReduce.hpp
-#  )
-#
-#APPEND_SET(SOURCES
-#BroadcastArg.cpp
-#DistributedIndex.cpp
-#ParallelComm.cpp
-#Parallel.cpp
-#ParallelIndex.cpp
-#ParallelReduce.cpp
-#  )
-#
-#IF (TPL_ENABLE_MPI)
-#ENDIF()
-=======
 ELSE()
 
 FILE(GLOB HEADERS
@@ -95,7 +73,6 @@
     )
 
 ENDIF()
->>>>>>> 4103bf6c
 
 #
 # C) Define the targets for package's library(s)
