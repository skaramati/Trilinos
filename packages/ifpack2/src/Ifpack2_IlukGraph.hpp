--- conflicted
+++ resolved
@@ -277,10 +277,6 @@
   // FIXME (mfh 23 Dec 2013) Use size_t or whatever
   // getNodeNumElements() returns, instead of ptrdiff_t.
   const int NumMyRows = OverlapGraph_->getRowMap ()->getNodeNumElements ();
-<<<<<<< HEAD
-
-=======
->>>>>>> 4103bf6c
 
   using device_type = typename node_type::device_type;
   using execution_space = typename device_type::execution_space;
