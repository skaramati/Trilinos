--- conflicted
+++ resolved
@@ -337,11 +337,7 @@
 
   Teuchos::RCP<const row_matrix_type> getExtMatrix() const;
 
-<<<<<<< HEAD
-  Teuchos::ArrayView<size_t> getExtHaloStarts();
-=======
   Teuchos::ArrayView<const size_t> getExtHaloStarts() const;
->>>>>>> 0c9a0295
 
 private:
   typedef Tpetra::Map<local_ordinal_type, global_ordinal_type, node_type> map_type;
