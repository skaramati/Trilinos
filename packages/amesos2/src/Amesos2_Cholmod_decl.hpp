--- conflicted
+++ resolved
@@ -222,12 +222,6 @@
   typedef Kokkos::DefaultHostExecutionSpace                   HostExecSpaceType;
   typedef typename HostExecSpaceType::memory_space             HostMemSpaceType;
 
-<<<<<<< HEAD
-  typedef long size_type;
-  typedef long ordinal_type;
-  typedef Kokkos::View<size_type*, HostExecSpaceType>       host_size_type_array;
-  typedef Kokkos::View<ordinal_type*, HostExecSpaceType> host_ordinal_type_array;
-=======
   // use_cholmod_int_type controls whether we use CHOLMOD_INT or CHOLMOD_LONG.
   // To preserve a simple interface for the user where this can be picked
   // simply by setting a parameter, we prepare both types of arrays and just
@@ -243,7 +237,6 @@
 
   typedef Kokkos::View<size_int_type*, HostExecSpaceType>       host_size_int_type_array;
   typedef Kokkos::View<ordinal_int_type*, HostExecSpaceType> host_ordinal_int_type_array;
->>>>>>> 4103bf6c
 
   typedef Kokkos::View<chol_type*, HostExecSpaceType>      host_value_type_array;
 
@@ -251,34 +244,20 @@
   /// Stores the values of the nonzero entries for CHOLMOD
   host_value_type_array host_nzvals_view_;
   /// Stores the location in \c Ai_ and Aval_ that starts row j
-<<<<<<< HEAD
-  host_size_type_array host_rows_view_;
-  /// Stores the row indices of the nonzero entries
-  host_ordinal_type_array host_col_ptr_view_;
-=======
   host_size_int_type_array host_rows_int_view_;
   host_size_long_type_array host_rows_long_view_;
   /// Stores the row indices of the nonzero entries
   host_ordinal_int_type_array host_col_ptr_int_view_;
   host_ordinal_long_type_array host_col_ptr_long_view_;
->>>>>>> 4103bf6c
 
   typedef typename Kokkos::View<chol_type**, Kokkos::LayoutLeft, HostExecSpaceType>
     host_solve_array_t;
 
   /// Persisting 1D store for X
   mutable host_solve_array_t host_xValues_;
-<<<<<<< HEAD
-  int ldx_;
 
   /// Persisting 1D store for B
   mutable host_solve_array_t host_bValues_;
-  int ldb_;
-=======
-
-  /// Persisting 1D store for B
-  mutable host_solve_array_t host_bValues_;
->>>>>>> 4103bf6c
 
 #if defined(KOKKOSKERNELS_ENABLE_SUPERNODAL_SPTRSV) && defined(KOKKOSKERNELS_ENABLE_TPL_CHOLMOD)
 
@@ -304,12 +283,6 @@
   device_int_array device_trsv_perm_;
   mutable device_solve_array_t device_trsv_rhs_;
   mutable device_solve_array_t device_trsv_sol_;
-<<<<<<< HEAD
-  typedef KokkosKernels::Experimental::KokkosKernelsHandle <size_type, ordinal_type, chol_type,
-    DeviceExecSpaceType, DeviceMemSpaceType, DeviceMemSpaceType> kernel_handle_type;
-  mutable kernel_handle_type device_khL_;
-  mutable kernel_handle_type device_khU_;
-=======
   typedef KokkosKernels::Experimental::KokkosKernelsHandle <size_int_type, ordinal_int_type, chol_type,
     DeviceExecSpaceType, DeviceMemSpaceType, DeviceMemSpaceType> kernel_handle_int_type;
   typedef KokkosKernels::Experimental::KokkosKernelsHandle <size_long_type, ordinal_long_type, chol_type,
@@ -318,7 +291,6 @@
   mutable kernel_handle_int_type device_int_khU_;
   mutable kernel_handle_long_type device_long_khL_;
   mutable kernel_handle_long_type device_long_khU_;
->>>>>>> 4103bf6c
 #endif
 
   bool firstsolve;
@@ -330,17 +302,7 @@
 
   bool is_contiguous_;
   bool use_triangular_solves_;
-<<<<<<< HEAD
-
-  void triangular_solve_symbolic();
-  void triangular_solve_numeric();
-
-public: // for GPU
-  void triangular_solve() const; // Only for internal use - public to support kernels
-};                              // End class Cholmod
-=======
   bool use_cholmod_int_type_; // controls if Cholmod is int or long
->>>>>>> 4103bf6c
 
   void triangular_solve_symbolic();
   void triangular_solve_numeric();
