--- conflicted
+++ resolved
@@ -810,13 +810,10 @@
   typedef long int LongInt;
   UNIT_TEST_GROUP_ORDINAL_ORDINAL(int,LongInt)
   #endif
-<<<<<<< HEAD
-=======
   #ifdef HAVE_TPETRA_INST_INT_LONG_LONG
   typedef long long int LongLongInt;
   UNIT_TEST_GROUP_ORDINAL_ORDINAL(int,LongLongInt)
   #endif
->>>>>>> 4103bf6c
 #endif  // EXPL-INST
 
 
