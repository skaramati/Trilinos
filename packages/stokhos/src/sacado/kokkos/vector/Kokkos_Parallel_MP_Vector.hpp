// @HEADER
// ***********************************************************************
//
//                           Stokhos Package
//                 Copyright (2009) Sandia Corporation
//
// Under terms of Contract DE-AC04-94AL85000, there is a non-exclusive
// license for use of this work by or on behalf of the U.S. Government.
//
// Redistribution and use in source and binary forms, with or without
// modification, are permitted provided that the following conditions are
// met:
//
// 1. Redistributions of source code must retain the above copyright
// notice, this list of conditions and the following disclaimer.
//
// 2. Redistributions in binary form must reproduce the above copyright
// notice, this list of conditions and the following disclaimer in the
// documentation and/or other materials provided with the distribution.
//
// 3. Neither the name of the Corporation nor the names of the
// contributors may be used to endorse or promote products derived from
// this software without specific prior written permission.
//
// THIS SOFTWARE IS PROVIDED BY SANDIA CORPORATION "AS IS" AND ANY
// EXPRESS OR IMPLIED WARRANTIES, INCLUDING, BUT NOT LIMITED TO, THE
// IMPLIED WARRANTIES OF MERCHANTABILITY AND FITNESS FOR A PARTICULAR
// PURPOSE ARE DISCLAIMED. IN NO EVENT SHALL SANDIA CORPORATION OR THE
// CONTRIBUTORS BE LIABLE FOR ANY DIRECT, INDIRECT, INCIDENTAL, SPECIAL,
// EXEMPLARY, OR CONSEQUENTIAL DAMAGES (INCLUDING, BUT NOT LIMITED TO,
// PROCUREMENT OF SUBSTITUTE GOODS OR SERVICES; LOSS OF USE, DATA, OR
// PROFITS; OR BUSINESS INTERRUPTION) HOWEVER CAUSED AND ON ANY THEORY OF
// LIABILITY, WHETHER IN CONTRACT, STRICT LIABILITY, OR TORT (INCLUDING
// NEGLIGENCE OR OTHERWISE) ARISING IN ANY WAY OUT OF THE USE OF THIS
// SOFTWARE, EVEN IF ADVISED OF THE POSSIBILITY OF SUCH DAMAGE.
//
// Questions? Contact Eric T. Phipps (etphipp@sandia.gov).
//
// ***********************************************************************
// @HEADER

#ifndef KOKKOS_PARALLEL_MP_VECTOR_HPP
#define KOKKOS_PARALLEL_MP_VECTOR_HPP

#include "Sacado_MP_Vector.hpp"
#include "Kokkos_Core.hpp"

//----------------------------------------------------------------------------
// Kokkos execution policies useful for Sacado::MP::Vector scalar type
//----------------------------------------------------------------------------

namespace Kokkos {

/*!
 * \brief Team-based parallel work configuration for Sacado::MP::Vector
 */
  template< class ExecSpace, class Tag = void >
struct MPVectorWorkConfig {

  typedef MPVectorWorkConfig execution_policy ;
  typedef ExecSpace          execution_space ;
<<<<<<< HEAD
  typedef void               work_tag ;
=======
  typedef Tag                work_tag ;
>>>>>>> 4103bf6c

  size_t range;
  size_t team;
  size_t shared;

  MPVectorWorkConfig( const size_t range_,
                      const size_t team_,
                      const size_t shared_ = 0 ) :
    range(range_), team(team_), shared(shared_) {}

  ExecSpace space() const { return ExecSpace(); }
};

namespace Impl {

#if defined( KOKKOS_ENABLE_THREADS )
// Specialization of ParallelFor<> for MPVectorWorkConfig and Threads
// The default implementation ignores the team size and uses the standard
// work-range implementation.  In the future maybe we should try and use
// hyperthreads in a useful way.  That would require:
//   -- interpreting the team-size differently, rather as the sacado size
//   -- determining the vector size of the architecture
//   -- laying out the threads differently to use hyperthreads across the
//      the sacado dimension
<<<<<<< HEAD
template< class FunctorType >
class ParallelFor< FunctorType , MPVectorWorkConfig< Threads > > :
  public ParallelFor< FunctorType , Kokkos::RangePolicy< Threads > > {
  typedef Kokkos::RangePolicy< Threads > Policy ;
public:
  ParallelFor( const FunctorType        & functor ,
               const MPVectorWorkConfig< Threads > & work_config ) :
=======
template< class FunctorType, class Tag >
class ParallelFor< FunctorType , MPVectorWorkConfig< Threads, Tag > > :
  public ParallelFor< FunctorType , Kokkos::RangePolicy< Tag, Threads > > {
  typedef Kokkos::RangePolicy< Tag, Threads > Policy ;
public:
  ParallelFor( const FunctorType        & functor ,
               const MPVectorWorkConfig< Threads, Tag > & work_config ) :
>>>>>>> 4103bf6c
    ParallelFor< FunctorType , Policy >( functor ,
                                         Policy( 0, work_config.range ) ) {}
};
#endif

#if defined( KOKKOS_ENABLE_OPENMP )
// Specialization of ParallelFor<> for MPVectorWorkConfig and OpenMP
// The default implementation ignores the team size and uses the standard
// work-range implementation.  In the future maybe we should try and use
// hyperthreads in a useful way.  That would require:
//   -- interpreting the team-size differently, rather as the sacado size
//   -- determining the vector size of the architecture
//   -- laying out the threads differently to use hyperthreads across the
//      the sacado dimension
<<<<<<< HEAD
template< class FunctorType >
class ParallelFor< FunctorType , MPVectorWorkConfig< OpenMP > > :
  public ParallelFor< FunctorType , Kokkos::RangePolicy< OpenMP > > {
  typedef Kokkos::RangePolicy< OpenMP > Policy ;
public:
  ParallelFor( const FunctorType        & functor ,
               const MPVectorWorkConfig< OpenMP > & work_config ) :
=======
template< class FunctorType, class Tag >
class ParallelFor< FunctorType , MPVectorWorkConfig< OpenMP, Tag > > :
    public ParallelFor< FunctorType , Kokkos::RangePolicy< Tag, OpenMP > > {
  typedef Kokkos::RangePolicy< Tag, OpenMP > Policy ;
public:
  ParallelFor( const FunctorType        & functor ,
               const MPVectorWorkConfig< OpenMP, Tag > & work_config ) :
>>>>>>> 4103bf6c
    ParallelFor< FunctorType , Policy >( functor ,
                                         Policy( 0, work_config.range ) ) {}
};
#endif

#if defined(KOKKOS_ENABLE_SERIAL)
// Specialization of ParallelFor<> for MPVectorWorkConfig and Serial
// The default implementation ignores the team size and uses the standard
// work-range implementation.  In the future maybe we should try and use
// hyperthreads in a useful way.  That would require:
//   -- interpreting the team-size differently, rather as the sacado size
//   -- determining the vector size of the architecture
//   -- laying out the threads differently to use hyperthreads across the
//      the sacado dimension
<<<<<<< HEAD
template< class FunctorType >
class ParallelFor< FunctorType , MPVectorWorkConfig< Serial > > :
  public ParallelFor< FunctorType , Kokkos::RangePolicy< Serial > > {
  typedef Kokkos::RangePolicy< Serial > Policy ;
public:
  ParallelFor( const FunctorType        & functor ,
               const MPVectorWorkConfig< Serial > & work_config ) :
=======
template< class FunctorType, class Tag >
class ParallelFor< FunctorType , MPVectorWorkConfig< Serial, Tag > > :
  public ParallelFor< FunctorType , Kokkos::RangePolicy< Tag, Serial > > {
  typedef Kokkos::RangePolicy< Tag, Serial > Policy ;
public:
  ParallelFor( const FunctorType        & functor ,
               const MPVectorWorkConfig< Serial, Tag > & work_config ) :
>>>>>>> 4103bf6c
    ParallelFor< FunctorType , Policy >( functor ,
                                         Policy( 0, work_config.range ) ) {}
};
#endif // defined(KOKKOS_ENABLE_SERIAL)

#if defined( KOKKOS_ENABLE_CUDA ) && defined( __CUDACC__ )

// Specialization of ParallelFor<> for MPVectorWorkConfig on Cuda
// Here we use threadIdx.x for each entry in the specified team-size
template< class FunctorType, class Tag >
class ParallelFor< FunctorType , MPVectorWorkConfig< Cuda, Tag > > {
public:

<<<<<<< HEAD
  typedef Kokkos::RangePolicy< Cuda > Policy;

  const FunctorType m_functor ;
  const MPVectorWorkConfig< Cuda > m_config;
=======
  typedef Kokkos::RangePolicy< Tag, Cuda > Policy;

  const FunctorType m_functor ;
  const MPVectorWorkConfig< Cuda, Tag > m_config;
>>>>>>> 4103bf6c
  const Cuda::size_type m_work ;

  template <class TagType>
  inline __device__
  typename std::enable_if<std::is_same<TagType, void>::value>::type
  exec_range(const Cuda::size_type i, Cuda::size_type j) const {
    m_functor(i, j);
  }

  template <class TagType>
  inline __device__
  typename std::enable_if<!std::is_same<TagType, void>::value>::type
  exec_range(const Cuda::size_type i, Cuda::size_type j) const {
    m_functor(TagType(), i, j);
  }

  inline
  __device__
  void operator()(void) const
  {
    const Cuda::size_type work_stride = blockDim.y * gridDim.x ;

    for ( Cuda::size_type iwork = threadIdx.y + blockDim.y * blockIdx.x ;
          iwork < m_work ;
          iwork += work_stride ) {
      this->template exec_range<Tag>(iwork, threadIdx.x);
    }
  }

  ParallelFor( const FunctorType        & functor ,
<<<<<<< HEAD
               const MPVectorWorkConfig< Cuda > & work_config )
=======
               const MPVectorWorkConfig< Cuda, Tag > & work_config )
>>>>>>> 4103bf6c
    : m_functor( functor ) ,
      m_config( work_config ) ,
      m_work( work_config.range )
  {
  }

  inline
  void execute() const
  {
    // To do:  query number of registers used by functor and adjust
    // nwarp accordingly to get maximum occupancy

    Cuda::size_type nwarp = 0;
    if (m_config.team > CudaTraits::WarpSize) {
      const Cuda::size_type warps_per_team =
        ( m_config.team + CudaTraits::WarpSize-1 ) / CudaTraits::WarpSize;
      nwarp = cuda_internal_maximum_warp_count() / warps_per_team;
    }
    else {
      const Cuda::size_type teams_per_warp =
        CudaTraits::WarpSize / m_config.team ;
      nwarp = cuda_internal_maximum_warp_count() * teams_per_warp;
    }
    const dim3 block( m_config.team , nwarp , 1 );

    Cuda::size_type nblock =
      std::min( (m_work + block.y - 1 ) / block.y ,
                cuda_internal_maximum_grid_count() );
    const dim3 grid( nblock , 1 , 1 );

    const Cuda::size_type shared = m_config.shared;
    CudaParallelLaunch< ParallelFor >( *this , grid , block , shared , Policy().space().impl_internal_space_instance(), false );
  }
};

#endif

} // namespace Impl

} // namespace Kokkos

//----------------------------------------------------------------------------
//----------------------------------------------------------------------------

#endif /* #ifndef KOKKOS_ATOMIC_MP_VECTOR_HPP */<|MERGE_RESOLUTION|>--- conflicted
+++ resolved
@@ -59,11 +59,7 @@
 
   typedef MPVectorWorkConfig execution_policy ;
   typedef ExecSpace          execution_space ;
-<<<<<<< HEAD
-  typedef void               work_tag ;
-=======
   typedef Tag                work_tag ;
->>>>>>> 4103bf6c
 
   size_t range;
   size_t team;
@@ -88,15 +84,6 @@
 //   -- determining the vector size of the architecture
 //   -- laying out the threads differently to use hyperthreads across the
 //      the sacado dimension
-<<<<<<< HEAD
-template< class FunctorType >
-class ParallelFor< FunctorType , MPVectorWorkConfig< Threads > > :
-  public ParallelFor< FunctorType , Kokkos::RangePolicy< Threads > > {
-  typedef Kokkos::RangePolicy< Threads > Policy ;
-public:
-  ParallelFor( const FunctorType        & functor ,
-               const MPVectorWorkConfig< Threads > & work_config ) :
-=======
 template< class FunctorType, class Tag >
 class ParallelFor< FunctorType , MPVectorWorkConfig< Threads, Tag > > :
   public ParallelFor< FunctorType , Kokkos::RangePolicy< Tag, Threads > > {
@@ -104,7 +91,6 @@
 public:
   ParallelFor( const FunctorType        & functor ,
                const MPVectorWorkConfig< Threads, Tag > & work_config ) :
->>>>>>> 4103bf6c
     ParallelFor< FunctorType , Policy >( functor ,
                                          Policy( 0, work_config.range ) ) {}
 };
@@ -119,15 +105,6 @@
 //   -- determining the vector size of the architecture
 //   -- laying out the threads differently to use hyperthreads across the
 //      the sacado dimension
-<<<<<<< HEAD
-template< class FunctorType >
-class ParallelFor< FunctorType , MPVectorWorkConfig< OpenMP > > :
-  public ParallelFor< FunctorType , Kokkos::RangePolicy< OpenMP > > {
-  typedef Kokkos::RangePolicy< OpenMP > Policy ;
-public:
-  ParallelFor( const FunctorType        & functor ,
-               const MPVectorWorkConfig< OpenMP > & work_config ) :
-=======
 template< class FunctorType, class Tag >
 class ParallelFor< FunctorType , MPVectorWorkConfig< OpenMP, Tag > > :
     public ParallelFor< FunctorType , Kokkos::RangePolicy< Tag, OpenMP > > {
@@ -135,7 +112,6 @@
 public:
   ParallelFor( const FunctorType        & functor ,
                const MPVectorWorkConfig< OpenMP, Tag > & work_config ) :
->>>>>>> 4103bf6c
     ParallelFor< FunctorType , Policy >( functor ,
                                          Policy( 0, work_config.range ) ) {}
 };
@@ -150,15 +126,6 @@
 //   -- determining the vector size of the architecture
 //   -- laying out the threads differently to use hyperthreads across the
 //      the sacado dimension
-<<<<<<< HEAD
-template< class FunctorType >
-class ParallelFor< FunctorType , MPVectorWorkConfig< Serial > > :
-  public ParallelFor< FunctorType , Kokkos::RangePolicy< Serial > > {
-  typedef Kokkos::RangePolicy< Serial > Policy ;
-public:
-  ParallelFor( const FunctorType        & functor ,
-               const MPVectorWorkConfig< Serial > & work_config ) :
-=======
 template< class FunctorType, class Tag >
 class ParallelFor< FunctorType , MPVectorWorkConfig< Serial, Tag > > :
   public ParallelFor< FunctorType , Kokkos::RangePolicy< Tag, Serial > > {
@@ -166,7 +133,6 @@
 public:
   ParallelFor( const FunctorType        & functor ,
                const MPVectorWorkConfig< Serial, Tag > & work_config ) :
->>>>>>> 4103bf6c
     ParallelFor< FunctorType , Policy >( functor ,
                                          Policy( 0, work_config.range ) ) {}
 };
@@ -180,17 +146,10 @@
 class ParallelFor< FunctorType , MPVectorWorkConfig< Cuda, Tag > > {
 public:
 
-<<<<<<< HEAD
-  typedef Kokkos::RangePolicy< Cuda > Policy;
-
-  const FunctorType m_functor ;
-  const MPVectorWorkConfig< Cuda > m_config;
-=======
   typedef Kokkos::RangePolicy< Tag, Cuda > Policy;
 
   const FunctorType m_functor ;
   const MPVectorWorkConfig< Cuda, Tag > m_config;
->>>>>>> 4103bf6c
   const Cuda::size_type m_work ;
 
   template <class TagType>
@@ -221,11 +180,7 @@
   }
 
   ParallelFor( const FunctorType        & functor ,
-<<<<<<< HEAD
-               const MPVectorWorkConfig< Cuda > & work_config )
-=======
                const MPVectorWorkConfig< Cuda, Tag > & work_config )
->>>>>>> 4103bf6c
     : m_functor( functor ) ,
       m_config( work_config ) ,
       m_work( work_config.range )
