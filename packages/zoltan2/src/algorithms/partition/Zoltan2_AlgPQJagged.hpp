// @HEADER
//
// ***********************************************************************
//
//   Zoltan2: A package of combinatorial algorithms for scientific computing
//                  Copyright 2012 Sandia Corporation
//
// Under the terms of Contract DE-AC04-94AL85000 with Sandia Corporation,
// the U.S. Government retains certain rights in this software.
//
// Redistribution and use in source and binary forms, with or without
// modification, are permitted provided that the following conditions are
// met:
//
// 1. Redistributions of source code must retain the above copyright
// notice, this list of conditions and the following disclaimer.
//
// 2. Redistributions in binary form must reproduce the above copyright
// notice, this list of conditions and the following disclaimer in the
// documentation and/or other materials provided with the distribution.
//
// 3. Neither the name of the Corporation nor the names of the
// contributors may be used to endorse or promote products derived from
// this software without specific prior written permission.
//
// THIS SOFTWARE IS PROVIDED BY SANDIA CORPORATION "AS IS" AND ANY
// EXPRESS OR IMPLIED WARRANTIES, INCLUDING, BUT NOT LIMITED TO, THE
// IMPLIED WARRANTIES OF MERCHANTABILITY AND FITNESS FOR A PARTICULAR
// PURPOSE ARE DISCLAIMED. IN NO EVENT SHALL SANDIA CORPORATION OR THE
// CONTRIBUTORS BE LIABLE FOR ANY DIRECT, INDIRECT, INCIDENTAL, SPECIAL,
// EXEMPLARY, OR CONSEQUENTIAL DAMAGES (INCLUDING, BUT NOT LIMITED TO,
// PROCUREMENT OF SUBSTITUTE GOODS OR SERVICES; LOSS OF USE, DATA, OR
// PROFITS; OR BUSINESS INTERRUPTION) HOWEVER CAUSED AND ON ANY THEORY OF
// LIABILITY, WHETHER IN CONTRACT, STRICT LIABILITY, OR TORT (INCLUDING
// NEGLIGENCE OR OTHERWISE) ARISING IN ANY WAY OUT OF THE USE OF THIS
// SOFTWARE, EVEN IF ADVISED OF THE POSSIBILITY OF SUCH DAMAGE.
//
// Questions? Contact Karen Devine      (kddevin@sandia.gov)
//                    Erik Boman        (egboman@sandia.gov)
//                    Siva Rajamanickam (srajama@sandia.gov)
//
// ***********************************************************************
//
// @HEADER

/*! \file Zoltan2_AlgPQJagged.hpp
  \brief Contains the PQ-jagged algorthm.
 */

#ifndef _ZOLTAN2_ALGPQJagged_HPP_
#define _ZOLTAN2_ALGPQJagged_HPP_

#include <Zoltan2_AlgRCB_methods.hpp>
#include <Zoltan2_CoordinateModel.hpp>
#include <Zoltan2_Metric.hpp>             // won't need thiss

#include <Teuchos_ParameterList.hpp>
#include <new>          // ::operator new[]

#include <bitset>

#define EPS_SCALE 1
#define LEAST_SIGNIFICANCE 0.0001
#define SIGNIFICANCE_MUL 1000
//#define INCLUDE_ZOLTAN2_EXPERIMENTAL
#ifdef HAVE_ZOLTAN2_OMP
#include <omp.h>
#endif
//#define FIRST_TOUCH

//#define BINARYCUTSEARCH

#define enable_migration
#define ABS(x) ((x) >= 0 ? (x) : -(x))

#define LEAF_IMBALANCE_FACTOR 0.1
#define BINARYCUTOFF 32
//imbalance calculation. Wreal / Wexpected - 1
#define imbalanceOf(Wachieved, totalW, expectedRatio) \
  (Wachieved) / ((totalW) * (expectedRatio)) - 1
//#define mpi_communication

#define KCUTOFF 0.80
#define Z2_DEFAULT_CON_PART_COUNT 16

namespace Teuchos{
  template <typename Ordinal, typename T>
    class PQJaggedCombinedReductionOp  : public ValueTypeReductionOp<Ordinal,T>
  {
    private:
      Ordinal numSum_, numMin_1, numMin_2;
      Ordinal k;

    public:
      /*! \brief Default Constructor
       */
      PQJaggedCombinedReductionOp ():numSum_(0), numMin_1(0), numMin_2(0), k(0){}

      /*! \brief Constructor
       *   \param nsum  the count of how many sums will be computed at the
       *             start of the list.
       *   \param nmin  following the sums, this many minimums will be computed.
       *   \param nmax  following the minimums, this many maximums will be computed.
       */
      PQJaggedCombinedReductionOp (Ordinal nsum, Ordinal nmin1, Ordinal nmin2, Ordinal k_):
        numSum_(nsum), numMin_1(nmin1), numMin_2(nmin2), k(k_){}

      /*! \brief Implement Teuchos::ValueTypeReductionOp interface
       */
      void reduce( const Ordinal count, const T inBuffer[], T inoutBuffer[]) const
      {
        Ordinal next=0;
        for(Ordinal ii = 0; ii < k ; ++ii){
          for (Ordinal i=0; i < numSum_; i++, next++)
            inoutBuffer[next] += inBuffer[next];

          for (Ordinal i=0; i < numMin_1; i++, next++)
            if (inoutBuffer[next] > inBuffer[next])
              inoutBuffer[next] = inBuffer[next];

          for (Ordinal i=0; i < numMin_2; i++, next++)
            if (inoutBuffer[next] > inBuffer[next])
              inoutBuffer[next] = inBuffer[next];
        }
      }
  };








  template <typename Ordinal, typename T>
    class PQJaggedCombinedMinMaxTotalReductionOp  : public ValueTypeReductionOp<Ordinal,T>
  {
    private:
      Ordinal numMin, numMax, numTotal;

    public:
      /*! \brief Default Constructor
       */
      PQJaggedCombinedMinMaxTotalReductionOp ():numMin(0), numMax(0), numTotal(0){}

      /*! \brief Constructor
       *   \param nsum  the count of how many sums will be computed at the
       *             start of the list.
       *   \param nmin  following the sums, this many minimums will be computed.
       *   \param nmax  following the minimums, this many maximums will be computed.
       */
      PQJaggedCombinedMinMaxTotalReductionOp (Ordinal nmin, Ordinal nmax, Ordinal nTotal):
        numMin(nmin), numMax(nmax), numTotal(nTotal){}

      /*! \brief Implement Teuchos::ValueTypeReductionOp interface
       */
      void reduce( const Ordinal count, const T inBuffer[], T inoutBuffer[]) const
      {
        Ordinal next=0;

        for (Ordinal i=0; i < numMin; i++, next++)
          if (inoutBuffer[next] > inBuffer[next])
            inoutBuffer[next] = inBuffer[next];

        for (Ordinal i=0; i < numMax; i++, next++)
          if (inoutBuffer[next] < inBuffer[next])
            inoutBuffer[next] = inBuffer[next];


        for (Ordinal i=0; i < numTotal; i++, next++)
          inoutBuffer[next] += inBuffer[next];
      }
  };
} // namespace Teuchos

namespace Zoltan2{

  //diffclock for temporary timing experiments.

#ifdef mpi_communication
  partId_t concurrent = 0;
  void sumMinMin(void *in, void *inout, int *count, MPI_Datatype *type) {

    int k = *count;
    int numCut = (k  - 1) / 4;
    int total_part_count = numCut * 2 + 1;
    int next = 0;

    float *inoutBuffer = (float *) inout;
    float *inBuffer = (float *) in;


    for(partId_t ii = 0; ii < concurrent ; ++ii){
      for (long i=0; i < total_part_count; i++, next++)
        inoutBuffer[next] += inBuffer[next];

      for (long i=0; i < numCut; i++, next++)
        if (inoutBuffer[next] > inBuffer[next])
          inoutBuffer[next] = inBuffer[next];

      for (long i=0; i < numCut; i++, next++)
        if (inoutBuffer[next] > inBuffer[next])
          inoutBuffer[next] = inBuffer[next];
    }
  }


  void minMaxSum(void *in, void *inout, int *count, MPI_Datatype *type) {
    //    long k = (*((int *) count));
    int k = *count;
    int num = k / 3;
    int next = 0;
    float *inoutBuffer = (float *) inout;
    float *inBuffer = (float *) in;


    for (long i=0; i < num; i++, next++)
      if (inoutBuffer[next] > inBuffer[next])
        inoutBuffer[next] = inBuffer[next];
    for (long i=0; i < num; i++, next++)
      if (inoutBuffer[next] < inBuffer[next])
        inoutBuffer[next] = inBuffer[next];
    for (long i=0; i < num; i++, next++)
      inoutBuffer[next] += inBuffer[next];

  }
#endif

  /*! \brief A helper class containing array representation of
   *  coordinate linked lists.
   */

  template <typename lno_t, typename partId_t>
    class pqJagged_PartVertices{
      private:
        lno_t *linkedList; //initially filled with -1's.
        lno_t *partBegins; //initially filled with -1's.
        lno_t *partEnds; //initially filled with -1's.
      public:

        //default constructor
        pqJagged_PartVertices(){};

        /*! \brief  The memory is provided to class via set function.
         *  \param linkedList_ is the array with size as the number of coordinates. Assumes all array is filled -1's.
         *  Each element of array points to the next element of the array in the linked list.
         *  \param partBegins_ is the array with size as the number of parts to be divided in current coordinate dimension. Assumes that array is filled with -1's.
         *  Holds the beginning of each part.
         *  \param partEnds_ is the array with size as the number of parts to be divided in current coordinate dimension. Assumes that array is filled with -1's.
         *  Holds the end coordinate of each part.
         */

        void set(lno_t *linkedList_, lno_t *partBegins_, lno_t *partEnds_){
          linkedList = linkedList_;
          partBegins = partBegins_;
          partEnds = partEnds_;
        }

        //user is responsible from providing the correct number of part counts
        /*! \brief Inserting a coordinate to a particular part.
         * Since, class does not have the size information,
         * it is user's responsibility to provide indices for partNo and coordinateIndex that are in the range.
         * \param partNo is the part number that the coordinate is inserted.
         * \param coordinateIndex is index of coordinate to be inserted.
         */
        void inserToPart (partId_t partNo, lno_t coordinateIndex){

          switch (partEnds[partNo]){
            case -1: // this means partBegins[partNo] is also -1.
              partBegins[partNo] = coordinateIndex;
              partEnds[partNo] = coordinateIndex;
              break;
            default:
              linkedList[coordinateIndex] = partBegins[partNo];
              partBegins[partNo] = coordinateIndex;
              break;
          }


        }

        /*! \brief
         * linkedList getter function.
         */
        lno_t *getLinkedList(){ return linkedList;}

        /*! \brief
         * partBegins getter function.
         */
        lno_t *getPartBegins(){ return partBegins;}
        /*! \brief
         * partEnds getter function.
         */
        lno_t *getPartEnds(){ return partEnds;}

    };

  template<typename T>
    inline void firstTouch(T *arrayName, size_t arraySize){
#ifdef HAVE_ZOLTAN2_OMP
#pragma omp parallel for
#endif
      for(size_t jj = 0; jj < arraySize; ++jj){
        arrayName[jj] = 0;
      }
    }

  /*! \brief
   * Function that calculates the next pivot position,
   * according to given coordinates of upper bound and lower bound, the weights at upper and lower bounds, and the expected weight.
   * \param cutUpperBounds is the pointer to the array holding the upper bounds coordinates of the cuts.
   * \param cutLowerBounds is the pointer to the array holding the lower bound coordinates of the cuts.
   * \param currentCutIndex is the index of the current cut, the indices used for lower and upper bound arrays.
   * \param cutUpperWeight is the pointer to the array holding the weights at the upper bounds of each cut.
   * \param cutLowerWeight is the pointer to the array holding the weights at the lower bounds of each cut.
   * \param ew is the expected weight that should be placed on the left of the cut line.
   */
  template <typename scalar_t>
    inline scalar_t pivotPos (scalar_t * cutUpperBounds, scalar_t *cutLowerBounds,size_t currentCutIndex, scalar_t *cutUpperWeight, scalar_t *cutLowerWeight, scalar_t ew){

      if(cutUpperWeight[currentCutIndex] == cutLowerWeight[currentCutIndex]){
        return cutLowerBounds[currentCutIndex];
      }
      return ((cutUpperBounds[currentCutIndex] - cutLowerBounds[currentCutIndex]) /
          (cutUpperWeight[currentCutIndex] - cutLowerWeight[currentCutIndex]))  * (ew - cutLowerWeight[currentCutIndex]) + cutLowerBounds[currentCutIndex];
    }


  /*! \brief  Returns the parameters such as:
   * Partitioning problem parameters of interest:
   *	Partitioning objective
   *	imbalance_tolerance
   *
   *Geometric partitioning problem parameters of interest:
   *	average_cuts
   *	rectilinear_blocks
   *	bisection_num_test_cuts (experimental)
   *	\param pl is the ParameterList object read from the environment.
   *	\param float-like value representing imbalance tolerance. An output of the function.
   *	(for imbalance 0.03, the user currently inputs 1.03. However, This function will return 0.03 for that case.)
   *	\param mcnorm multiCriteriaNorm. An output of the function. //not used in pqJagged algorithm currently.
   *	\param  params holding the bits for objective problem description. An output of the function. //not used in pqJagged algorithm currently..
   *	\param numTestCuts. An output of the function. //not used in pqJagged algorithm currently.
   *	\param ignoreWeights is the boolean value to treat the each coordinate as uniform regardless of the given input weights. Output of the function.
   * \param concurrentPartCount is the number of parts whose cut lines will be calculated concurrently.
   */
  template <typename T>
    void pqJagged_getParameters(const Teuchos::ParameterList &pl, 
        T &imbalanceTolerance,
        multiCriteriaNorm &mcnorm, 
        std::bitset<NUM_RCB_PARAMS> &params,  
        int &numTestCuts, 
        bool &ignoreWeights, 
        bool &allowNonrectilinear, 
        partId_t &concurrentPartCount,
        bool &force_binary, 
        bool &force_linear,
        int &migration_check_option,
        int &migration_option,
        T &migration_imbalance_cut_off){

      string obj;

      const Teuchos::ParameterEntry *pe = pl.getEntryPtr("partitioning_objective");
      if (pe)
        obj = pe->getValue(&obj);

      if (!pe){
        params.set(rcb_balanceWeight);
        mcnorm = normBalanceTotalMaximum;
      }
      else if (obj == string("balance_object_count")){
        params.set(rcb_balanceCount);
      }
      else if (obj == string("multicriteria_minimize_total_weight")){
        params.set(rcb_minTotalWeight);
        mcnorm = normMinimizeTotalWeight;
      }
      else if (obj == string("multicriteria_minimize_maximum_weight")){
        params.set(rcb_minMaximumWeight);
        mcnorm = normMinimizeMaximumWeight;
      }
      else if (obj == string("multicriteria_balance_total_maximum")){
        params.set(rcb_balanceTotalMaximum);
        mcnorm = normBalanceTotalMaximum;
      }
      else{
        params.set(rcb_balanceWeight);
        mcnorm = normBalanceTotalMaximum;
      }

      imbalanceTolerance = .1;
      pe = pl.getEntryPtr("imbalance_tolerance");
      if (pe){
        double tol;
        tol = pe->getValue(&tol);
        imbalanceTolerance = tol - 1.0;
      }

<<<<<<< HEAD
      imbalanceTolerance = .1;
      pe = pl.getEntryPtr("migration_imbalance_cut_off");
      if (pe){
        double tol;
        tol = pe->getValue(&tol);
        migration_imbalance_cut_off = tol - 1.0;
      }
=======
  //TODO: FIX ME.
  //double aa = 1;
  pe = pl.getEntryPtr("parallel_part_calculation_count");
  if (pe){
    //aa = pe->getValue(&aa);
    concurrentPartCount = pe->getValue(&concurrentPartCount);
  }else {
    concurrentPartCount = 0; // Set to invalid value
  //concurrentPartCount = partId_t(aa);
  }
  int val = 0;
  pe = pl.getEntryPtr("average_cuts");
  if (pe)
    val = pe->getValue(&val);
>>>>>>> cc5d9066

      pe = pl.getEntryPtr("migration_type");
      if (pe){
        //aa = pe->getValue(&aa);
        migration_option = pe->getValue(&concurrentPartCount);
      }else {
        migration_option = 1;
        //concurrentPartCount = partId_t(aa);
      }

      pe = pl.getEntryPtr("migration_option");
      if (pe){
        //aa = pe->getValue(&aa);
        migration_check_option = pe->getValue(&concurrentPartCount);
      }else {
        migration_check_option = 0;
        //concurrentPartCount = partId_t(aa);
      }



      if (imbalanceTolerance <= 0)
        imbalanceTolerance = 10e-4;

      force_binary = false;
      pe = pl.getEntryPtr("force_binary_search");
      if (pe){
        int val = 0;
        val = pe->getValue(&val);
        if (val == 1)
          force_binary = true;
      }

      force_linear = false;
      pe = pl.getEntryPtr("force_linear_search");
      if (pe){
        int val;
        val = pe->getValue(&val);
        if (val == 1)
          force_linear = true;
      }

      //TODO: FIX ME.
      //double aa = 1;
      pe = pl.getEntryPtr("parallel_part_calculation_count");
      if (pe){
        //aa = pe->getValue(&aa);
        concurrentPartCount = pe->getValue(&concurrentPartCount);
      }else {
        concurrentPartCount = 1;
        //concurrentPartCount = partId_t(aa);
      }
      int val = 0;
      pe = pl.getEntryPtr("average_cuts");
      if (pe)
        val = pe->getValue(&val);

      if (val == 1)
        params.set(rcb_averageCuts);

      val = 0;
      pe = pl.getEntryPtr("rectilinear_blocks");
      if (pe)
        val = pe->getValue(&val);

      if (val == 1){
        params.set(rcb_rectilinearBlocks);
        allowNonrectilinear = false;
      } else {
        allowNonrectilinear = true;
      }

      numTestCuts = 1;
      pe = pl.getEntryPtr("bisection_num_test_cuts");
      if (pe)
        numTestCuts = pe->getValue(&numTestCuts);

<<<<<<< HEAD
      ignoreWeights = params.test(rcb_balanceCount);
    }
=======
template <typename Adapter, typename scalar_t, typename gno_t>
void pqJagged_getInputValues(
    const RCP<const Environment> &env, const RCP<const CoordinateModel<
    typename Adapter::base_adapter_t> > &coords,
    RCP<PartitioningSolution<Adapter> > &solution,
    std::bitset<NUM_RCB_PARAMS> &params,
    const int &coordDim,
    const int &weightDim,
    const size_t &numLocalCoords, size_t &numGlobalParts, int &pqJagged_multiVectorDim,
    scalar_t **pqJagged_values, const int &criteriaDim, scalar_t **pqJagged_weights, ArrayView<const gno_t> &pqJagged_gnos, bool &ignoreWeights,
    bool *pqJagged_uniformWeights, bool *pqJagged_uniformParts, scalar_t **pqJagged_partSizes
){
  typedef typename Adapter::lno_t lno_t;
  typedef StridedData<lno_t, scalar_t> input_t;
>>>>>>> cc5d9066


  /*! \brief  Returns the input coordinate value parameters.
   * \param coords is the coordinate model representing the input.
   * \param coordDim is the output of the function representing the dimension count of the input.
   * \param weightDim is the output of the function representing the dimension of the weights.
   * \param numLocalCoords is the output representing the count of the local coordinates.
   * \param numGlobalCoords is the output representing the count of the global coordinates.
   * \param criteriaDim is the output representing the multi-objective count.
   * \param ignoreWeights is the boolean input of the function, to treat the each coordinate
   * as uniform regardless of the given input weights. Output of the function.
   *
   */
  template <typename Adapter>
    void pqJagged_getCoordinateValues( const RCP<const CoordinateModel<
        typename Adapter::base_adapter_t> > &coords, int &coordDim,
        int &weightDim, size_t &numLocalCoords, global_size_t &numGlobalCoords, int &criteriaDim, const bool &ignoreWeights){

      coordDim = coords->getCoordinateDim();
      weightDim = coords->getCoordinateWeightDim();
      numLocalCoords = coords->getLocalNumCoordinates();
      numGlobalCoords = coords->getGlobalNumCoordinates();
      criteriaDim = (weightDim ? weightDim : 1);
      if (criteriaDim > 1 && ignoreWeights)
        criteriaDim = 1;
    }


  /*! \brief  Function returning the input values for the problem such as the coordinates,
   * weights and desiredPartSizes.
   * \param env environment.
   * \param coords is the coordinate model representing the input.
   * \param solution is the partitioning solution object.
   * \param params is the  bitset to represent multiple parameters. //not used currently by pqJagged.
   * \param coordDim is an integer value to represent the count of coordinate dimensions.
   * \param weightDim is an integer value to represent the count of weight dimensions.
   * \param numLocalCoords is a size_t value to represent the count of local coordinates.
   * \param numGlobalParts is a size_t value to represent the total part count. //not used currently inside the pqJagged algorithm.
   * \param pqJagged_multiVectorDim  ...//not used by pqJagged algorithm.
   * \param pqJagged_values is the output representing the coordinates of local points.
   *  Its size is coordDim x numLocalCoords and allocated before the function.
   * \param criteriaDim ...//not used currently inside the pqJagged algorithm.
   * \param pqJagged_weights is the two dimensional array output, representing the weights of
   * coordinates in each weight dimension. Sized weightDim x numLocalCoords, and allocated before the function.
   * \param pqJagged_gnos is the ArrayView output representing the global indices of each vertex. No allocation is needed.
   * \param ignoreWeights is the boolean input of the function, to treat the each coordinate
   * \param pqJagged_uniformWeights is the boolean array representing whether or not coordinates have uniform weight in each weight dimension.
   * \param pqJagged_uniformParts is the boolean array representing whether or not the desired part weights are uniform in each weight dimension.
   * \param pqJagged_partSizes is the two dimensional float-like array output that represents the ratio of each part.
   *
   */

  template <typename Adapter, typename scalar_t, typename gno_t>
    void pqJagged_getInputValues(
        const RCP<const Environment> &env, const RCP<const CoordinateModel<
        typename Adapter::base_adapter_t> > &coords,
        RCP<PartitioningSolution<Adapter> > &solution,
        std::bitset<NUM_RCB_PARAMS> &params,
        const int &coordDim,
        const int &weightDim,
        const size_t &numLocalCoords, size_t &numGlobalParts, int &pqJagged_multiVectorDim,
        scalar_t **pqJagged_values, const int &criteriaDim, scalar_t **pqJagged_weights, ArrayView<const gno_t> &pqJagged_gnos, bool &ignoreWeights,
        bool *pqJagged_uniformWeights, bool *pqJagged_uniformParts, scalar_t **pqJagged_partSizes
        ){
      typedef typename Adapter::node_t node_t;
      typedef typename Adapter::lno_t lno_t;
      typedef StridedData<lno_t, scalar_t> input_t;

      ArrayView<const gno_t> gnos;
      ArrayView<input_t>     xyz;
      ArrayView<input_t>     wgts;

      coords->getCoordinates(gnos, xyz, wgts);
      pqJagged_gnos = gnos;


      //std::cout << std::endl;

      for (int dim=0; dim < coordDim; dim++){
        ArrayRCP<const scalar_t> ar;
        xyz[dim].getInputArray(ar);
        //pqJagged coordinate values assignment
        pqJagged_values[dim] =  (scalar_t *)ar.getRawPtr();
      }

      if (weightDim == 0 || ignoreWeights){

        pqJagged_uniformWeights[0] = true;
        pqJagged_weights[0] = NULL;
      }
      else{
        for (int wdim = 0; wdim < weightDim; wdim++){
          if (wgts[wdim].size() == 0){
            pqJagged_uniformWeights[wdim] = true;
            pqJagged_weights[wdim] = NULL;
          }
          else{
            ArrayRCP<const scalar_t> ar;
            wgts[wdim].getInputArray(ar);
            pqJagged_uniformWeights[wdim] = false;
            pqJagged_weights[wdim] = (scalar_t *) ar.getRawPtr();
          }
        }
      }

      ////////////////////////////////////////////////////////
      // From the Solution we get part information.
      // If the part sizes for a given criteria are not uniform,
      // then they are values that sum to 1.0.

      numGlobalParts = solution->getTargetGlobalNumberOfParts();

      for (int wdim = 0; wdim < criteriaDim; wdim++){
        if (solution->criteriaHasUniformPartSizes(wdim)){
          pqJagged_uniformParts[wdim] = true;
          pqJagged_partSizes[wdim] = NULL;
        }
        else{
          scalar_t *tmp = new scalar_t [numGlobalParts];
          env->localMemoryAssertion(__FILE__, __LINE__, numGlobalParts, tmp) ;
          for (size_t i=0; i < numGlobalParts; i++){
            tmp[i] = solution->getCriteriaPartSize(wdim, i);
          }
          pqJagged_partSizes[wdim] = tmp;

        }
      }

      // It may not be possible to solve the partitioning problem
      // if we have multiple weight dimensions with part size
      // arrays that differ. So let's be aware of this possibility.

      bool multiplePartSizeSpecs = false;

      if (criteriaDim > 1){
        for (int wdim1 = 0; wdim1 < criteriaDim; wdim1++)
          for (int wdim2 = wdim1+1; wdim2 < criteriaDim; wdim2++)
            if (!solution->criteriaHaveSamePartSizes(wdim1, wdim2)){
              multiplePartSizeSpecs = true;
              break;
            }
      }

      if (multiplePartSizeSpecs)
        params.set(rcb_multiplePartSizeSpecs);

      ////////////////////////////////////////////////////////
      // Create the distributed data for the algorithm.
      //
      // It is a multivector containing one vector for each coordinate
      // dimension, plus a vector for each weight dimension that is not
      // uniform.

      pqJagged_multiVectorDim = coordDim;
      for (int wdim = 0; wdim < criteriaDim; wdim++){
        if (!pqJagged_uniformWeights[wdim]) pqJagged_multiVectorDim++;
      }

    }


  /*! \brief Printing the input values, to check configuration.
   *
   */
  template <typename scalar_t, typename gno_t>
    void pqJagged_printInput(int coordDim, int weightDim, size_t numLocalCoords, global_size_t numGlobalCoords,
        int criteriaDim, scalar_t **pqJagged_values, scalar_t **pqJagged_weights,
        bool *pqJagged_uniformParts, bool *pqJagged_uniformWeights, gno_t *pqJagged_gnos,
        bool ignoreWeights,size_t numGlobalParts, scalar_t **pqJagged_partSizes){

      std::cout << "numLocalCoords:" << numLocalCoords << std::endl;
      std::cout << "coordDim:" << coordDim << std::endl;
      for(size_t i = 0; i < numLocalCoords; ++i){
        for (int ii = 0; ii < coordDim; ++ii){
          std::cout <<  pqJagged_values[ii][i] << " ";
        }
        std::cout << std::endl;
      }


      std::cout << "criteriaDim:" << criteriaDim << std::endl;
      std::cout << "weightDim:" << weightDim << std::endl;
      if(weightDim){
        for(size_t i = 0; i < numLocalCoords; ++i){
          for (int ii = 0; ii < weightDim; ++ii){
            std::cout <<  pqJagged_weights[ii][i] << " ";
          }
          std::cout << std::endl;
        }
      }

      std::cout << "pqJagged_uniformWeights:" << pqJagged_uniformWeights[0] << std::endl;
      for(int i = 0; i < criteriaDim; ++i){
        std::cout << pqJagged_uniformWeights[i] << " ";
      }
      std::cout << std::endl;


      std::cout << "gnos" << std::endl;
      for(size_t i = 0; i < numLocalCoords; ++i){
        std::cout <<  pqJagged_gnos[i] << " ";
      }
      std::cout << std::endl;

      std::cout << "ignoreWeights:" << ignoreWeights << std::endl;

      std::cout << "pqJagged_uniformParts:" << pqJagged_uniformParts[0] << std::endl;
      for(int i = 0; i < criteriaDim; ++i){
        std::cout << pqJagged_uniformParts[i] << " ";
      }
      std::cout << std::endl;

      std::cout << "pqJagged_partSizes:" << std::endl;
      std::cout << "numGlobalParts:" << numGlobalParts << std::endl;
      for(int i = 0; i < criteriaDim; ++i){
        if(!pqJagged_uniformParts[i])
          for(size_t ii = 0; ii < numGlobalParts; ++ii){
            std::cout << pqJagged_partSizes[i][ii] << " ";
          }
        std::cout << std::endl;
      }
    }


  /*! \brief Function to determine the local minimum and maximum coordinate, and local total weight
   * in the given set of local points.
   * \param partitionedPointPermutations is the indices of coordinates in the given partition.
   * \param pqJagged_coordinates float-like array representing the coordinates in a single dimension. Sized as numLocalCoords.
   * \param pqJagged_uniformWeights boolean value whether each coordinate value has a uniform weight or not. If true, pqJagged_weights is not used.
   * \param pqJagged_weights float-like array representing the weights of the coordinates in a single criteria dimension. Sized as numLocalCoords.
   *
   * \param numThreads is the integer value to represent the number of threads available for each processor.
   * \param coordinateBegin is the start index of the given partition on partitionedPointPermutations.
   * \param coordinateEnd is the end index of the given partition on partitionedPointPermutations.
   *
   * \param max_min_array provided work array sized numThreads * 2.
   * \param maxScalar to initialize minimum coordinate if there are no points in the given range.
   * \param minScalar to initialize maximum coordinate if there are no points in the given range.
   *
   * \param minCoordinate is the output to represent the local minimumCoordinate in  given range of coordinates.
   * \param maxCoordinate is the output to represent the local maximum coordinate in the given range of coordinates.
   * \param totalWeight is the output to represent the local total weight in the coordinate in the given range of coordinates.
   *
   */
  template <typename scalar_t, typename lno_t>
    void pqJagged_getLocalMinMaxTotalCoord(
        lno_t *partitionedPointPermutations,
        scalar_t *pqJagged_coordinates,
        bool pqJagged_uniformWeights,
        scalar_t *pqJagged_weights,


        int numThreads,
        lno_t coordinateBegin,
        lno_t coordinateEnd,

        scalar_t *max_min_array /*sized nothreads * 2*/,
        scalar_t maxScalar,
        scalar_t minScalar,
        scalar_t &minCoordinate,
        scalar_t &maxCoordinate,
        scalar_t &totalWeight

        ){


      if(coordinateBegin >= coordinateEnd)
      {
        minCoordinate = maxScalar;
        maxCoordinate = minScalar;
        totalWeight = 0;
      }
      else {
        scalar_t mytotalWeight = 0;
#ifdef HAVE_ZOLTAN2_OMP
#pragma omp parallel
#endif
        {
          if (pqJagged_uniformWeights) {
#ifdef HAVE_ZOLTAN2_OMP
#pragma omp single
#endif
            {
              mytotalWeight = coordinateEnd - coordinateBegin;
            }
          } else {
#ifdef HAVE_ZOLTAN2_OMP
#pragma omp for reduction(+:mytotalWeight)
#endif
            for (lno_t ii = coordinateBegin; ii < coordinateEnd; ++ii){
              int i = partitionedPointPermutations[ii];
              mytotalWeight += pqJagged_weights[i];
            }
          }

          int myId = 0;
#ifdef HAVE_ZOLTAN2_OMP
          myId = omp_get_thread_num();
#endif
          scalar_t myMin, myMax;

          myMin=myMax
            =pqJagged_coordinates[partitionedPointPermutations[coordinateBegin]];

#ifdef HAVE_ZOLTAN2_OMP
#pragma omp for
#endif
          for(lno_t j = coordinateBegin + 1; j < coordinateEnd; ++j){
            int i = partitionedPointPermutations[j];
            if(pqJagged_coordinates[i] > myMax) myMax = pqJagged_coordinates[i];
            if(pqJagged_coordinates[i] < myMin) myMin = pqJagged_coordinates[i];
          }
          max_min_array[myId] = myMin;
          max_min_array[myId + numThreads] = myMax;

#ifdef HAVE_ZOLTAN2_OMP
#pragma omp barrier
#endif

#ifdef HAVE_ZOLTAN2_OMP
#pragma omp single nowait
#endif
          {
            minCoordinate = max_min_array[0];
            for(int i = 1; i < numThreads; ++i){
              if(max_min_array[i] < minCoordinate) minCoordinate = max_min_array[i];
            }
          }
#ifdef HAVE_ZOLTAN2_OMP
#pragma omp single nowait
#endif
          {
            maxCoordinate = max_min_array[numThreads];
            for(int i = numThreads + 1; i < numThreads * 2; ++i){
              if(max_min_array[i] > maxCoordinate) maxCoordinate = max_min_array[i];
            }
          }
        }
        totalWeight = mytotalWeight;
      }
    }



  /*! \brief Function that reduces global minimum and maximum coordinates with global total weight from given local arrays.
   * \param comm the communicator for the problem
   * \param env   library configuration and problem parameters
   * \param concurrentPartCount is the number of parts whose cut lines will be calculated concurrently.
   * \param localMinMaxTotal is the array holding local min and max coordinate values with local total weight.
   * First concurrentPartCount entries are minimums of the parts, next concurrentPartCount entries are max, and then the total weights.
   * \param localMinMaxTotal is the output array holding global min and global coordinate values with global total weight.
   * The structure is same as localMinMaxTotal.
   */
  template <typename scalar_t>
    void pqJagged_getGlobalMinMaxTotalCoord(
        RCP<Comm<int> > &comm,
        const RCP<const Environment> &env,
        partId_t concurrentPartCount,
        scalar_t *localMinMaxTotal,
        scalar_t *globalMinMaxTotal){


      //reduce min for first concurrentPartCount elements, reduce max for next concurrentPartCount elements,
      //reduce sum for the last concurrentPartCount elements.
      if(comm->getSize()  > 1){

#ifndef mpi_communication
        Teuchos::PQJaggedCombinedMinMaxTotalReductionOp<int, scalar_t> reductionOp(
            concurrentPartCount,
            concurrentPartCount,
            concurrentPartCount);
#endif

#ifdef mpi_communication
        MPI_Op myop;
        MPI_Op_create(minMaxSum, 0, &myop);   /* step 3 */
#endif

        try{


#ifdef mpi_communication

          MPI_Allreduce(localMinMaxTotal, globalMinMaxTotal, 3 * concurrentPartCount, MPI_FLOAT, myop,MPI_COMM_WORLD);
#endif
#ifndef mpi_communication
          reduceAll<int, scalar_t>(*comm, reductionOp,
              3 * concurrentPartCount, localMinMaxTotal, globalMinMaxTotal
              );
#endif

        }
        Z2_THROW_OUTSIDE_ERROR(*env)
      }
      else {
        partId_t s = 3 * concurrentPartCount;
        for (partId_t i = 0; i < s; ++i){
          globalMinMaxTotal[i] = localMinMaxTotal[i];
        }
      }
    }


  /*! \brief Function that calculates the new coordinates for the cut lines. Function is called inside the parallel region.
   * \param minCoordinate minimum coordinate in the range.
   * \param maxCoordinate maximum coordinate in the range.
   * \param pqJagged_uniformParts is a boolean value holding whether the desired partitioning is uniform.
   * \param pqJagged_partSizes holds the desired parts sizes if desired partitioning is not uniform.
   * \param cutCoordinates is the output array for the initial cut lines.
   * \param cutPartRatios is the output array holding the cumulative ratios of parts in current partitioning.
   * For partitioning to 4 uniformly, cutPartRatios will be (0.25, 0.5 , 0.75, 1).
   * \param numThreads hold the number of threads available per mpi.
   */
  template <typename scalar_t>
    void pqJagged_getCutCoord_Weights(
        scalar_t minCoordinate,
        scalar_t maxCoordinate,
        bool pqJagged_uniformParts,
        scalar_t *pqJagged_partSizes /*p sized, weight ratios of each part*/,
        partId_t noCuts/*p-1*/ ,
        scalar_t *cutCoordinates /*p - 1 sized, coordinate of each cut line*/,
        scalar_t *cutPartRatios /*cumulative weight ratios, at left side of each cut line. p-1 sized*/,
        int numThreads){

      scalar_t coordinateRange = maxCoordinate - minCoordinate;
      if(pqJagged_uniformParts){
        scalar_t uniform = 1. / (noCuts + 1);
        scalar_t slice = uniform * coordinateRange;

#ifdef HAVE_ZOLTAN2_OMP
#pragma omp parallel
#endif
        {
          partId_t myStart = 0;
          partId_t myEnd = noCuts;
#ifdef HAVE_ZOLTAN2_OMP
#pragma omp for
#endif
          for(partId_t i = myStart; i < myEnd; ++i){
            cutPartRatios[i] =  uniform * (i + 1);
            cutCoordinates[i] = minCoordinate + slice * (i + 1);
          }
          cutPartRatios[noCuts] = 1;
        }


      }
      else {
        //TODO fix here!!
        cutPartRatios[0] = pqJagged_partSizes[0];
        cutCoordinates[0] = coordinateRange * cutPartRatios[0];
        for(partId_t i = 1; i < noCuts; ++i){
          cutPartRatios[i] = pqJagged_partSizes[i] + cutPartRatios[i - 1];
          cutCoordinates[i] = coordinateRange * cutPartRatios[i];
        }
      }
    }


  /*! \brief Function that calculates the new coordinates for the cut lines. Function is called inside the parallel region.
   *
   * \param env library configuration and problem parameters
   * \param comm the communicator for the problem
   * \param total_part_count is the sum of number of cutlines and number of parts. Simply it is 2*P - 1.
   * \param noCuts is the number of cut lines. P - 1.
   * \param maxCoordinate is the maximum coordinate in the current range of coordinates and in the current dimension.
   * \param minCoordinate is the maximum coordinate in the current range of coordinates and in the current dimension.
   * \param globalTotalWeight is the global total weight in the current range of coordinates.
   * \param imbalanceTolerance is the maximum allowed imbalance ratio.
   * \param maxScalar is the maximum value that scalar_t can represent.
   *
   *
   * \param globalPartWeights is the array holding the weight of parts. Assumes there are 2*P - 1 parts (cut lines are seperate parts).
   * \param localPartWeights is the local totalweight of the processor.
   * \param targetPartWeightRatios are the desired cumulative part ratios, sized P.
   * \param isDone is the boolean array to determine if the correct position for a cut line is found.
   *
   * \param cutCoordinates is the array holding the coordinates of each cut line. Sized P - 1.
   * \param cutUpperBounds is the array holding the upper bound coordinate for each cut line. Sized P - 1.
   * \param cutLowerBounds is the array holding the lower bound coordinate for each cut line. Sized P - 1.
   * \param leftClosestDistance is the array holding the distances to the closest points to the cut lines from left.
   * \param rightClosestDistance is the array holding the distances to the closest points to the cut lines from right.
   * \param cutLowerWeight is the array holding the weight of the parts at the left of lower bound coordinates.
   * \param cutUpperWeight is the array holding the weight of the parts at the left of upper bound coordinates.
   * \param newCutCoordinates is the work array, sized P - 1.
   *
   * \param allowNonRectelinearPart is the boolean value whether partitioning should allow distributing the points on same coordinate to different parts.
   * \param nonRectelinearPartRatios holds how much percentage of the coordinates on the cutline should be put on left side.
   * \param rectilinearCutCount is the count of cut lines whose balance can be achived via distributing the points in same coordinate to different parts.
   * \param localCutWeights is the local weight of coordinates on cut lines.
   * \param globalCutWeights is the global weight of coordinates on cut lines.
   *
   * \param myNoneDoneCount is the number of cutlines whose position has not been determined yet. For K > 1 it is the count in a single part (whose cut lines are determined).
   */
  template <typename scalar_t>
    void getNewCoordinates(
        const RCP<const Environment> &env,
        RCP<Comm<int> > &comm,
        const size_t &total_part_count,
        const partId_t &noCuts,
        const scalar_t &maxCoordinate,
        const scalar_t &minCoordinate,
        const scalar_t &globalTotalWeight,
        const scalar_t &imbalanceTolerance,
        scalar_t maxScalar,

        const scalar_t * globalPartWeights,
        const scalar_t * localPartWeights,
        const scalar_t *targetPartWeightRatios,
        bool *isDone,

        scalar_t *cutCoordinates,
        scalar_t *cutUpperBounds,
        scalar_t *cutLowerBounds,
        scalar_t *leftClosestDistance,
        scalar_t *rightClosestDistance,
        scalar_t * cutLowerWeight,
        scalar_t * cutUpperWeight,
        scalar_t *newCutCoordinates,

        bool allowNonRectelinearPart,
        float *nonRectelinearPartRatios,
        partId_t *rectilinearCutCount,
        scalar_t *localCutWeights,
        scalar_t *globalCutWeights,

        partId_t &myNoneDoneCount
          )
          {


            scalar_t seenW = 0;
            float expected = 0;
            scalar_t leftImbalance = 0, rightImbalance = 0;
            scalar_t _EPSILON = numeric_limits<scalar_t>::epsilon();
            //scalar_t _EPSILON = numeric_limits<float>::epsilon();

#ifdef HAVE_ZOLTAN2_OMP
#pragma omp for
#endif
            for (partId_t i = 0; i < noCuts; i++){

              //if a left and right closes point is not found, set the distance to 0.
              if(leftClosestDistance[i] == maxScalar)
                leftClosestDistance[i] = 0;
              if(rightClosestDistance[i] == maxScalar)
                rightClosestDistance[i] = 0;

            }

#ifdef HAVE_ZOLTAN2_OMP
#pragma omp for
#endif
            for (partId_t i = 0; i < noCuts; i++){
              globalCutWeights[i] = 0;
              localCutWeights[i] = 0;
              //if already determined at previous iterations, do nothing.
              if(isDone[i]) {
                newCutCoordinates[i] = cutCoordinates[i];
                continue;
              }
              //current weight of the part at the left of the cut line.
              seenW = globalPartWeights[i * 2];


              //expected ratio
              expected = targetPartWeightRatios[i];
              leftImbalance = imbalanceOf(seenW, globalTotalWeight, expected);
              rightImbalance = imbalanceOf(globalTotalWeight - seenW, globalTotalWeight, 1 - expected);

              bool isLeftValid = ABS(leftImbalance) - imbalanceTolerance < _EPSILON ;
              bool isRightValid = ABS(rightImbalance) - imbalanceTolerance < _EPSILON;

              //if the cut line reaches to desired imbalance.
              if(isLeftValid && isRightValid){

                isDone[i] = true;
#ifdef HAVE_ZOLTAN2_OMP
#pragma omp atomic
#endif
                myNoneDoneCount -= 1;
                newCutCoordinates [i] = cutCoordinates[i];
                continue;
              }
              else if(leftImbalance < 0){

                scalar_t ew = globalTotalWeight * expected;
                if(allowNonRectelinearPart){

                  if (globalPartWeights[i * 2 + 1] == ew){
                    isDone[i] = true;
#ifdef HAVE_ZOLTAN2_OMP
#pragma omp atomic
#endif
                    myNoneDoneCount -= 1;
                    newCutCoordinates [i] = cutCoordinates[i];
                    nonRectelinearPartRatios[i] = 1;
                    continue;
                  }
                  else if (globalPartWeights[i * 2 + 1] > ew){
                    isDone[i] = true;
#ifdef HAVE_ZOLTAN2_OMP
#pragma omp atomic
#endif
                    *rectilinearCutCount += 1;

#ifdef HAVE_ZOLTAN2_OMP
#pragma omp atomic
#endif
                    myNoneDoneCount -= 1;
                    newCutCoordinates [i] = cutCoordinates[i];
                    scalar_t myWeightOnLine = localPartWeights[i * 2 + 1] - localPartWeights[i * 2];
                    localCutWeights[i] = myWeightOnLine;
                    continue;
                  }
                }
                //when moving right, set lower bound to current line.
                cutLowerBounds[i] = cutCoordinates[i] + rightClosestDistance[i];
                cutLowerWeight[i] = seenW;

                //compare the upper bound with the current lines.
                for (partId_t ii = i + 1; ii < noCuts ; ++ii){
                  scalar_t pw = globalPartWeights[ii * 2];
                  scalar_t lw = globalPartWeights[ii * 2 + 1];
                  if(pw >= ew){
                    if(pw == ew){
                      cutUpperBounds[i] = cutCoordinates[ii];
                      cutUpperWeight[i] = pw;
                      cutLowerBounds[i] = cutCoordinates[ii];
                      cutLowerWeight[i] = pw;
                    } else if (pw < cutUpperWeight[i]){
                      //if a cut line is more strict than the current upper bound,
                      //update the upper bound.
                      cutUpperBounds[i] = cutCoordinates[ii] - leftClosestDistance[ii];
                      cutUpperWeight[i] = pw;
                    }
                    break;
                  }
                  //if comes here then pw < ew
                  if(lw >= ew){
                    cutUpperBounds[i] = cutCoordinates[ii];
                    cutUpperWeight[i] = lw;
                    cutLowerBounds[i] = cutCoordinates[ii];
                    cutLowerWeight[i] = pw;
                    break;
                  }
                  //if a stricter lower bound is found,
                  //update the lower bound.
                  if (pw <= ew && pw >= cutLowerWeight[i]){
                    cutLowerBounds[i] = cutCoordinates[ii] + rightClosestDistance[ii] ;
                    cutLowerWeight[i] = pw;
                  }
                }
                scalar_t newPivot = pivotPos<scalar_t> (cutUpperBounds, cutLowerBounds,i, cutUpperWeight, cutLowerWeight, ew);
                //if cut line does not move significantly.
                if (ABS(cutCoordinates[i] - newPivot) < _EPSILON * EPS_SCALE || cutUpperBounds[i] < cutLowerBounds[i]){
                  isDone[i] = true;
#ifdef HAVE_ZOLTAN2_OMP
#pragma omp atomic
#endif
                  myNoneDoneCount -= 1;
                  newCutCoordinates [i] = cutCoordinates[i];
                } else {
                  newCutCoordinates [i] = newPivot;
                }
              } else {
                //moving to left.
                scalar_t ew = globalTotalWeight * expected;
                //moving left, set upper to current line.
                cutUpperBounds[i] = cutCoordinates[i] - leftClosestDistance[i];
                cutUpperWeight[i] = seenW;

                // compare the current cut line weights with previous upper and lower bounds.
                for (int ii = i - 1; ii >= 0; --ii){
                  scalar_t pw = globalPartWeights[ii * 2];
                  scalar_t lw = globalPartWeights[ii * 2 + 1];
                  if(pw <= ew){
                    if(pw == ew){
                      cutUpperBounds[i] = cutCoordinates[ii];
                      cutUpperWeight[i] = pw;
                      cutLowerBounds[i] = cutCoordinates[ii];
                      cutLowerWeight[i] = pw;
                    }
                    else if (pw > cutLowerWeight[i]){
                      cutLowerBounds[i] = cutCoordinates[ii] + rightClosestDistance[ii];
                      cutLowerWeight[i] = pw;
                      if(lw > ew){
                        cutUpperBounds[i] = cutCoordinates[ii] + rightClosestDistance[ii];

                        cutUpperWeight[i] = lw;
                      }
                    }
                    break;
                  }
                  if (pw >= ew && (pw < cutUpperWeight[i] || (pw == cutUpperWeight[i] && cutUpperBounds[i] > cutCoordinates[ii] - leftClosestDistance[ii]))){
                    cutUpperBounds[i] = cutCoordinates[ii] - leftClosestDistance[ii] ;

                    cutUpperWeight[i] = pw;
                  }
                }

                scalar_t newPivot = pivotPos<scalar_t> (cutUpperBounds, cutLowerBounds,i, cutUpperWeight, cutLowerWeight, ew);
                //if cut line does not move significantly.
                if (ABS(cutCoordinates[i] - newPivot) < _EPSILON * EPS_SCALE  || cutUpperBounds[i] < cutLowerBounds[i]){
                  isDone[i] = true;

#ifdef HAVE_ZOLTAN2_OMP
#pragma omp atomic
#endif
                  myNoneDoneCount -= 1;
                  newCutCoordinates [ i] = cutCoordinates[i];
                } else {
                  newCutCoordinates [ i] = newPivot;
                }
              }
            }



            //communication to determine the ratios of processors for the distribution of coordinates on the cut lines.
#ifdef HAVE_ZOLTAN2_OMP
            //#pragma omp barrier
#pragma omp single
#endif
            {
              if(*rectilinearCutCount > 0){
                try{
                  Teuchos::scan<int,scalar_t>(
                      *comm, Teuchos::REDUCE_SUM,
                      noCuts,localCutWeights, globalCutWeights
                      );
                }
                Z2_THROW_OUTSIDE_ERROR(*env)


                  for (partId_t i = 0; i < noCuts; ++i){
                    //cout << "gw:" << globalCutWeights[i] << endl;
                    if(globalCutWeights[i] > 0) {
                      scalar_t ew = globalTotalWeight * targetPartWeightRatios[i];
                      scalar_t expectedWeightOnLine = ew - globalPartWeights[i * 2];
                      scalar_t myWeightOnLine = localCutWeights[i];
                      scalar_t weightOnLineBefore = globalCutWeights[i];
                      scalar_t incMe = expectedWeightOnLine - weightOnLineBefore;
                      scalar_t mine = incMe + myWeightOnLine;
                      if(mine < 0){
                        nonRectelinearPartRatios[i] = 0;
                      }
                      else if(mine >= myWeightOnLine){
                        nonRectelinearPartRatios[i] = 1;
                      }
                      else {
                        nonRectelinearPartRatios[i] = mine / myWeightOnLine;
                      }
                    }
                  }
                *rectilinearCutCount = 0;
              }
            }
          }


  /*! \brief Function that calculates the new coordinates for the cut lines. Function is called inside the parallel region.
   *
   * \param total_part_count is the sum of number of cutlines and number of parts. Simply it is 2*P - 1.
   * \param noCuts is the number of cut lines. P - 1.
   * \param maxScalar is the maximum value that scalar_t can represent.
   * \param _EPSILON is the smallest error value for scalar_t.
   * \param numThreads hold the number of threads available per processor.
   *
   * \param coordinateBegin is the index of the first coordinate in current part.
   * \param coordinateEnd is the index of the last coordinate in current part.
   * \param partitionedPointPermutations is the indices of coordinates in the given partition.
   * \param pqJagged_coordinates is 1 dimensional array holding coordinate values.
   * \param pqJagged_uniformWeights is a boolean value if the points have uniform weights.
   * \param pqJagged_weights is 1 dimensional array holding the weights of points.
   *
   * \param globalPartWeights is the array holding the weight of parts. Assumes there are 2*P - 1 parts (cut lines are seperate parts).
   * \param localPartWeights is the local totalweight of the processor.
   * \param targetPartWeightRatios are the desired cumulative part ratios, sized P.
   *
   * \param cutCoordinates_tmp is the array holding the coordinates of each cut line. Sized P - 1.
   * \param isDone is the boolean array to determine if the correct position for a cut line is found.
   * \param myPartWeights is the array holding the part weights for the calling thread.
   * \param myLeftClosest is the array holding the distances to the closest points to the cut lines from left for the calling thread..
   * \param myRightClosest is the array holding the distances to the closest points to the cut lines from right for the calling thread.
   * \param useBinarySearch is boolean parameter whether to search for cut lines with binary search of linear search.
   * \param partIds is the array that holds the part ids of the coordinates
   * kddnote:  The output of this function myPartWeights differs depending on whether
   * kddnote:  binary or linear search is used.  Values in myPartWeights should be the
   * kddnote:  same only after accumulateThreadResults is done.
   */
  template <typename scalar_t, typename lno_t>
    void pqJagged_1DPart_getPartWeights(
        size_t total_part_count,
        partId_t noCuts,
        scalar_t maxScalar,
        scalar_t _EPSILON,
        int numThreads,
        lno_t coordinateBegin,
        lno_t coordinateEnd,
        lno_t *partitionedPointPermutations,
        scalar_t *pqJagged_coordinates,
        bool pqJagged_uniformWeights,
        scalar_t *pqJagged_weights,

        scalar_t *cutCoordinates_tmp, //TODO change name
        bool *isDone,
        double *myPartWeights,
        scalar_t *myLeftClosest,
        scalar_t *myRightClosest,
        bool useBinarySearch,
        partId_t *partIds
        ){

      // initializations for part weights, left/right closest
      for (size_t i = 0; i < total_part_count; ++i){
        myPartWeights[i] = 0;
      }


      for(partId_t i = 0; i < noCuts; ++i){
        //if(isDone[i]) continue;
        myLeftClosest[i] = maxScalar;
        myRightClosest[i] = maxScalar;
      }
      //cout << "iter:" << endl;
      if(useBinarySearch){

        //lno_t comparison_count = 0;
        scalar_t minus_EPSILON = -_EPSILON;
#ifdef HAVE_ZOLTAN2_OMP
#pragma omp for
#endif
        for (lno_t ii = coordinateBegin; ii < coordinateEnd; ++ii){
          int i = partitionedPointPermutations[ii];
          //partId_t j = (uc + lc) / 2;
          partId_t j = partIds[i] / 2;

          if(j >= noCuts){
            j = noCuts - 1;
          }

          partId_t lc = 0;
          partId_t uc = noCuts - 1;

          scalar_t w = pqJagged_uniformWeights? 1:pqJagged_weights[i];
          bool isInserted = false;
          bool onLeft = false;
          bool onRight = false;
          partId_t lastPart = -1;

          scalar_t coord = pqJagged_coordinates[i];

          while(uc >= lc)
          {
            //comparison_count++;
            lastPart = -1;
            onLeft = false;
            onRight = false;
            scalar_t cut = cutCoordinates_tmp[j];
            scalar_t distance = coord - cut;
            scalar_t absdistance = ABS(distance);

            if(absdistance < _EPSILON){
              myPartWeights[j * 2 + 1] += w;
              partIds[i] = j * 2 + 1;

              myLeftClosest[j] = 0;
              myRightClosest[j] = 0;
              partId_t kk = j + 1;
              while(kk < noCuts){  // Needed when cuts shared the same position
                // kddnote Can this loop be disabled for RECTILINEAR BLOCKS?
                // kddnote Mehmet says it is probably needed anyway.
                distance =ABS(cutCoordinates_tmp[kk] - cut);
                if(distance < _EPSILON){
                  myPartWeights[2 * kk + 1] += w;

                  myLeftClosest[kk] = 0;
                  myRightClosest[kk] = 0;
                  kk++;
                }
                else{
                  if(myLeftClosest[kk] > distance){
                    myLeftClosest[kk] = distance;
                  }
                  break;
                }
              }

              kk = j - 1;
              while(kk >= 0){
                distance =ABS(cutCoordinates_tmp[kk] - cut);
                if(distance < _EPSILON){
                  myPartWeights[2 * kk + 1] += w;

                  myLeftClosest[kk] = 0;
                  myRightClosest[kk] = 0;
                  kk--;
                }
                else{
                  if(myRightClosest[kk] > distance){
                    myRightClosest[kk] = distance;
                  }
                  break;
                }
              }
              isInserted = true;
              break;
            }
            else {
              if (distance < 0) {
                //TODO fix abs
                distance = absdistance;
                /*
                   if (myLeftClosest[j] > distance){
                   myLeftClosest[j] = distance;
                   }
                 */
                bool _break = false;
                if(j > 0){
                  distance = coord - cutCoordinates_tmp[j - 1];
                  if(distance > _EPSILON){
                    /*
                       if (myRightClosest[j - 1] > distance){
                       myRightClosest[j - 1] = distance;
                       }
                     */
                    _break = true;
                  }
                  /*
                     else if(distance < minus_EPSILON){
                     distance = -distance;
                     if (myLeftClosest[j - 1] > distance){
                     myLeftClosest[j - 1] = distance;
                     }
                     }
                     else {
                     myLeftClosest[j - 1] = 0;
                     myRightClosest[j - 1 ] = 0;
                     }*/
                }
                uc = j - 1;
                onLeft = true;
                lastPart = j;
                if(_break) break;
              }
              else {
                /*
                   if (myRightClosest[j] > distance){
                   myRightClosest[j] = distance;
                   }
                 */
                bool _break = false;
                if(j < noCuts - 1){
                  scalar_t distance_ = coord - cutCoordinates_tmp[j + 1];
                  /*
                     if(distance > _EPSILON){
                     if (myRightClosest[j + 1] > distance){
                     myRightClosest[j + 1] = distance;
                     }
                     } else */if(distance_ < minus_EPSILON){
                       /*
                          distance = -distance;
                          if (myLeftClosest[j + 1] > distance){
                          myLeftClosest[j + 1] = distance;
                          }*/
                       _break = true;
                     }
                /*
                   else {
                   myLeftClosest[j + 1] = 0;
                   myRightClosest[j + 1 ] = 0;
                   }
                 */
                }
                lc = j + 1;
                onRight = true;
                lastPart = j;
                if(_break) break;
              }
            }

            j = (uc + lc) / 2;
          }
          if(!isInserted){
            if(onRight){


              myPartWeights[2 * lastPart + 2] += w;
              partIds[i] = 2 * lastPart + 2;
              scalar_t distance = coord - cutCoordinates_tmp[lastPart];
              if(myRightClosest[lastPart] > distance){
                myRightClosest[lastPart] = distance;
              }
              if(lastPart+1 < noCuts){
                scalar_t distance_ = cutCoordinates_tmp[lastPart + 1] - coord;
                if(myLeftClosest[lastPart + 1] > distance_){
                  myLeftClosest[lastPart + 1] = distance_;
                }
              }

            }
            else if(onLeft){
              myPartWeights[2 * lastPart] += w;
              partIds[i] = 2 * lastPart;
              scalar_t distance = cutCoordinates_tmp[lastPart ] - coord;
              if(myLeftClosest[lastPart] > distance){
                myLeftClosest[lastPart] = distance;
              }

              if(lastPart-1 >= 0){
                scalar_t distance_ = coord - cutCoordinates_tmp[lastPart - 1];
                if(myRightClosest[lastPart -1] > distance_){
                  myRightClosest[lastPart -1] = distance_;
                }
              }
            }
          }
        }
        /*
        //cout << "comp:" << comparison_count << " size:" << coordinateEnd- coordinateBegin << endl;
        // prefix sum computation.
        for (size_t i = 1; i < total_part_count; ++i){
// if check for cuts sharing the same position; all cuts sharing a position
// have the same weight == total weight for all cuts sharing the position.
// don't want to accumulate that total weight more than once.
if(i % 2 == 0 && i > 1 && i < total_part_count - 1 &&
ABS(cutCoordinates_tmp[i / 2] - cutCoordinates_tmp[i /2 - 1]) < _EPSILON){
myPartWeights[i] = myPartWeights[i-2];
continue;
}
myPartWeights[i] += myPartWeights[i-1];
}

         */
}
else {

  //lno_t comp = 0;
#ifdef HAVE_ZOLTAN2_OMP
#pragma omp for
#endif
  for (lno_t ii = coordinateBegin; ii < coordinateEnd; ++ii){
    int i = partitionedPointPermutations[ii];

    scalar_t w = pqJagged_uniformWeights ? 1 : pqJagged_weights[i];

    scalar_t coord = pqJagged_coordinates[i];

    partId_t j = partIds[i] / 2;

    if(j >= noCuts){
      j = noCuts - 1;
    }
    scalar_t cut = cutCoordinates_tmp[j];
    scalar_t distance = coord - cut;
    scalar_t absdistance = ABS(distance);

    //comp++;
    if(absdistance < _EPSILON){
      myPartWeights[j * 2 + 1] += w;
      //cout << "1to part:" << 2*j+1 << " coord:" << coord << endl;
      myLeftClosest[j] = 0;
      myRightClosest[j] = 0;
      partIds[i] = j * 2 + 1;

      //bas
      partId_t kk = j + 1;
      while(kk < noCuts){  // Needed when cuts shared the same position
        // kddnote Can this loop be disabled for RECTILINEAR BLOCKS?
        // kddnote Mehmet says it is probably needed anyway.
        distance =ABS(cutCoordinates_tmp[kk] - cut);
        if(distance < _EPSILON){
          //cout << "yo" << endl;
          myPartWeights[2 * kk + 1] += w;

          //cout << "2to part:" << 2*kk+1 << " coord:" << coord << endl;
          myLeftClosest[kk] = 0;
          myRightClosest[kk] = 0;
          kk++;
        }
        else{
          if(myLeftClosest[kk] > distance){
            myLeftClosest[kk] = distance;
          }
          break;
        }
      }

      kk = j - 1;
      while(kk >= 0){
        distance =ABS(cutCoordinates_tmp[kk] - cut);
        if(distance < _EPSILON){
          myPartWeights[2 * kk + 1] += w;
          //cout << "3to part:" << 2*kk+1 << " coord:" << coord << endl;

          myLeftClosest[kk] = 0;
          myRightClosest[kk] = 0;
          kk--;
        }
        else{
          if(myRightClosest[kk] > distance){
            myRightClosest[kk] = distance;
          }
          break;
        }
      }
    }
    else if (distance < 0) {
      while((absdistance > _EPSILON) && distance < 0){
        //comp++;
        if (myLeftClosest[j] > absdistance){
          myLeftClosest[j] = absdistance;
        }
        --j;
        if(j  < 0) break;
        distance = coord - cutCoordinates_tmp[j];

        absdistance = ABS(distance);
      }
      if(absdistance < _EPSILON)
      {
        myPartWeights[j * 2 + 1] += w;
        myLeftClosest[j] = 0;
        myRightClosest[j] = 0;
        cut = cutCoordinates_tmp[j];
        //cout << "4to part:" << 2*j+1 <<" j:" << j <<  " coord:" << coord << endl;
        //cout << "cut:" << cutCoordinates_tmp[j] << " dis:" << distance << endl;
        partIds[i] = j * 2 + 1;

        partId_t kk = j + 1;
        while(kk < noCuts){  // Needed when cuts shared the same position
          // kddnote Can this loop be disabled for RECTILINEAR BLOCKS?
          // kddnote Mehmet says it is probably needed anyway.
          distance =ABS(cutCoordinates_tmp[kk] - cut);
          //cout << "distance:" << distance << endl;
          if(distance < _EPSILON){
            myPartWeights[2 * kk + 1] += w;
            //cout << "5to part:" << 2*kk+1 << " kk:" << kk << " coord:" << coord << endl;
            //cout << "cut:" << cutCoordinates_tmp[kk] << " dis:" << distance << endl;
            myLeftClosest[kk] = 0;
            myRightClosest[kk] = 0;
            kk++;
          }
          else{
            if(myLeftClosest[kk] > distance){
              myLeftClosest[kk] = distance;
            }
            break;
          }
        }

        kk = j - 1;
        while(kk >= 0){
          distance =ABS(cutCoordinates_tmp[kk] - cut);
          if(distance < _EPSILON){
            myPartWeights[2 * kk + 1] += w;
            //cout << "6to part:" << 2*kk+1 << " coord:" << coord << endl;
            //cout << "cut:" << cutCoordinates_tmp[kk] << " dis:" << distance << endl;

            myLeftClosest[kk] = 0;
            myRightClosest[kk] = 0;
            kk--;
          }
          else{
            if(myRightClosest[kk] > distance){
              myRightClosest[kk] = distance;
            }
            break;
          }
        }
      }
      else {
        myPartWeights[j * 2 + 2] += w;
        if (j >= 0 && myRightClosest[j] > absdistance){
          myRightClosest[j] = absdistance;
        }
        partIds[i] = j * 2 + 2;
      }

    }
    //if it is on the left
    else {

      while((absdistance > _EPSILON) && distance > 0){
        //comp++;
        if ( myRightClosest[j] > absdistance){
          myRightClosest[j] = absdistance;
        }
        ++j;
        if(j  >= noCuts) break;
        distance = coord - cutCoordinates_tmp[j];
        absdistance = ABS(distance);
      }



      if(absdistance < _EPSILON)
      {
        myPartWeights[j * 2 + 1] += w;
        myLeftClosest[j] = 0;
        myRightClosest[j] = 0;
        partIds[i] = j * 2 + 1;
        cut = cutCoordinates_tmp[j];
        partId_t kk = j + 1;
        while(kk < noCuts){  // Needed when cuts shared the same position
          // kddnote Can this loop be disabled for RECTILINEAR BLOCKS?
          // kddnote Mehmet says it is probably needed anyway.
          distance =ABS(cutCoordinates_tmp[kk] - cut);
          if(distance < _EPSILON){
            myPartWeights[2 * kk + 1] += w;
            myLeftClosest[kk] = 0;
            myRightClosest[kk] = 0;
            kk++;
          }
          else{
            if(myLeftClosest[kk] > distance){
              myLeftClosest[kk] = distance;
            }
            break;
          }
        }

        kk = j - 1;
        while(kk >= 0){
          distance =ABS(cutCoordinates_tmp[kk] - cut);
          if(distance < _EPSILON){
            myPartWeights[2 * kk + 1] += w;

            myLeftClosest[kk] = 0;
            myRightClosest[kk] = 0;
            kk--;
          }
          else{
            if(myRightClosest[kk] > distance){
              myRightClosest[kk] = distance;
            }
            break;
          }
        }
      }
      else {
        myPartWeights[j * 2] += w;
        if (j < noCuts && myLeftClosest[j] > absdistance){
          myLeftClosest[j] = absdistance;
        }
        partIds[i] = j * 2 ;
      }
    }
  }

  /*
#ifdef HAVE_ZOLTAN2_OMP
#pragma omp for
#endif
for (lno_t ii = coordinateBegin; ii < coordinateEnd; ++ii){
int i = partitionedPointPermutations[ii];

scalar_t w = pqJagged_uniformWeights? 1:pqJagged_weights[i];
//get a coordinate and compare it with cut lines from left to right.
for(partId_t j = 0; j < noCuts; ++j){

if(isDone[j]) continue;
scalar_t distance = pqJagged_coordinates[i] - cutCoordinates_tmp[j];
scalar_t absdistance = ABS(distance);
if(absdistance < _EPSILON){
myPartWeights[j * 2] -= w;
//myPartWeights[j * 2] += w;
myLeftClosest[j] = 0;
myRightClosest[j] = 0;
//break;
}
else
if (distance < 0) {
distance = -distance;
if (myLeftClosest[j] > distance){
myLeftClosest[j] = distance;
}
break;
}
//if it is on the left
else {
  //if on the right, continue with the next line.
  myPartWeights[j * 2] -= w;
  myPartWeights[j * 2 + 1] -= w;
  //myPartWeights[j * 2] += w;
  //myPartWeights[j * 2 + 1] += w;

  if ( myRightClosest[j] > distance){
  myRightClosest[j] = distance;
  }
  }
  }
  }
   */

}

//cout << "comp:" << comp <<endl;
// prefix sum computation.
for (size_t i = 1; i < total_part_count; ++i){
  // if check for cuts sharing the same position; all cuts sharing a position
  // have the same weight == total weight for all cuts sharing the position.
  // don't want to accumulate that total weight more than once.
  if(i % 2 == 0 && i > 1 && i < total_part_count - 1 &&
      ABS(cutCoordinates_tmp[i / 2] - cutCoordinates_tmp[i /2 - 1]) < _EPSILON){
    myPartWeights[i] = myPartWeights[i-2];
    continue;
  }
  myPartWeights[i] += myPartWeights[i-1];
  //cout << "p:" << "i:" << i<< " :" <<myPartWeights[i]  << endl;
}
/*
   for (size_t i = 0; i < total_part_count; ++i){
   cout << "p:" << i << ":" << myPartWeights[i] << endl;
   }
 */


}


/*! \brief Function that reduces the result of multiple threads for left and right closest points and part weights in a single mpi.
 *
 * \param noCuts is the number of cut lines. P - 1.
 * \param total_part_count is the sum of number of cutlines and number of parts. Simply it is 2*P - 1.
 * \param concurrentPartCount is the number of parts whose cut lines will be calculated concurrently.
 * \param numThreads hold the number of threads available per processor.
 * \param isDone is the boolean array to determine if the correct position for a cut line is found.
 * \param leftClosestDistance is the 2 dimensional array holding the distances to the closest points to the cut lines from left for each thread.
 * \param rightClosestDistance is the 2 dimensional array holding the distances to the closest points to the cut lines from right for each thread.
 * \param partWeights is the array holding the weight of parts for each thread. Assumes there are 2*P - 1 parts (cut lines are seperate parts).
 * \param localMinMaxTotal is the array holding the local minimum and maximum coordinate and local total weight of each part.
 * \param totalPartWeights_leftClosest_rightCloset is the output array of accumulation, where total part weights (2P - 1),
 * then left closest distances (P -1), then right closest distance (P -1) are stored.
 */
template <typename scalar_t>
void accumulateThreadResults(
    partId_t noCuts,
    size_t total_part_count,
    partId_t concurrentPartCount,
    int numThreads,
    bool *isDone,
    scalar_t **leftClosestDistance,
    scalar_t **rightClosestDistance,
    double **partWeights,
    scalar_t *localMinMaxTotal,
    scalar_t *totalPartWeights_leftClosest_rightCloset//,
    //bool useBinarySearch
    ){
#ifdef HAVE_ZOLTAN2_OMP
#pragma omp for
#endif
  for(partId_t i = 0; i < noCuts * concurrentPartCount; ++i){
    if(isDone[i]) continue;
    scalar_t minl = leftClosestDistance[0][i], minr = rightClosestDistance[0][i];

    for (int j = 1; j < numThreads; ++j){
      if (rightClosestDistance[j][i] < minr ){
        minr = rightClosestDistance[j][i];
      }
      if (leftClosestDistance[j][i] < minl ){
        minl = leftClosestDistance[j][i];
      }
    }
    size_t ishift = i % noCuts + (i / noCuts) * (total_part_count + 2 * noCuts);
    totalPartWeights_leftClosest_rightCloset[total_part_count + ishift] = minl;
    totalPartWeights_leftClosest_rightCloset[total_part_count + noCuts + ishift] = minr;
  }

  // if(1 || useBinarySearch){
#ifdef HAVE_ZOLTAN2_OMP
#pragma omp for
#endif
  for(size_t j = 0; j < total_part_count * concurrentPartCount; ++j){
    size_t actualCutInd = (j % total_part_count);
    partId_t cutInd = actualCutInd / 2 + (j / total_part_count) * noCuts;

    if(actualCutInd !=  total_part_count - 1 && isDone[cutInd]) continue;
    double pwj = 0;
    for (int i = 0; i < numThreads; ++i){
      pwj += partWeights[i][j];
    }
    size_t jshift = j % total_part_count + (j / total_part_count) * (total_part_count + 2 * noCuts);
    totalPartWeights_leftClosest_rightCloset[jshift] = pwj;
  }
  /*
     } else {
#ifdef HAVE_ZOLTAN2_OMP
#pragma omp for
#endif
for(size_t j = 0; j < total_part_count * concurrentPartCount; ++j){
size_t actualCutInd = (j % total_part_count);
partId_t cutInd = actualCutInd / 2 + (j / total_part_count) * noCuts;

if(actualCutInd !=  total_part_count - 1 && isDone[cutInd]) continue;
double pwj = 0;
for (int i = 0; i < numThreads; ++i){
pwj += partWeights[i][j];
}
scalar_t totalWeight = localMinMaxTotal[j / total_part_count + concurrentPartCount * 2];
size_t jshift = j % total_part_count + (j / total_part_count) * (total_part_count + 2 * noCuts);
totalPartWeights_leftClosest_rightCloset[jshift] = totalWeight + pwj;

}
}
   */
}




/*! \brief Function that is responsible from 1D partitioning of the given range of coordinates.
 * \param env library configuration and problem parameters
 * \param comm the communicator for the problem
 *
 * \param partitionedPointPermutations is the indices of coordinates in the given partition.
 * \param pqJagged_coordinates is 1 dimensional array holding coordinate values.
 * \param pqJagged_uniformWeights is a boolean value if the points have uniform weights.
 * \param pqJagged_weights is 1 dimensional array holding the weights of points.
 *
 * \param targetPartWeightRatios is the cumulative desired weight ratios for each part. Sized P.
 * \param globalMinMaxTotal is the array holding the global min,max and total weight.
 * minimum of part k is on k, maximum is on k + concurrentPartcount, totalweight is on k + 2*concurrentPartCount
 * \param localMinMaxTotal is the array holding the local min,max and total weight. Structure is same with globalMinMaxTotal array.
 *
 * \param partNo is the total number of parts.
 * \param numThreads is the number of available threads by each processor.
 * \param maxScalar is the maximum value that scalar_t can represent.
 * \param minScalar is the minimum value that scalar_t can represent.
 * \param imbalanceTolerance is the maximum allowed imbalance ratio.
 * \param currentPartBeginIndex is the beginning index of concurrentPartCount parts on inTotalCounts array.
 * \param concurrentPartCount is the number of parts whose cut lines will be calculated concurrently.
 * \param inTotalCounts is the array holding the beginning indices of the parts from previous dimension partitioning.
 *
 * \param cutCoordinates is the array holding the coordinates of the cut.
 * \param cutCoordinatesWork is a work array sized P - 1.
 * \param leftClosestDistance is the two dimensional array holding the distances to the closest points to the cut lines from left. One dimension for each thread.
 * \param rightClosestDistance is the two dimensional array holding the distances to the closest points to the cut lines from right. One dimension for each thread.
 * \param cutUpperBounds is the array holding the upper bound coordinate for each cut line. Sized P - 1.
 * \param cutLowerBounds is the array holding the lower bound coordinate for each cut line. Sized P - 1.
 * \param cutUpperWeight is the array holding the weight of the parts at the left of upper bound coordinates.
 * \param cutLowerWeight is the array holding the weight of the parts at the left of lower bound coordinates.
 * \param isDone is the boolean array to determine if the correct position for a cut line is found.
 * \param partWeights is the two dimensional array holding the part weights. One dimension for each thread.
 * \param local_totalPartWeights_leftClosest_rightCloset is one dimensional array holding the local part weights, left and right closest points. Convenient for mpi-reduction.
 * \param global_totalPartWeights_leftClosest_rightCloset is one dimensional array holding the local part weights, left and right closest points. Convenient for mpi-reduction.
 * \param allowNonRectelinearPart is whether to allow distribution of points on same coordinate to different parts or not.
 * \param nonRectelinearPartRatios is one dimensional array holding the ratio of the points on cut lines representing how many of them will be put to left of the line.
 * \param localCutWeights is one dimensional array holding the local part weights only on cut lines.
 * \param globalCutWeights is one dimensional array holding the global part weights only on cut lines.
 * \param allDone is the number of cut lines whose positions should be calculated.
 * \param myNonDoneCounts is one dimensional array holding the number of cut lines in each part whose positions should be calculated.
 * \param useBinarySearch is boolean parameter whether to search for cut lines with binary search of linear search.
 * \param partIds is the array that holds the part ids of the coordinates
 *
 */
template <typename scalar_t, typename lno_t>
void pqJagged_1D_Partition(
    const RCP<const Environment> &env,
    RCP<Comm<int> > &comm,

    lno_t *partitionedPointPermutations,
    scalar_t *pqJagged_coordinates,
    bool pqJagged_uniformWeights,
    scalar_t *pqJagged_weights,

    scalar_t *targetPartWeightRatios,   // the weight ratios at left side of the cuts. last is 1.
    scalar_t *globalMinMaxTotal,
    scalar_t *localMinMaxTotal,

    partId_t partNo,
    int numThreads,
    scalar_t maxScalar,
    scalar_t minScalar,
    scalar_t imbalanceTolerance,
    partId_t currentPartBeginIndex,
    partId_t concurrentPartCount,
    lno_t *inTotalCounts,

    scalar_t *cutCoordinates,
    scalar_t *cutCoordinatesWork, 	// work array to manipulate coordinate of cutlines in different iterations.
    scalar_t **leftClosestDistance,
    scalar_t **rightClosestDistance,
    scalar_t *cutUpperBounds,  //to determine the next cut line with binary search
    scalar_t *cutLowerBounds,  //to determine the next cut line with binary search
    scalar_t *cutUpperWeight,   //to determine the next cut line with binary search
    scalar_t *cutLowerWeight,  //to determine the next cut line with binary search
    bool *isDone,
    double **partWeights,
    scalar_t *local_totalPartWeights_leftClosest_rightCloset,
    scalar_t *global_totalPartWeights_leftClosest_rightCloset,
    bool allowNonRectelinearPart,
    float *nonRectelinearPartRatios,
    scalar_t *localCutWeights,
    scalar_t *globalCutWeights,

    partId_t allDone,
    partId_t *myNonDoneCounts,
    bool useBinarySearch,
    //    string dimension,
    partId_t * partIds
    ){

      partId_t recteLinearCutCount = 0;
      scalar_t *cutCoordinates_tmp = cutCoordinates;
      partId_t noCuts = partNo - 1;
      size_t total_part_count = partNo + size_t (noCuts) ;


#ifdef mpi_communication
      MPI_Op myop;
      MPI_Op_create(sumMinMin, 0, &myop);   /* step 3 */
#endif


      scalar_t _EPSILON = numeric_limits<scalar_t>::epsilon();


      //  env->timerStart(MACRO_TIMERS, "PQJagged creation_" + dimension);
      Teuchos::PQJaggedCombinedReductionOp<int, scalar_t> reductionOp(
          total_part_count , noCuts  , noCuts , concurrentPartCount);

      // env->timerStop(MACRO_TIMERS, "PQJagged creation_" + dimension);

#ifdef HAVE_ZOLTAN2_OMP
#pragma omp parallel shared(allDone,  recteLinearCutCount)
#endif
      {
        //env->timerStart(MACRO_TIMERS, "PQJagged thread_init_" + dimension);
        int me = 0;
#ifdef HAVE_ZOLTAN2_OMP
        me = omp_get_thread_num();
#endif
        double *myPartWeights = partWeights[me];
        scalar_t *myLeftClosest = leftClosestDistance[me];
        scalar_t *myRightClosest = rightClosestDistance[me];

#ifdef HAVE_ZOLTAN2_OMP
#pragma omp for
#endif
        for(partId_t i = 0; i < noCuts * concurrentPartCount; ++i){
          isDone[i] = false;
          partId_t ind = i / noCuts;
          cutLowerBounds[i] = globalMinMaxTotal[ind];
          cutUpperBounds[i] = globalMinMaxTotal[ind + concurrentPartCount];
          cutUpperWeight[i] = globalMinMaxTotal[ind + 2 * concurrentPartCount];
          cutLowerWeight[i] = 0;
          if(allowNonRectelinearPart){
            nonRectelinearPartRatios[i] = 0;
          }
        }

        //env->timerStop(MACRO_TIMERS, "PQJagged thread_init_" + dimension);


#ifdef HAVE_ZOLTAN2_OMP
#pragma omp barrier
#endif
        int iteration = 0;
        while (allDone != 0){
          iteration += 1;
          /*
             if(comm->getRank() == 0)
             {
#pragma omp single
{ cout << endl << endl << "allDone:" << allDone << endl;

for (size_t i = 0; i < noCuts * concurrentPartCount; ++i){

if(isDone[i] == false)
cout << "i:" << i <<  " c:" << cutCoordinates_tmp[i] << " u:" << cutUpperBounds[i] << " l:" << cutLowerBounds[i] <<
" uw:" << cutUpperWeight[i] << " lw:" << cutLowerWeight[i] << " not done" << endl;
else cout << "i:" << i <<  " c:" << cutCoordinates_tmp[i] <<  " done" << endl; }

}
}
           */

          /*
#pragma omp single
{
env->timerStart(MACRO_TIMERS, "PQJagged 1D_" + dimension);
}
           */
          for (partId_t kk = 0; kk < concurrentPartCount; ++kk){
            if (/*globalMinMax[kk] > globalMinMax[kk + k] ||*/ myNonDoneCounts[kk] == 0) continue;
            partId_t cutShift = noCuts * kk;
            size_t totalPartShift = total_part_count * kk;

            bool *currentDone = isDone + cutShift;
            double *myCurrentPartWeights = myPartWeights + totalPartShift;
            scalar_t *myCurrentLeftClosest = myLeftClosest + cutShift;
            scalar_t *myCurrentRightClosest = myRightClosest + cutShift;

            partId_t current = currentPartBeginIndex + kk;
            lno_t coordinateBegin = current ==0 ? 0: inTotalCounts[current -1];
            lno_t coordinateEnd = inTotalCounts[current];
            scalar_t *cutCoordinates_ = cutCoordinates_tmp + kk * noCuts;

            // compute part weights using existing cuts
            pqJagged_1DPart_getPartWeights<scalar_t, lno_t>(
                total_part_count,
                noCuts,
                maxScalar,
                _EPSILON,
                numThreads,
                coordinateBegin,
                coordinateEnd,
                partitionedPointPermutations,
                pqJagged_coordinates,
                pqJagged_uniformWeights,
                pqJagged_weights,
                cutCoordinates_,
                currentDone,
                myCurrentPartWeights,
                myCurrentLeftClosest,
                myCurrentRightClosest,
                useBinarySearch,
                partIds);
          }
/*
#pragma omp single
{
env->timerStop(MACRO_TIMERS, "PQJagged 1D_" + dimension);
env->timerStart(MACRO_TIMERS, "PQJagged 1D_accumulation_" + dimension);
}
 */
accumulateThreadResults<scalar_t>(
    noCuts, total_part_count, concurrentPartCount,
    numThreads, isDone,
    leftClosestDistance, rightClosestDistance, partWeights,
    localMinMaxTotal,
    local_totalPartWeights_leftClosest_rightCloset//,
    //          useBinarySearch
    );
/*
#pragma omp single
{
env->timerStop(MACRO_TIMERS, "PQJagged 1D_accumulation_" + dimension);

env->timerStart(MACRO_TIMERS, "PQJagged Communication_" + dimension);
}
 */
#ifdef HAVE_ZOLTAN2_OMP
#pragma omp single
#endif
{
  if(comm->getSize() > 1){
    try{



#ifdef mpi_communication

      MPI_Allreduce(local_totalPartWeights_leftClosest_rightCloset, global_totalPartWeights_leftClosest_rightCloset,

          (total_part_count + 2 * noCuts) * concurrentPartCount, MPI_FLOAT, myop,MPI_COMM_WORLD);
#endif
#ifndef mpi_communication

      reduceAll<int, scalar_t>(*comm, reductionOp,
          (total_part_count + 2 * noCuts) * concurrentPartCount,
          local_totalPartWeights_leftClosest_rightCloset,
          global_totalPartWeights_leftClosest_rightCloset
          );
#endif

      //cout << "reducing" << endl;
      /*
         MPI_Allreduce (
         local_totalPartWeights_leftClosest_rightCloset,
         global_totalPartWeights_leftClosest_rightCloset,
         total_part_count ,
         MPI_DOUBLE,
         MPI_SUM,
         MPI_COMM_WORLD);

         MPI_Allreduce (
         local_totalPartWeights_leftClosest_rightCloset + total_part_count ,
         global_totalPartWeights_leftClosest_rightCloset + total_part_count ,
         noCuts,
         MPI_DOUBLE,
         MPI_MIN,
         MPI_COMM_WORLD);

         MPI_Allreduce (
         local_totalPartWeights_leftClosest_rightCloset + total_part_count + noCuts,
         global_totalPartWeights_leftClosest_rightCloset + total_part_count + noCuts,
         noCuts,
         MPI_DOUBLE,
         MPI_MIN,
         MPI_COMM_WORLD);
       */
    }

    Z2_THROW_OUTSIDE_ERROR(*env)
  }
  else {
    size_t s = (total_part_count + 2 * noCuts) * concurrentPartCount;
    for(size_t i = 0; i < s; ++i){
      global_totalPartWeights_leftClosest_rightCloset[i] = local_totalPartWeights_leftClosest_rightCloset[i];
    }
  }
}
/*
#pragma omp single
{
env->timerStop(MACRO_TIMERS, "PQJagged Communication_" + dimension);

env->timerStart(MACRO_TIMERS, "PQJagged new_cut_calculation_" + dimension);
}
 */
for (partId_t kk = 0; kk < concurrentPartCount; ++kk){


  if (/*globalMinMax[kk] > globalMinMax[kk + k] || */myNonDoneCounts[kk] == 0) continue;
  partId_t cutShift = noCuts * kk;
  size_t tlrShift = (total_part_count + 2 * noCuts) * kk;

  scalar_t *localPartWeights = local_totalPartWeights_leftClosest_rightCloset  + tlrShift ;
  scalar_t *gtlr = global_totalPartWeights_leftClosest_rightCloset + tlrShift;
  scalar_t *glc = gtlr + total_part_count; //left closest points
  scalar_t *grc = gtlr + total_part_count + noCuts; //right closest points
  scalar_t *globalPartWeights = gtlr;
  bool *currentDone = isDone + cutShift;
  scalar_t *currentTargetPartWeightRatios = targetPartWeightRatios + (noCuts + 1) * kk;
  float *currentnonRectelinearPartRatios = nonRectelinearPartRatios + cutShift;

  scalar_t minCoordinate = globalMinMaxTotal[kk];
  scalar_t maxCoordinate = globalMinMaxTotal[kk + concurrentPartCount];
  scalar_t globalTotalWeight = globalMinMaxTotal[kk + concurrentPartCount * 2];
  scalar_t *currentcutLowerWeight = cutLowerWeight + cutShift;
  scalar_t *currentcutUpperWeight = cutUpperWeight + cutShift;
  scalar_t *currentcutUpperBounds = cutUpperBounds + cutShift;
  scalar_t *currentcutLowerBounds = cutLowerBounds + cutShift;

  partId_t prevDoneCount = myNonDoneCounts[kk];
  // Now compute the new cut coordinates.
  getNewCoordinates<scalar_t>(
      env, comm,
      total_part_count, noCuts, maxCoordinate, minCoordinate, globalTotalWeight, imbalanceTolerance, maxScalar,
      globalPartWeights, localPartWeights, currentTargetPartWeightRatios, currentDone,

      cutCoordinates_tmp + cutShift, currentcutUpperBounds, currentcutLowerBounds,
      glc, grc, currentcutLowerWeight, currentcutUpperWeight,
      cutCoordinatesWork +cutShift, //new cut coordinates

      allowNonRectelinearPart,
      currentnonRectelinearPartRatios,
      &recteLinearCutCount,
      localCutWeights,
      globalCutWeights,
      myNonDoneCounts[kk]
      );

  partId_t reduction = prevDoneCount - myNonDoneCounts[kk];
#ifdef HAVE_ZOLTAN2_OMP
#pragma omp single
#endif
  {
    allDone -= reduction;
  }
}
/*
#pragma omp single
{
env->timerStop(MACRO_TIMERS, "PQJagged new_cut_calculation_" + dimension);
}
 */
#ifdef HAVE_ZOLTAN2_OMP
#pragma omp single
#endif
{
  scalar_t *t = cutCoordinates_tmp;
  cutCoordinates_tmp = cutCoordinatesWork;
  cutCoordinatesWork = t;
}
}
/*
   if(comm->getRank() == 0)
   if(me == 0) cout << "it:" << iteration << endl;
 */
// Needed only if keep_cuts; otherwise can simply swap array pointers
// cutCoordinates and cutCoordinatesWork.
// (at first iteration, cutCoordinates == cutCoorindates_tmp).
// computed cuts must be in cutCoordinates.
if (cutCoordinates != cutCoordinates_tmp){
#ifdef HAVE_ZOLTAN2_OMP
#pragma omp for
#endif
  for(partId_t i = 0; i < noCuts *concurrentPartCount; ++i){
    cutCoordinates[i] = cutCoordinates_tmp[i];
  }

#ifdef HAVE_ZOLTAN2_OMP
#pragma omp single
#endif
  {
    cutCoordinatesWork = cutCoordinates_tmp;
  }
}

}
}





/*! \brief Function that determines the permutation indices of the coordinates.
 * \param partNo is the number of parts.
 * \param noThreads is the number of threads avaiable for each processor.
 *
 * \param partitionedPointPermutations is the indices of coordinates in the given partition.
 * \param pqJagged_coordinates is 1 dimensional array holding the coordinate values.
 * \param pqJagged_uniformWeights is a boolean value if the points have uniform weights.
 * \param pqJagged_weights is 1 dimensional array holding the weights of points.
 *
 * \param cutCoordinates is 1 dimensional array holding the cut coordinates.
 * \param coordinateBegin is the start index of the given partition on partitionedPointPermutations.
 * \param coordinateEnd is the end index of the given partition on partitionedPointPermutations.
 * \param numLocalCoord is the number of local coordinates.
 *
 * \param allowNonRectelinearPart is the boolean value whether partitioning should allow distributing the points on same coordinate to different parts.
 * \param actual_ratios holds how much percentage of the coordinates on the cutline should be put on left side.
 * \param localPartWeights is the local totalweight of the processor.
 * \param partWeights is the two dimensional array holding the weight of parts for each thread. Assumes there are 2*P - 1 parts (cut lines are seperate parts).
 * \param nonRectelinearRatios is the two dimensional work array holding ratios of weights to be put left and right of the cut line.
 * \param partPointCounts is the two dimensional array holding the number of points in each part for each thread.
 *
 * \param newpartitionedPointPermutations is the indices of coordinates calculated for the partition on next dimension.
 * \param totalCounts are the number points in each output part.
 * \param partIds is the array that holds the part ids of the coordinates
 */
template <typename lno_t, typename scalar_t>
void getChunksFromCoordinates(
    partId_t partNo,
    int noThreads,

    lno_t *partitionedPointPermutations,
    scalar_t *pqJagged_coordinates,
    bool pqJagged_uniformWeights,
    scalar_t *coordWeights,
    scalar_t *cutCoordinates,
    lno_t coordinateBegin,
    lno_t coordinateEnd,

    bool allowNonRectelinearPart,
    float *actual_ratios,
    scalar_t *localPartWeights,
    double **partWeights,
    float **nonRectelinearRatios,

    //lno_t *coordinate_linked_list,
    //lno_t **coordinate_starts,
    //lno_t **coordinate_ends,
    lno_t ** partPointCounts,

    lno_t *newpartitionedPointPermutations,
    lno_t *totalCounts,
    partId_t *partIds //,
    //bool useBinarySearch
    ){

      //lno_t numCoordsInPart =  coordinateEnd - coordinateBegin;
      partId_t noCuts = partNo - 1;
      //size_t total_part_count = noCuts + partNo;
      scalar_t _EPSILON = numeric_limits<scalar_t>::epsilon();

#ifdef HAVE_ZOLTAN2_OMP
#pragma omp parallel
#endif
      {
        int me = 0;
#ifdef HAVE_ZOLTAN2_OMP
        me = omp_get_thread_num();
#endif

        //lno_t *myStarts = coordinate_starts[me];
        //lno_t *myEnds = coordinate_ends[me];
        lno_t *myPartPointCounts = partPointCounts[me];
        float *myRatios = NULL;
        if (allowNonRectelinearPart){


          myRatios = nonRectelinearRatios[me];
#ifdef HAVE_ZOLTAN2_OMP
#pragma omp for
#endif
          for (partId_t i = 0; i < noCuts; ++i){
            float r = actual_ratios[i];

            //cout << "real i:" << i << " :" << r << " " << endl;
            scalar_t leftWeight = r * (localPartWeights[i * 2 + 1] - localPartWeights[i * 2]);
            for(int ii = 0; ii < noThreads; ++ii){
              if(leftWeight > _EPSILON){

                scalar_t ithWeight = partWeights[ii][i * 2 + 1] - partWeights[ii][i * 2 ];
                if(ithWeight < leftWeight){
                  nonRectelinearRatios[ii][i] = ithWeight;
                }
                else {
                  nonRectelinearRatios[ii][i] = leftWeight ;
                }
                leftWeight -= ithWeight;
              }
              else {
                nonRectelinearRatios[ii][i] = 0;
              }
            }
          }


          if(noCuts > 0){
            for (partId_t i = noCuts - 1; i > 0 ; --i){          if(ABS(cutCoordinates[i] - cutCoordinates[i -1]) < _EPSILON){
              myRatios[i] -= myRatios[i - 1] ;
            }
            //cout << "i:" << i << " :" << myRatios[i] << " ";
            myRatios[i] = int ((myRatios[i] + LEAST_SIGNIFICANCE) * SIGNIFICANCE_MUL) / scalar_t(SIGNIFICANCE_MUL);
            }
          }
          /*

             for (partId_t i = 0; i < noCuts; ++i){
             cout << "r i:" << i << " :" <<  myRatios[i] << " " << endl;
             }
           */

        }

        for(partId_t ii = 0; ii < partNo; ++ii){
          myPartPointCounts[ii] = 0;
        }


#ifdef HAVE_ZOLTAN2_OMP
#pragma omp barrier
#pragma omp for
#endif
        for (lno_t ii = coordinateBegin; ii < coordinateEnd; ++ii){

          lno_t i = partitionedPointPermutations[ii];
          partId_t pp = partIds[i];
          partId_t p = pp / 2;
          if(pp % 2 == 1){
            //cout << "on: " << pp << ":" << p << " cut:" << p << endl;

            if(allowNonRectelinearPart && myRatios[p] > _EPSILON * EPS_SCALE){
              //cout << "p:" << p << endl;
              scalar_t w = pqJagged_uniformWeights? 1:coordWeights[i];
              myRatios[p] -= w;
              if(myRatios[p] < 0 && p < noCuts - 1 && ABS(cutCoordinates[p+1] - cutCoordinates[p]) < _EPSILON){
                myRatios[p + 1] += myRatios[p];
              }
              ++myPartPointCounts[p];
              partIds[i] = p;
            }
            else{
              //scalar_t currentCut = cutCoordinates[p];
              //TODO:currently cannot divide 1 line more than 2 parts.
              //bug cannot be divided, therefore this part should change.
              //cout << "p:" << p+1 << endl;
              ++myPartPointCounts[p + 1];
              partIds[i] = p + 1;
            }
          }
          else {
            ++myPartPointCounts[p];

            partIds[i] = p;
          }
        }



#ifdef HAVE_ZOLTAN2_OMP
#pragma omp for
#endif
        for(partId_t j = 0; j < partNo; ++j){
          lno_t pwj = 0;//, prev = 0;
          //if(j == 0) prev = 0;
          //else prev = totalCounts[j - 1];
          //lno_t prev2 = prev;
          for (int i = 0; i < noThreads; ++i){
            lno_t threadPartPointCount = partPointCounts[i][j];
            partPointCounts[i][j] = pwj;
            pwj += threadPartPointCount;

          }
          totalCounts[j] = pwj;// + prev2; //+ coordinateBegin;
        }

#ifdef HAVE_ZOLTAN2_OMP
#pragma omp single
#endif
        {
          for(partId_t j = 1; j < partNo; ++j){
            totalCounts[j] += totalCounts[j - 1];
          }
        }

        for(partId_t j = 1; j < partNo; ++j){
          myPartPointCounts[j] += totalCounts[j - 1] ;
        }


#ifdef HAVE_ZOLTAN2_OMP
#pragma omp for
#endif
        for (lno_t ii = coordinateBegin; ii < coordinateEnd; ++ii){
          lno_t i = partitionedPointPermutations[ii];
          partId_t p =  partIds[i];
          //cout << "p:" << p << " my:" << myPartPointCounts[p] << " begin:" << coordinateBegin << endl;
          newpartitionedPointPermutations[coordinateBegin + myPartPointCounts[p]++] = i;
        }

        /*
           pqJagged_PartVertices <lno_t, partId_t> pqPV;
           pqPV.set(coordinate_linked_list, myStarts, myEnds);
           memset(myPartPointCounts, 0, sizeof(lno_t) * partNo);


#ifdef HAVE_ZOLTAN2_OMP
#pragma omp for
#endif
for (lno_t i = coordinateBegin; i < coordinateEnd; ++i){
int ii = partitionedPointPermutations[i];
coordinate_linked_list[ii] = -1;
}

for (partId_t i = 0; i < partNo; ++i){
myEnds[i] = -1;
myStarts[i] = -1;
}


//determine part of each point
if(1 ||useBinarySearch){

#ifdef HAVE_ZOLTAN2_OMP
#pragma omp for
#endif
for (lno_t ii = coordinateBegin; ii < coordinateEnd; ++ii){

int i = partitionedPointPermutations[ii];
partId_t lc = 0;
partId_t uc = noCuts - 1;

        //bool isInserted = false;
        bool onLeft = false;
        bool onRight = false;
        partId_t lastPart = -1;
        while(uc >= lc)
        {
        lastPart = -1;
        onLeft = false;
        onRight = false;
        partId_t j = (uc + lc) / 2;
        scalar_t distance = pqJagged_coordinates[i] - cutCoordinates[j];
        scalar_t absdistance = ABS(distance);

        if(allowNonRectelinearPart  && absdistance < _EPSILON ){
        scalar_t w = pqJagged_uniformWeights? 1:coordWeights[i];
        partId_t jj = j -1;
        while(jj >= 0 && ABS(cutCoordinates[jj] - cutCoordinates[j]) < _EPSILON){
        --jj;
        }
        ++jj;
        for (;jj < noCuts && ABS(cutCoordinates[jj] - cutCoordinates[j]) < _EPSILON; ++jj){
        if(myRatios[jj] > _EPSILON * EPS_SCALE ){
        myRatios[jj] -= w;
        if(myRatios[jj] < 0 && jj < noCuts - 1 && ABS(cutCoordinates[jj+1] - cutCoordinates[jj]) < _EPSILON){
        myRatios[jj + 1] += myRatios[jj];
        }
        onLeft = true;
        lastPart = jj;
        break;
        }
        }
        if(!onLeft){
        onRight= true;
        lastPart = jj -1;
        }

        break;
        }
        else {
        if (distance < 0) {
          uc = j - 1;
          onLeft = true;
          lastPart = j;
        }
        else {
          lc = j + 1;
          onRight = true;
          lastPart = j;
        }
      }
      }
      if(onRight){
        pqPV.inserToPart(lastPart + 1, i);
        myPartPointCounts[lastPart + 1] +=  1;
      }
      else if(onLeft){
        pqPV.inserToPart(lastPart , i);
        myPartPointCounts[lastPart] +=  1;
      }
    }
    for(partId_t i = 1; i < partNo; ++i){
      myPartPointCounts[i] += myPartPointCounts[i-1];
    }
    } else {
#ifdef HAVE_ZOLTAN2_OMP
#pragma omp for
#endif
      for (lno_t ii = coordinateBegin; ii < coordinateEnd; ++ii){

        lno_t i = partitionedPointPermutations[ii];

        bool inserted = false;
        for(partId_t j = 0; j < noCuts; ++j){
          scalar_t distance = pqJagged_coordinates[i] - cutCoordinates[j];
          scalar_t absdistance = ABS(distance);

          if (allowNonRectelinearPart && myRatios[j] > _EPSILON * EPS_SCALE && absdistance < _EPSILON ){
            scalar_t w = pqJagged_uniformWeights? 1:coordWeights[i];
            scalar_t decrease = w;
            myRatios[j] -= decrease;

            if(myRatios[j] < 0 && j < noCuts - 1 && ABS(cutCoordinates[j+1] - cutCoordinates[j]) < _EPSILON){
              myRatios[j + 1] += myRatios[j];
            }
            inserted = true;
            pqPV.inserToPart(j, i);
            break;
          }
          else if (distance < 0 && absdistance > _EPSILON){
            pqPV.inserToPart(j, i);
            inserted = true;
            break;
          }
          else {
            myPartPointCounts[j] -=	 1;
          }

        }
        if(!inserted){
          pqPV.inserToPart(noCuts, i);
        }
      }
    }
//accumulate the starts of each thread.

#ifdef HAVE_ZOLTAN2_OMP
#pragma omp for
#endif
for(partId_t i = 0; i < partNo; ++i){
  int head = 0, tail = 0;
  while(head < noThreads && coordinate_ends[head][i] == -1){
    ++head;
  }
  int firstHead = head;
  for(int j = head; j < noThreads; ){
    tail = j+1;
    bool foundTail = false;
    while(tail < noThreads){
      if(coordinate_starts[tail][i] == -1){
        ++tail;
      }
      else {
        foundTail = true;
        break;
      }
    }
    if(foundTail){
      coordinate_linked_list[coordinate_ends[head][i]] = coordinate_starts[tail][i];
      head = tail;
    }
    j = tail;

  }
  coordinate_starts[0][i] = firstHead >= noThreads ? -1:coordinate_starts[firstHead][i];
}


if(1 || useBinarySearch){
  //accumulate the count.
#ifdef HAVE_ZOLTAN2_OMP
#pragma omp for
#endif
  for(partId_t j = 0; j < partNo; ++j){
    lno_t pwj = 0;
    for (int i = 0; i < noThreads; ++i){
      pwj += partPointCounts[i][j];
    }
    totalCounts[j] = pwj;
  }
} else {
#ifdef HAVE_ZOLTAN2_OMP
#pragma omp for
#endif
  for(partId_t j = 0; j < partNo; ++j){
    lno_t pwj = 0;
    for (int i = 0; i < noThreads; ++i){
      pwj += partPointCounts[i][j];
    }
    totalCounts[j] = pwj + numCoordsInPart;
  }
}
*/

/*
#ifdef HAVE_ZOLTAN2_OMP
#pragma omp for
#endif
for(partId_t i = 0; i < partNo; ++i){
lno_t nextPoint = coordinate_starts[0][i];
lno_t pcnt = 0;

lno_t prevCount = coordinateBegin;
if (i > 0) prevCount = totalCounts[i -1] + coordinateBegin;

while(nextPoint != -1){
newpartitionedPointPermutations[prevCount + pcnt++] = nextPoint;
nextPoint = coordinate_linked_list[nextPoint];
}
}
 */
}
}


template <typename T>
T *allocMemory(size_t size){
  if (size > 0){
    T * a = new T[size];
    if (a == NULL) {
      throw  "cannot allocate memory";
    }
    return a;
  }
  else {
    return NULL;
  }
}

template <typename T>
void freeArray(T *&array){
  if(array != NULL){
    delete [] array;
    array = NULL;
  }
}

template <typename tt>
std::string toString(tt obj){
  std::stringstream ss (std::stringstream::in |std::stringstream::out);
  ss << obj;
  std::string tmp = "";
  ss >> tmp;
  return tmp;
}

#ifdef enable_migration


template <class IT, class WT>
struct uSortItem
{
  IT id;
  //unsigned int val;
  WT val;
};// uSortItem;




  template <class IT, class WT>
void uqsort(IT n, uSortItem<IT, WT> * arr)
{
#define SWAP(a,b,temp) temp=(a);(a)=(b);(b)=temp;
  int NSTACK = 50;
  int M = 7;
  IT         i, ir=n, j, k, l=1;
  IT         jstack=0, istack[50];
  WT aval;
  uSortItem<IT,WT>    a, temp;

  --arr;
  for (;;)
  {
    if (ir-l < M)
    {
      for (j=l+1;j<=ir;j++)
      {
        a=arr[j];
        aval = a.val;
        for (i=j-1;i>=1;i--)
        {
          if (arr[i].val <= aval)
            break;
          arr[i+1] = arr[i];
        }
        arr[i+1]=a;
      }
      if (jstack == 0)
        break;
      ir=istack[jstack--];
      l=istack[jstack--];
    }
    else
    {
      k=(l+ir) >> 1;
      SWAP(arr[k],arr[l+1], temp)
        if (arr[l+1].val > arr[ir].val)
        {
          SWAP(arr[l+1],arr[ir],temp)
        }
      if (arr[l].val > arr[ir].val)
      {
        SWAP(arr[l],arr[ir],temp)
      }
      if (arr[l+1].val > arr[l].val)
      {
        SWAP(arr[l+1],arr[l],temp)
      }
      i=l+1;
      j=ir;
      a=arr[l];
      aval = a.val;
      for (;;)
      {
        do i++; while (arr[i].val < aval);
        do j--; while (arr[j].val > aval);
        if (j < i) break;
        SWAP(arr[i],arr[j],temp);
      }
      arr[l]=arr[j];
      arr[j]=a;
      jstack += 2;
      if (jstack > NSTACK){
        cout << "uqsort: NSTACK too small in sort." << endl;
        exit(1);
      }
      if (ir-i+1 >= j-l)
      {
        istack[jstack]=ir;
        istack[jstack-1]=i;
        ir=j-1;
      }
      else
      {
        istack[jstack]=j-1;
        istack[jstack-1]=l;
        l=i;
      }
    }
  }
}
template <typename gno_t, typename lno_t,typename scalar_t, typename node_t>
RCP<const Tpetra::MultiVector<scalar_t, lno_t, gno_t, node_t> > create_initial_multi_vector(
    RCP<Comm<int> > &comm,
    gno_t numGlobalPoints, 
    lno_t numLocalPoints, 
    int coord_dim, 
    scalar_t **coords,
    int weight_dim, 
    scalar_t **weight,
    int pqJagged_multiVectorDim
    ){
  typedef Tpetra::MultiVector<scalar_t, lno_t, gno_t, node_t> tMVector_t;
  RCP<Tpetra::Map<lno_t, gno_t, node_t> > mp = rcp(
      new Tpetra::Map<lno_t, gno_t, node_t> (numGlobalPoints, numLocalPoints, 0, comm));


  Teuchos::Array<Teuchos::ArrayView<const scalar_t> > coordView(pqJagged_multiVectorDim);
  for (int i=0; i < coord_dim; i++){
    //cout << "setting i:" << i << endl;
    if(numLocalPoints > 0){
      Teuchos::ArrayView<const scalar_t> a(coords[i], numLocalPoints);
      coordView[i] = a;
    } else{
      Teuchos::ArrayView<const scalar_t> a;
      coordView[i] = a;
    }
  }

  for (int i=0;  i < weight_dim; ++i){
    int j = i + coord_dim;
    if (j >= pqJagged_multiVectorDim) break;
    //cout << "setting j:" << j << endl;
    if(numLocalPoints > 0){
      Teuchos::ArrayView<const scalar_t> a(weight[i], numLocalPoints);
      coordView[j] = a;
    } else{
      Teuchos::ArrayView<const scalar_t> a;
      coordView[j] = a;
    }

  }
  RCP< Tpetra::MultiVector<scalar_t, lno_t, gno_t, node_t> >tmVector = 
    RCP< Tpetra::MultiVector<scalar_t, lno_t, gno_t, node_t> >(
        new Tpetra::MultiVector<scalar_t, lno_t, gno_t, node_t>( mp, coordView.view(0, pqJagged_multiVectorDim), pqJagged_multiVectorDim));

  RCP<const tMVector_t> coordsConst = Teuchos::rcp_const_cast<const tMVector_t>(tmVector);
  return coordsConst;
}





template <typename gno_t, typename lno_t,typename scalar_t, typename node_t>
RCP<Tpetra::MultiVector<scalar_t, lno_t, gno_t, node_t> > create_multi_vector(
    RCP<Comm<int> > &comm,
    gno_t numGlobalPoints, 
    lno_t numLocalPoints, 
    int coord_dim, 
    scalar_t **coords,
    int weight_dim, 
    scalar_t **weight,
    scalar_t *assigned_parts, 
    int &multiVectorDim,
    RCP<const Tpetra::MultiVector<scalar_t, lno_t, gno_t, node_t> > old_mvector
    ){

  typedef Tpetra::MultiVector<scalar_t, lno_t, gno_t, node_t> tMVector_t;
  RCP<const Tpetra::Map<lno_t, gno_t, node_t> > mp = old_mvector->getMap();

  Teuchos::Array<Teuchos::ArrayView<const scalar_t> > coordView(multiVectorDim + 1);

  for (int i=0; i < coord_dim; i++){
    if(numLocalPoints > 0){
      Teuchos::ArrayView<const scalar_t> a(coords[i], numLocalPoints);
      coordView[i] = a;
    } else{
      Teuchos::ArrayView<const scalar_t> a;
      coordView[i] = a;
    }
  }
  //cout << "coordim:" << coord_dim << endl;
  for (int i=0; i < weight_dim; i++){

    int j = i + coord_dim;
    if (j >= multiVectorDim ) break;
    //cout << "setting j:" << j << endl;
    if(numLocalPoints > 0){
      Teuchos::ArrayView<const scalar_t> a(weight[i], numLocalPoints);
      coordView[j] = a;
    } else{
      Teuchos::ArrayView<const scalar_t> a;
      coordView[j] = a;
    }
  }
  //cout << "weightdim:" << weight_dim << endl;

  if (assigned_parts){
    if(numLocalPoints > 0){
      //cout << "writing :" << weight_dim + coord_dim << endl;
      Teuchos::ArrayView<const scalar_t> a(assigned_parts, numLocalPoints);
      coordView[multiVectorDim] = a;
    } else{
      Teuchos::ArrayView<const scalar_t> a;
      coordView[multiVectorDim] = a;
    }
    multiVectorDim += 1;

  }
  RCP< Tpetra::MultiVector<scalar_t, lno_t, gno_t, node_t> >tmVector = RCP< Tpetra::MultiVector<scalar_t, lno_t, gno_t, node_t> >(
      new Tpetra::MultiVector<scalar_t, lno_t, gno_t, node_t>( mp, coordView.view(0, multiVectorDim), multiVectorDim));

  RCP<const tMVector_t> coordsConst = Teuchos::rcp_const_cast<const tMVector_t>(tmVector);
  return tmVector;
}



template <typename gno_t, typename lno_t,typename scalar_t, typename node_t>
void get_multi_vector(
    RCP<Comm<int> > &comm,
    lno_t &numLocalPoints, gno_t &numGlobalPoints,
    int coord_dim, 
    scalar_t **coords,
    int weight_dim, 
    scalar_t **weight,
    scalar_t *&assigned_parts
    ,RCP<const Tpetra::MultiVector<scalar_t, lno_t, gno_t, node_t> > coordsConst
    ,partId_t out_num_parts, lno_t *&permutations, 
    lno_t *part_begins
    ,partId_t num_parts, int pqJagged_multiVectorDim
    ){
  //numLocalPoints =  coordsConst->getData(0).size();

  //numGlobalPoints = coordsConst->getGlobalLength ();
  //Teuchos::Array<Teuchos::ArrayView<const scalar_t> > coordView(coord_dim + weight_dim + 1);
  for (int i=0; i < coord_dim; i++){
    ArrayRCP< const scalar_t >  coord = coordsConst->getData(i);
    coords[i] =(scalar_t *) coord.getRawPtr();
  }

  for (int i=0; i < weight_dim; i++){
    if (i + coord_dim >= pqJagged_multiVectorDim) break;
    //cout << "reading:" << i+ coord_dim << endl;
    ArrayRCP< const scalar_t >  wgts = coordsConst->getData(i+ coord_dim);
    weight[i] = (scalar_t *) wgts.getRawPtr();
  }
  if (assigned_parts){
    assigned_parts = (scalar_t *)coordsConst->getData /*getData*/(pqJagged_multiVectorDim).getRawPtr();
  }
  //cout <<"me:" <<comm->getRank() << " outnumparts:" << out_num_parts << endl;
  if (out_num_parts == 1){
    for(lno_t i = 0; i < numLocalPoints; ++i){
      permutations[i] = i;
    }
    part_begins[0] = numLocalPoints;

  }
  else {
    //cout <<"me:" <<comm->getRank() << " outnumparts bigger than 1:" << out_num_parts << endl;

    lno_t *counts = new lno_t[num_parts];
    partId_t *part_shifts = new partId_t[num_parts];

    memset(counts, 0, sizeof(lno_t) * num_parts);
    for(lno_t i = 0; i < numLocalPoints; ++i){
      ++counts[lno_t((assigned_parts[i]+1)/2)];
    }
    /*
       for(partId_t i = 0; i < num_parts; ++i){
       cout << "me:" <<comm->getRank() <<  " p:" << i << " :count:" <<  counts[i] << endl; 
       }	
     */
    partId_t p = 0;
    lno_t prev_index = 0;
    for(partId_t i = 0; i < num_parts; ++i){
      if(counts[i] > 0)  {
        part_begins[p] =  prev_index + counts[i];
        prev_index += counts[i];
        part_shifts[i] = p++;

      }
      //counts[i] += counts[i-1];
    }
    for(partId_t i = 0; i < out_num_parts; ++i){
      counts[i] = part_begins[i];

      //cout <<  "me:" <<comm->getRank() <<  " p:" << i << " partend:" <<  part_begins[i] << endl;
    }
    for(lno_t i = numLocalPoints - 1; i >= 0; --i){
      partId_t part = part_shifts[partId_t((assigned_parts[i]+1)/2)];
      //cout <<  "me:" <<comm->getRank() <<  " i:" << i << " part[i]:" << part << " placing to:" << counts[part] -1 << endl;

      permutations[--counts[part]] = i;
    }
    /*
       for(lno_t i = 0; i < numLocalPoints; ++i){
       cout <<  "me:" <<comm->getRank() <<  " i:" << i << " permutations[i]:" << permutations[i] <<endl;
       }
     */
    delete[]counts;
    delete[]part_shifts;

  }


}

#define MIGRATIONIMBALANCE 0.03
template <typename mvector_t, typename gno_t, typename partId_t>
bool migrateData(
    const RCP<const Environment> &env,
    RCP<Comm<int> > &comm,
    partId_t *&lrflags,
    RCP<mvector_t> &vectors,    // on return is the new data
    partId_t *p_pid_np_num_procs_each_part,
    partId_t *p_pid_np_work_num_procs_each_part,
    partId_t num_parts,
    /*
       gno_t *p_gno_np_local_num_coord_each_part,
       gno_t *p_gno_np_work_local_num_coord_each_part,
       gno_t *p_gno_np_global_num_coord_each_part,
     */
    partId_t *ids, partId_t &groupSize,
    partId_t &out_num_part,
    partId_t &partIndexBegin, partId_t futurePartIndex, 
    int migration_option,
    int migration_check_option,
    scalar_t migration_imbalance_cut_off
    //,    lno_t *permutation
    )          // on return is num procs with left data
{


  typedef typename mvector_t::scalar_type scalar_t;
  typedef typename mvector_t::local_ordinal_type lno_t;


  //int migration_option = 1;

  partId_t nprocs = comm->getSize();
  size_t nobj = vectors->getLocalLength();
  size_t nGlobalObj = vectors->getGlobalLength();
  partId_t myRank = comm->getRank();
  if (nprocs < num_parts) migration_option = 0;
  partId_t allocation_size = num_parts;
  if (migration_option == 1){
    allocation_size = num_parts * (nprocs + 1);
  }
  gno_t *p_gno_np_local_num_coord_each_part_actual = new gno_t[allocation_size];
  gno_t *p_gno_np_work_local_num_coord_each_part_actual = new gno_t[allocation_size];
  gno_t *p_gno_np_global_num_coord_each_part_actual  = new gno_t[allocation_size];


  gno_t *p_gno_np_local_num_coord_each_part = p_gno_np_local_num_coord_each_part_actual;
  gno_t *p_gno_np_work_local_num_coord_each_part = p_gno_np_work_local_num_coord_each_part_actual;
  gno_t *p_gno_np_global_num_coord_each_part  = p_gno_np_global_num_coord_each_part_actual;

  gno_t *p_gno_np_local_num_coord_each_part_mypart = p_gno_np_local_num_coord_each_part_actual;
  gno_t *p_gno_np_work_local_num_coord_each_part_mypart = p_gno_np_work_local_num_coord_each_part_actual;
  gno_t *p_gno_np_global_num_coord_each_part_mypart  = p_gno_np_global_num_coord_each_part_actual;



  partId_t shift_amount = nprocs * num_parts;
  partId_t my_part_shift = myRank * num_parts;

  if (migration_option == 1){

    p_gno_np_local_num_coord_each_part += shift_amount;
    p_gno_np_work_local_num_coord_each_part += shift_amount;
    p_gno_np_global_num_coord_each_part += shift_amount;

    p_gno_np_local_num_coord_each_part_mypart += my_part_shift;
    p_gno_np_work_local_num_coord_each_part_mypart += my_part_shift;
    p_gno_np_global_num_coord_each_part_mypart  += my_part_shift;

  }


  memset(p_gno_np_local_num_coord_each_part_actual, 0, sizeof(gno_t)*allocation_size);
  for (size_t i=0; i < nobj; i++){
    ++p_gno_np_local_num_coord_each_part[(lrflags[i]+1)/2];
  }
  if (migration_option == 1){
    memcpy (p_gno_np_local_num_coord_each_part_mypart,
        p_gno_np_local_num_coord_each_part, 
        sizeof(gno_t) * (num_parts) );
  }



  try{
    reduceAll<int, gno_t>(
        *comm, 
        Teuchos::REDUCE_SUM, 
        allocation_size, 
        p_gno_np_local_num_coord_each_part_actual, 
        p_gno_np_global_num_coord_each_part_actual);
  }
  Z2_THROW_OUTSIDE_ERROR(*env)
  if (migration_check_option == 0){
    scalar_t diff = 0, global_diff = 0;
    for (partId_t i = 0; i < num_parts; ++i){
      scalar_t ideal_num = p_gno_np_global_num_coord_each_part[i] /  scalar_t(nprocs);
      diff += ABS(ideal_num -
              p_gno_np_local_num_coord_each_part_mypart[i]) /  (ideal_num);
    }
    diff /= num_parts;
    reduceAll<int, scalar_t>(
        *comm, 
        Teuchos::REDUCE_SUM, 
        1, 
        &diff, 
        &global_diff);
    global_diff /= nprocs; 
    if (myRank == 0) {
      cout << "imbalance for next iteration:" << global_diff << endl;
    }
    if(global_diff <= migration_imbalance_cut_off){
      delete []p_gno_np_local_num_coord_each_part_actual;
      delete []p_gno_np_work_local_num_coord_each_part_actual;
      delete []p_gno_np_global_num_coord_each_part_actual;
      return false;
    }
    
  }
    /*
       if (myRank == 0){
       for(int i = 0; i < allocation_size; ++i){
       cout << "i:" << i << " p_gno_np_local_num_coord_each_part:" << p_gno_np_local_num_coord_each_part_actual[i] << endl;
       cout << "i:" << i << " p_gno_np_global_num_coord_each_part_actual:" << p_gno_np_global_num_coord_each_part_actual[i] << endl;

       }
       }

       comm->barrier();
     */
    /*
       partId_t left_proc = nprocs;
       partId_t min_required_for_rest = num_parts - 1;
       for (partId_t i=0; i < num_parts; i++){

       partId_t required_proc = static_cast<partId_t>(floor(0.5f + nprocs * (scalar_t (p_gno_np_global_num_coord_each_part[i]) / scalar_t(nGlobalObj))));

    //cout << "i:" << i << " gnp:" << p_gno_np_global_num_coord_each_part[i] << " lnp:" << p_gno_np_local_num_coord_each_part[i] << " nG:" << nGlobalObj << " nproc:" << nprocs << endl;
    //cout << "i:" << i << " required:" << required_proc << endl;

    if (left_proc - required_proc < min_required_for_rest){
    required_proc = left_proc - (min_required_for_rest);
    }
    --min_required_for_rest;
    p_pid_np_num_procs_each_part[i] = required_proc;
    //cout << "i:" << i << " required:" << required_proc << endl;
    }
     */
    //cout << "i4" << endl;
    ///////////////////////////////////////////////////////
    // Get a list of my new global numbers.

    Array<lno_t> sendCount(nprocs, 0);
  Array<lno_t> recvCount(nprocs, 0);
  Array<gno_t> sendBuf(nobj, 0);
  out_num_part = 0;
  //int assigned_part_count = 0;
  if (1 || nobj > 0){
    if (nprocs >= num_parts){
      if(migration_option == 1){

        partId_t *part_assign_begins = new partId_t [num_parts];
        partId_t *proc_chains = new partId_t [nprocs];

        partId_t left_proc = nprocs;
        partId_t min_required_for_rest = num_parts - 1;
        //find how many processors is needed for each part.

        bool did_i_find_my_group = false;

        for (partId_t i=0; i < num_parts; i++){
          partId_t required_proc = static_cast<partId_t>(floor(0.5f + nprocs * (scalar_t (p_gno_np_global_num_coord_each_part[i]) / scalar_t(nGlobalObj))));
          if (left_proc - required_proc < min_required_for_rest){
            required_proc = left_proc - (min_required_for_rest);
          }
          left_proc -= required_proc;
          --min_required_for_rest;
          p_pid_np_num_procs_each_part[i] = required_proc;
        }
        if (left_proc > 0){
          p_pid_np_num_procs_each_part[0] +=  left_proc;
        }
        //now find what are the best processors with least migration for each part.

        partId_t *proc_part_assignments = new partId_t[nprocs];
        for (int i = 0; i < nprocs; ++i ){
          proc_part_assignments[i] = -1;
          proc_chains[i] = -1;
        }
        for (int i = 0; i < num_parts; ++i ){
          part_assign_begins[i] = -1;
        }

        uSortItem<partId_t, lno_t> * proc_points_in_part = new uSortItem<partId_t, partId_t>[nprocs];


        for(partId_t i = 0; i < num_parts; ++i){


          gno_t total_num_points_in_part = p_gno_np_global_num_coord_each_part[i];
          for(partId_t ii = 0; ii < nprocs; ++ii){
            proc_points_in_part[ii].id = ii;

            if (proc_part_assignments[ii] == -1){

              proc_points_in_part[ii].val = p_gno_np_global_num_coord_each_part_actual[ii * num_parts + i];
            }
            else {
              proc_points_in_part[ii].val = -p_gno_np_global_num_coord_each_part_actual[ii * num_parts + i] - 1;
            }
            //cout << "i:" << i << " me:" << myRank << " ii:" << ii << " val:" << proc_points_in_part[ii].val << " index:" <<  ii * num_parts + i << " alloc:" << allocation_size << endl;
          }
          uqsort<partId_t, partId_t>(nprocs, proc_points_in_part);

          partId_t required_proc_count =  p_pid_np_num_procs_each_part[i];


          gno_t ideal_num_points_in_procs = 
            ceil (total_num_points_in_part / scalar_t (required_proc_count));
          //if(myRank == 0)
          //cout <<"i:" << i << " assign ideal_num_points_in_procs:" << ideal_num_points_in_procs << endl;

          partId_t next_part_to_send = nprocs - 1;
          partId_t next_part_to_send_id = proc_points_in_part[next_part_to_send].id;
          lno_t space_left = 	ideal_num_points_in_procs - proc_points_in_part[next_part_to_send].val; 
          /*
             if(myRank == 1) cout << "I:" << i << " NEXTnext_part_to_send_id:"<< next_part_to_send_id << " proc_part_assignments:" << proc_part_assignments[next_part_to_send_id]<<endl;
           */
          for(partId_t ii = nprocs - 1; ii >= nprocs - required_proc_count; --ii){
            partId_t partid = proc_points_in_part[ii].id;
            proc_part_assignments[partid] = i;
          }
          if (!did_i_find_my_group){
            for(partId_t ii = nprocs - 1; ii >= nprocs - required_proc_count; --ii){
              partId_t partid = proc_points_in_part[ii].id;
              ids[nprocs - 1 - ii] = partid;
              //proc_part_assignments[partid] = i;

              if(partid == myRank){
                did_i_find_my_group = true;
                part_assign_begins[i] = myRank;
                proc_chains[myRank] = -1;
                sendCount[myRank] = proc_points_in_part[ii].val;
                partIndexBegin += i * futurePartIndex;
              }
            }
            if (did_i_find_my_group){
              groupSize = required_proc_count;
              //cout << "beginningme:" << myRank << " assigned to :" << i << " with group:" << groupSize  << " id:" << ids[0]<< endl; 
            }
          }
          for(partId_t ii = nprocs - required_proc_count - 1; ii >= 0; --ii){
            partId_t partid = proc_points_in_part[ii].id;
            lno_t to_sent = proc_points_in_part[ii].val;
            if (to_sent < 0) to_sent = -to_sent - 1;
            /*	
                if(myRank == 1) cout << "i:" << i << " ii:" << ii << " p:" << partid<< " to_sent:" <<to_sent << " next_part_to_send:" << next_part_to_send_id << " space:" << space_left << endl;
             */
            while (to_sent > 0){
              if (to_sent <= space_left){
                space_left -= to_sent;
                if (myRank == partid){

                  sendCount[next_part_to_send_id] = to_sent;

                  partId_t prev_begin = part_assign_begins[i];
                  part_assign_begins[i] = next_part_to_send_id;
                  proc_chains[next_part_to_send_id] = prev_begin;
                }
                to_sent = 0;
              }
              else {
                to_sent -= space_left;


                if (myRank == partid){
                  sendCount[next_part_to_send_id] = space_left;	
                  partId_t prev_begin = part_assign_begins[i];
                  part_assign_begins[i] = next_part_to_send_id;
                  proc_chains[next_part_to_send_id] = prev_begin;

                }

                --next_part_to_send;

#ifdef debug_ 
                //TODO remove comment
                if(next_part_to_send <  nprocs - required_proc_count ){
                  cout << "this should not happen next part to send:" << next_part_to_send << endl;

                }
#endif
                next_part_to_send_id =  proc_points_in_part[next_part_to_send].id;
                space_left = ideal_num_points_in_procs - proc_points_in_part[next_part_to_send].val;
              }
            }
          }

        }
        lno_t *_sendCount_psum = new lno_t[nprocs];
        lno_t *sendCount_copy = new lno_t[nprocs];
        lno_t prefixsum = 0;  
        for (int i = 0; i < nprocs; ++i ){
          _sendCount_psum[i] = prefixsum;
          //cout << "me:" << myRank << " to:" << i << " many points:" <<  sendCount[i] << endl;
          prefixsum += sendCount[i]; 
          sendCount_copy[i] = sendCount[i]; 
        }
        ArrayView<const gno_t> gnoList = vectors->getMap()->getNodeElementList();
        for (size_t i=0; i < nobj; i++){
          partId_t p = (lrflags[i]+1)/2;
          gno_t to_send = gnoList[i];
          partId_t proc_to_sent = part_assign_begins[p];
          partId_t left_coordinates_to_that_part = sendCount_copy[proc_to_sent];
          if (left_coordinates_to_that_part == 0){
            part_assign_begins[p] = proc_chains[proc_to_sent];
            proc_chains[proc_to_sent] = -1;
            proc_to_sent = part_assign_begins[p];
          }
          sendBuf[_sendCount_psum[proc_to_sent]++] = to_send;
          --sendCount_copy[proc_to_sent];
        }

        out_num_part = 1;
        delete []part_assign_begins;
        delete []proc_chains;
        delete []proc_part_assignments;
        delete []proc_points_in_part;
        delete []_sendCount_psum;
        delete []sendCount_copy;
      } else { 

        partId_t left_proc = nprocs;
        partId_t min_required_for_rest = num_parts - 1;
        for (partId_t i=0; i < num_parts; i++){

          partId_t required_proc = static_cast<partId_t>(floor(0.5f + nprocs * (scalar_t (p_gno_np_global_num_coord_each_part[i]) / scalar_t(nGlobalObj))));
          /*		if(comm->getRank() == 0){
                cout << "############part:" << i << " left_proc:" << left_proc <<  " required1:" << required_proc << endl;
                }
           */

          //if (required_proc > left_proc) required_proc = left_proc;
          if (left_proc - required_proc < min_required_for_rest){
            required_proc = left_proc - (min_required_for_rest);
          }
          left_proc -= required_proc;
          --min_required_for_rest;
          p_pid_np_num_procs_each_part[i] = required_proc;
          /*if(comm->getRank() == 0){
            cout << "############part:" << i << " required:" << required_proc << endl;
            }*/
        }
        partId_t begin = 0;
        partId_t group_begin = -1, group_end = -1;

        for (partId_t i=0; i < num_parts; i++){
          if (myRank >= begin && myRank < begin + p_pid_np_num_procs_each_part[i]){
            group_begin = begin;
            group_end = begin + p_pid_np_num_procs_each_part[i];
            partIndexBegin += i * futurePartIndex;
            break;
          }
          begin +=  p_pid_np_num_procs_each_part[i];
        }
        //cout << "me:" << comm->getRank() << " begin:" << group_begin << " end:" << group_end << endl;
        groupSize = group_end - group_begin;
        for (partId_t i = 0; i < groupSize; ++i){
          ids[i] = begin + i;
        }

        //++assigned_part_count;
        partId_t assigned_part = 0;
        partId_t assign_count = 1;
        for(partId_t i = 0; i < nprocs; ++i){

          lno_t to_assign = 0;
          if(assign_count < p_pid_np_num_procs_each_part[assigned_part]){
            to_assign = p_gno_np_local_num_coord_each_part[assigned_part] / p_pid_np_num_procs_each_part[assigned_part];
            ++assign_count;

          }
          else {
            to_assign = p_gno_np_local_num_coord_each_part[assigned_part] - 
              (p_pid_np_num_procs_each_part[assigned_part] - 1 ) * (p_gno_np_local_num_coord_each_part[assigned_part] / p_pid_np_num_procs_each_part[assigned_part]);
            assign_count = 1;
            ++assigned_part;
          }
          sendCount[i] = to_assign;
        }

        for(partId_t i = 1; i < num_parts; ++i){
          p_gno_np_local_num_coord_each_part[i] += p_gno_np_local_num_coord_each_part[i - 1];
        }
        out_num_part = 1;
        ArrayView<const gno_t> gnoList = vectors->getMap()->getNodeElementList();
        for (size_t i=0; i < nobj; i++){
          partId_t p = (lrflags[i]+1)/2;
          gno_t to_send = gnoList[i];
          sendBuf[--p_gno_np_local_num_coord_each_part[p]] = to_send;
        }

      }
    }
    else {
      groupSize = 1;
      ids[0] = myRank;

      //calculate the optimal number of coordiates to each part.
      lno_t work_each = nGlobalObj / (scalar_t (nprocs)) + 0.5f;
      //cout << "work each:" << work_each << endl;
      //to hold the index of the processors that is assigned to the part.
      //partId_t *assigned_processor = new partId_t[num_parts];
      //to hold the left space as the number of coordiantes to the optomal number in each proc.
      lno_t *space_in_each_processor = new lno_t[nprocs];

      //to sort the parts with decreasing order of their coordiantes.
      //id are the part numbers, sort value is the number of points in each.  
      uSortItem<partId_t, gno_t> * part_loads = new uSortItem<partId_t, gno_t>[num_parts];
      //to sort the parts that is assigned to the processors.
      //id is the part number, sort value is the assigned processor id.
      uSortItem<partId_t, partId_t> * part_assignment = new uSortItem<partId_t, partId_t>[num_parts];

      for (partId_t i = 0; i < num_parts; ++i){
        part_loads[i].id = i;
        part_loads[i].val = p_gno_np_global_num_coord_each_part[i];
      }
      //sort parts with increasing order of loads.
      uqsort<partId_t, gno_t>(num_parts, part_loads);

      //initialize left space in each.
      for (partId_t i = 0; i < nprocs; ++i){
        space_in_each_processor[i] = work_each;
      }

      //assigning parts to the processors
      for (partId_t j = 0; j < num_parts; ++j){
        //sorted with increasing order, traverse inverse.
        partId_t i = part_loads[num_parts - 1 - j].id;

        //assigned processors
        partId_t assignment = -1;
        //if not fit best processor.
        partId_t best_part = 0;
        //load of the part
        gno_t load = p_gno_np_global_num_coord_each_part[i];

        //traverse all processors.
        for (partId_t ii = 0; ii < nprocs; ++ii){
          lno_t left_space = space_in_each_processor[ii] - load;
          //if enought space, assign to this part.
          if(left_space >= 0 ){
            assignment = ii;
            break;
          }
          //if space is not enough, store the best candidate part.
          if (space_in_each_processor[best_part] < space_in_each_processor[ii]){
            best_part = ii;
          }

        }
        if (assignment == -1){
          assignment = best_part;
        }
        space_in_each_processor[assignment] -= load;

        //to sort later, part-i is assigned to the proccessor - assignment.
        part_assignment[j].id = i;
        part_assignment[j].val = assignment;
        //cout << "part:" << i << " with " <<  p_gno_np_global_num_coord_each_part[i] << " coordiantes is assigned to " << assignment << endl;
        //if assigned processor is me, increase the number.
        if (assignment == myRank){
          out_num_part++;//assigned_part_count;
        }
        //increase the send to that processor by the number of points in that part.
        sendCount[assignment] += p_gno_np_local_num_coord_each_part[i];  
      }

      //sort assignments with respect to the assigned processors.
      uqsort<partId_t, partId_t>(num_parts, part_assignment);
      //calculate the prefix sum for send buffer array.

      lno_t prefix_sum = p_gno_np_local_num_coord_each_part[part_assignment[0].id];

      for(partId_t i = 1; i < num_parts; ++i){

        partId_t id = part_assignment[i].id;
        //cout << "id:" << id << endl;
        p_gno_np_local_num_coord_each_part[id] += prefix_sum;
        prefix_sum = p_gno_np_local_num_coord_each_part[id];
        //cout << "me:" << myRank << " pf: "<< prefix_sum << endl;
      }
      partId_t previous_part = -1;
      lno_t prefix_sum_assigned_part = partIndexBegin;
      for(partId_t i = 0; i < num_parts; ++i){
        if(previous_part !=  part_assignment[i].val){
          if(myRank == part_assignment[i].val){
            partIndexBegin = prefix_sum_assigned_part;
          }
          previous_part = part_assignment[i].val;
        }
        prefix_sum_assigned_part += futurePartIndex;

      }

      //cout << "partIndexBegin:" << partIndexBegin << " futurePartIndex:" << futurePartIndex << endl;

      delete []part_assignment;
      delete []part_loads;
      delete []space_in_each_processor;
      ArrayView<const gno_t> gnoList = vectors->getMap()->getNodeElementList();
      for (size_t i=0; i < nobj; i++){
        partId_t p = (lrflags[i]+1)/2;
        gno_t to_send = gnoList[i];
        sendBuf[--p_gno_np_local_num_coord_each_part[p]] = to_send;
      }

    }

    /*
       ArrayView<const gno_t> gnoList = vectors->getMap()->getNodeElementList();
       for (size_t i=0; i < nobj; i++){
       partId_t p = (lrflags[i]+1)/2;
       gno_t to_send = gnoList[i];
       sendBuf[--p_gno_np_local_num_coord_each_part[p]] = to_send;
       }
     */
    /*
       for (size_t i=0; i < nobj; i++){
       cout << "me:" << myRank << " i:" << i << " sf:" << sendBuf[i] << endl;   
       }
     */
    /*
       for (size_t i=0; i < nobj; i++){
       cout << "me:" << comm->getRank() <<" i:" << i << " ssb:" << sendBuf[i] << endl;
       }
     */
  }

  //cout << "i6" << endl;
  ArrayRCP<gno_t> recvBuf;/*
                             for (size_t i=0; i < nobj; i++){
                             cout << "me:" << myRank << " i:" << i << " sf:" << sendBuf[i] << endl;   
                             }*/
  try{
    AlltoAllv<gno_t>(*comm, *env,
        sendBuf(), sendCount(),
        recvBuf, recvCount());
  }
  Z2_FORWARD_EXCEPTIONS
    //cout << "me:" << comm->getRank() << " send:" << sendCount() << " rec:" << recvCount() << endl;

    sendCount.clear();
  sendBuf.clear();
  ///////////////////////////////////////////////////////
  // Migrate the multivector of data.
  gno_t numMyNewGnos = 0;
  for (int i=0; i < nprocs; i++){
    numMyNewGnos += recvCount[i];
    //cout << "me:" << comm->getRank() << " i:" << i << " recvCount[i]:" << recvCount[i] << endl;
  }


  recvCount.clear();

  RCP<const mvector_t> newMultiVector;
  RCP<const mvector_t> constInput = rcp_const_cast<const mvector_t>(vectors);

  try{
    newMultiVector = XpetraTraits<mvector_t>::doMigration(
        constInput, numMyNewGnos, recvBuf.getRawPtr());
  }
  Z2_FORWARD_EXCEPTIONS

    vectors = rcp_const_cast<mvector_t>(newMultiVector);

  delete []p_gno_np_local_num_coord_each_part_actual;
  delete []p_gno_np_work_local_num_coord_each_part_actual;
  delete []p_gno_np_global_num_coord_each_part_actual;
  /*
     comm->barrier();
     cout << "DONE" << endl;
     cout << "me:" <<  comm->getRank()  << " group:" << groupSize << endl;
     for (int i= 0; i < groupSize; ++i){
     cout << "me:"<< comm->getRank() << " i:" << i << " id:" << ids[i] << endl;
     }

     comm->barrier();
   */
  return true;
}
template <typename mvector_t, typename lno_t, typename gno_t, typename part_id>
void create_sub_communicatior(
    const RCP<const Environment> &env,

    RCP<Comm<int> > &comm,
    partId_t groupSize, 
    partId_t *ids, 
    RCP <mvector_t> &mvector,
    int multiVectorDim,
    lno_t &numLocalCoords,
    gno_t &numGlobalCoords
    ){
  typedef ArrayView<const scalar_t> coordList_t;
  typedef Tpetra::Map<lno_t, gno_t, node_t> map_t;
  ArrayView<const partId_t> idView(ids, groupSize);

  /*
     cout << "###me:" << comm->getRank() << " groupSize:" << groupSize << endl;

     for(int i = 0; i < groupSize; ++i){
     cout << "####me:" << comm->getRank() << " id:" << ids[i]<< endl;
     }
   */
  comm = comm->createSubcommunicator(idView);
  ArrayView<const gno_t> gnoList = mvector->getMap()->getNodeElementList();
  size_t localSize = mvector->getLocalLength();
  // Tpetra will calculate the globalSize.
  size_t globalSize = Teuchos::OrdinalTraits<size_t>::invalid();

  //TODO NOT SURE if the global size invalid is what I should do.
  //globalSize = mvector->getGlobalLength();
  //RCP<Comm<int> > comm2 = comm->duplicate();

  RCP<map_t> subMap;
  try{
    subMap= rcp(new map_t(globalSize, gnoList, 0, comm));
  }
  Z2_THROW_OUTSIDE_ERROR(*env)

    coordList_t *avSubList = new coordList_t [multiVectorDim];

  for (int dim=0; dim < multiVectorDim; dim++)
    avSubList[dim] = mvector->getData(dim).view(0, localSize);



  ArrayRCP<const ArrayView<const scalar_t> > subVectors =
    arcp(avSubList, 0, multiVectorDim);

  RCP<mvector_t> subMvector;

  try{
    subMvector = rcp(new mvector_t(
          subMap, subVectors.view(0, multiVectorDim), multiVectorDim));
  }
  Z2_THROW_OUTSIDE_ERROR(*env)

    mvector = subMvector;

  numLocalCoords = mvector->getLocalLength();
  numGlobalCoords = mvector->getGlobalLength();

}

template <typename gno_t, typename lno_t,typename scalar_t, typename node_t, typename partId_t>
bool migration(
    const RCP<const Environment> &env,
    RCP<Comm<int> > &comm,
    RCP<const Tpetra::MultiVector<scalar_t, lno_t, gno_t, node_t> > &mvector, 
    int pqJagged_multiVectorDim, 

    gno_t &numGlobalPoints,
    lno_t &numLocalPoints,
    int coord_dim,
    scalar_t **coords,
    int weight_dim,
    scalar_t **weight,
    partId_t * &assigned_parts_,
    partId_t num_parts,
    partId_t &out_num_part,
    lno_t *&permutation, 
    lno_t *&old_permutation, 
    lno_t *part_begins,
    partId_t &partIndexBegin, 
    partId_t futurePartIndex, 
    int migration_option, 
    int migration_check_option,
    scalar_t migration_imbalance_cut_off){

  partId_t nprocs = comm->getSize();
  scalar_t *assigned_parts = NULL;
  int multiVectorDim = pqJagged_multiVectorDim;
  int prev_num_local = numLocalPoints;

  typedef RCP<const Tpetra::MultiVector<scalar_t, lno_t, gno_t, node_t> >  tmv;
  typedef Tpetra::MultiVector<scalar_t, lno_t, gno_t, node_t> mvector_t;
  if (nprocs < num_parts){
    assigned_parts = new scalar_t[numLocalPoints];
    for (lno_t i = 0; i < numLocalPoints; ++i){
      assigned_parts[i] = scalar_t (assigned_parts_[i]);
    }
    mvector = create_multi_vector <gno_t,lno_t,scalar_t,node_t>(
        comm,
        numGlobalPoints,
        numLocalPoints,
        coord_dim,
        coords,
        weight_dim,
        weight,
        assigned_parts, multiVectorDim,
        mvector
        );

  }
  RCP<mvector_t> mvMigration = rcp_const_cast<mvector_t>(mvector);
  /*
     for (int i = 0; i < 5; ++i){
     cout << "me:" << comm->getRank() << " i:" << i << " coords:" << coords[0][i]  << endl;
     if(weight_dim){
     cout << "me:" << comm->getRank() << " i:" << i << " w:" << weight[0][i]  << endl;
     }
     }
   */    
  partId_t *p_pid_np_num_procs_each_part = new partId_t[num_parts];
  partId_t *p_pid_np_work_num_procs_each_part = new partId_t[num_parts];
  /*
     gno_t *p_gno_np_local_num_coord_each_part = new gno_t[num_parts];
     gno_t *p_gno_np_work_local_num_coord_each_part = new gno_t[num_parts];
     gno_t *p_gno_np_global_num_coord_each_part  = new gno_t[num_parts];
   */
  partId_t *ids = new partId_t[nprocs];
  partId_t groupSize = 0;
  if (
  !migrateData <mvector_t, gno_t, partId_t>(
      env,
      comm,
      assigned_parts_,
      mvMigration,
      p_pid_np_num_procs_each_part,
      p_pid_np_work_num_procs_each_part,
      num_parts,
      /*
         p_gno_np_local_num_coord_each_part,
         p_gno_np_work_local_num_coord_each_part,
         p_gno_np_global_num_coord_each_part,
       */
      ids, groupSize,
      out_num_part//, permutation
      ,partIndexBegin, 
      futurePartIndex, 
      migration_option,
      migration_check_option,
      migration_imbalance_cut_off
      )
    )
   {

     delete []assigned_parts;
     delete []p_pid_np_num_procs_each_part;
     delete []p_pid_np_work_num_procs_each_part;
     return false;
  }
  

  delete []assigned_parts;
  delete []p_pid_np_num_procs_each_part;
  delete []p_pid_np_work_num_procs_each_part;

  /*
     delete []p_gno_np_local_num_coord_each_part;
     delete []p_gno_np_work_local_num_coord_each_part;
     delete []p_gno_np_global_num_coord_each_part;
   */
  /*
     for (int i= 0; i < groupSize; ++i){
     cout << "me:"<< comm->getRank() << " i:" << i << " id:" << ids[i] << endl;
     }
     comm->barrier();
   */
  //cout << "me:" <<comm->getRank() << " create sub" << endl;
  create_sub_communicatior<mvector_t, lno_t, gno_t, partId_t>(
      env,comm,
      groupSize, 
      ids,
      mvMigration, multiVectorDim,numLocalPoints,
      numGlobalPoints
      );

  if (prev_num_local != numLocalPoints){
    //cout << "reallocating:" << prev_num_local << " now:" << numLocalPoints << endl;
    delete []assigned_parts_;
    assigned_parts_ = new partId_t[numLocalPoints];
    delete []permutation;
    delete []old_permutation;
    old_permutation = new lno_t[numLocalPoints];
    permutation = new lno_t[numLocalPoints];
  }

  mvector = rcp_const_cast<const mvector_t>(mvMigration);
  get_multi_vector<gno_t,lno_t,scalar_t,node_t>(
      comm,
      numLocalPoints, numGlobalPoints,
      coord_dim,
      coords,
      weight_dim,
      weight,
      assigned_parts,
      mvector, 
      out_num_part, permutation,
      part_begins,
      num_parts,pqJagged_multiVectorDim);
  return true;
}

#endif
//#define freeDebug


/*! \brief PQJagged coordinate partitioning algorithm.
 *
 *  \param env   library configuration and problem parameters
 *  \param comm the communicator for the problem
 *  \param coords    a CoordinateModel with user data
 *  \param solution  a PartitioningSolution, on input it
 *      contains part information, on return it also contains
 *      the solution and quality metrics.
 */

template <typename Adapter>
void AlgPQJagged(
    const RCP<const Environment> &env,
    RCP<Comm<int> > &problemComm,
    const RCP<const CoordinateModel<
    typename Adapter::base_adapter_t> > &coords,
    RCP<PartitioningSolution<Adapter> > &solution
    )
{
#ifndef INCLUDE_ZOLTAN2_EXPERIMENTAL

  Z2_THROW_EXPERIMENTAL("Zoltan2 PQJagged is strictly experimental software "
      "while it is being developed and tested.")

#else
    /*
     *   typedef typename Adapter::scalar_t scalar_t;
     *     typedef typename Adapter::gno_t gno_t;
     *       typedef typename Adapter::lno_t lno_t;
     if(comm->getRank() == 0){
     cout << "size of gno:" << sizeof(gno_t) << endl;
     cout << "size of lno:" << sizeof(lno_t) << endl;
     cout << "size of scalar_t:" << sizeof(scalar_t) << endl;
     }
     */
    env->timerStart(MACRO_TIMERS, "PQJagged Total");

  int migration_check_option = 0;
  int migration_option = 1;
  scalar_t migration_imbalance_cut_off = 0.03;
  // 0 - for decision
  // > 0 - for force migration
  // < 0 - for avoid migration

  env->timerStart(MACRO_TIMERS, "PQJagged Problem_Init");
  RCP<Comm<int> > comm = problemComm->duplicate();

  typedef typename Adapter::scalar_t scalar_t;
  typedef typename Adapter::gno_t gno_t;

  typedef typename Adapter::lno_t lno_t;
  const Teuchos::ParameterList &pl = env->getParameters();

  std::bitset<NUM_RCB_PARAMS> params;
  int numTestCuts = 5;
  scalar_t imbalanceTolerance;

  multiCriteriaNorm mcnorm;
  bool ignoreWeights=false;

  bool allowNonRectelinearPart = false;
  int concurrentPartCount = 0; // Set to invalid value
  bool force_binary = false, force_linear = false;
  pqJagged_getParameters<scalar_t>(pl, 
      imbalanceTolerance, 
      mcnorm, 
      params, 
      numTestCuts, 
      ignoreWeights,
      allowNonRectelinearPart,  
      concurrentPartCount,
      force_binary, 
      force_linear,
      migration_check_option,
      migration_option,
      migration_imbalance_cut_off);
  if (migration_check_option > 1) migration_check_option = -1;
  /*
  cout << "\nmigration_check_option:" << migration_check_option <<
        "\nmigration_option:" << migration_option <<
        "\nmigration_imbalance_cut_off:" << migration_imbalance_cut_off << endl;
  */
  //allowNonRectelinearPart = false;

  int coordDim, weightDim; size_t nlc; global_size_t gnc; int criteriaDim;
  pqJagged_getCoordinateValues<Adapter>( coords, coordDim, weightDim, nlc, gnc, criteriaDim, ignoreWeights);
  lno_t numLocalCoords = nlc;
#ifdef enable_migration
  gno_t numGlobalCoords = gnc;
#endif
  //allocate only two dimensional pointer.
  //raw pointer addresess will be obtained from multivector.
  scalar_t **pqJagged_coordinates = allocMemory<scalar_t *>(coordDim);
  scalar_t **pqJagged_weights = allocMemory<scalar_t *>(criteriaDim);
  bool *pqJagged_uniformParts = allocMemory< bool >(criteriaDim); //if the partitioning results wanted to be uniform.
  scalar_t **pqJagged_partSizes =  allocMemory<scalar_t *>(criteriaDim); //if in a criteria dimension, uniform part is false this shows ratios of the target part weights.
  bool *pqJagged_uniformWeights = allocMemory< bool >(criteriaDim); //if the weights of coordinates are uniform in a criteria dimension.

  ArrayView<const gno_t> pqJagged_gnos;
  size_t numGlobalParts;
  int pqJagged_multiVectorDim;

  pqJagged_getInputValues<Adapter, scalar_t, gno_t>(
      env, coords, solution,params,coordDim,weightDim,numLocalCoords,
      numGlobalParts, pqJagged_multiVectorDim,
      pqJagged_coordinates,criteriaDim, pqJagged_weights,pqJagged_gnos, ignoreWeights,
      pqJagged_uniformWeights, pqJagged_uniformParts, pqJagged_partSizes
      );


  int numThreads = 1;

#ifdef HAVE_ZOLTAN2_OMP
#pragma omp parallel shared(numThreads)
  {
    numThreads = omp_get_num_threads();
  }

#endif


  partId_t totalDimensionCut = 0;
  partId_t totalPartCount = 1;
  partId_t maxPartNo = 0;

  const partId_t *partNo = pl.getPtr<Array <partId_t> >("pqParts")->getRawPtr();
  int partArraySize = pl.getPtr<Array <partId_t> >("pqParts")->size() - 1;

  for (int i = 0; i < partArraySize; ++i){
    totalPartCount *= partNo[i];
    if(partNo[i] > maxPartNo) maxPartNo = partNo[i];
  }
  totalDimensionCut = totalPartCount - 1;
  partId_t maxCutNo = maxPartNo - 1;
  partId_t maxTotalCumulativePartCount = totalPartCount / partNo[partArraySize - 1];
  size_t maxTotalPartCount = maxPartNo + size_t(maxCutNo);
  //maxPartNo is P, maxCutNo = P-1, matTotalPartcount = 2P-1
  if (concurrentPartCount == 0)
  {
      // User did not specify concurrentPartCount parameter, Pick a default.
      // Still a conservative default. We could go as big as
      // maxTotalCumulativePartCount, but trying not to use too much memory.
      // Another assumption the total #parts will be large-very large
      if (coordDim == partArraySize)
      {
          // partitioning each dimension only once, pick the default as
          // maxPartNo >> default
          concurrentPartCount = min(Z2_DEFAULT_CON_PART_COUNT, maxPartNo);
      }
      else
      {
          // partitioning each dimension more than once, pick the max
          concurrentPartCount = max(Z2_DEFAULT_CON_PART_COUNT, maxPartNo);
      }
  }

  if(concurrentPartCount > maxTotalCumulativePartCount){
    if(comm->getRank() == 0){
      cerr << "Warning: Concurrent part calculation count ("<< concurrentPartCount << ") has been set bigger than maximum amount that can be used." << " Setting to:" << maxTotalCumulativePartCount << "." << endl;
    }
    concurrentPartCount = maxTotalCumulativePartCount;
  }

  // coordinates of the cut lines. First one is the min, last one is max coordinate.
  // kddnote if (keep_cuts)
  // coordinates of the cut lines.
  //only store this much if cuts are needed to be stored.
  scalar_t *allCutCoordinates = allocMemory< scalar_t>(totalDimensionCut);
  // kddnote else
  //scalar_t *allCutCoordinates = allocMemory< scalar_t>(maxCutNo * concurrentPartCount);

  //as input indices.
  lno_t *partitionedPointCoordinates =  allocMemory< lno_t>(numLocalCoords);
  //as output indices
  lno_t *newpartitionedPointCoordinates = allocMemory< lno_t>(numLocalCoords);
  scalar_t *max_min_array =  allocMemory< scalar_t>(numThreads * 2);

  //initial configuration
  //set each pointer-i to i.
#ifdef HAVE_ZOLTAN2_OMP
#pragma omp parallel for
#endif
  for(size_t i = 0; i < numLocalCoords; ++i){
    partitionedPointCoordinates[i] = i;
  }

#ifdef HAVE_ZOLTAN2_OMP
#ifdef FIRST_TOUCH
  firstTouch<lno_t>(newpartitionedPointCoordinates, numLocalCoords);
#endif
#endif

  //initially there is a single partition
  partId_t currentPartitionCount = 1;
  //single partition starts at index-0, and ends at numLocalCoords

  //inTotalCounts array holds the end points in partitionedPointCoordinates array
  //for each partition. Initially sized 1, and single element is set to numLocalCoords.
  lno_t *inTotalCounts = allocMemory<lno_t>(1);
  inTotalCounts[0] = static_cast<lno_t>(numLocalCoords);//the end of the initial partition is the end of coordinates.

  //the ends points of the output.
  lno_t *outTotalCounts = NULL;

  //the array holding the points in each part as linked list
  //lno_t *coordinate_linked_list = allocMemory<lno_t>(numLocalCoords);
  //the start and end coordinate of  each part.
  //lno_t **coordinate_starts =  allocMemory<lno_t *>(numThreads);
  //lno_t **coordinate_ends = allocMemory<lno_t *>(numThreads);

  //assign the max size to starts, as it will be reused.
  /*
     for(int i = 0; i < numThreads; ++i){
     coordinate_starts[i] = allocMemory<lno_t>(maxPartNo);
     coordinate_ends[i] = allocMemory<lno_t>(maxPartNo);
     }
   */


#ifdef HAVE_ZOLTAN2_OMP
#ifdef FIRST_TOUCH
#pragma omp parallel
  {
    int me = omp_get_thread_num();
    for(partId_t ii = 0; ii < maxPartNo; ++ii){
      coordinate_starts[me][ii] = 0;
      coordinate_ends[me][ii] = 0;
    }
  }
#endif
#endif




  float *nonRectelinearPart = NULL; //how much weight percentage should a MPI put left side of the each cutline
  float **nonRectRatios = NULL; //how much weight percentage should each thread in MPI put left side of the each cutline

  if(allowNonRectelinearPart){
    //cout << "allowing" << endl;
    nonRectelinearPart = allocMemory<float>(maxCutNo * concurrentPartCount);
#ifdef HAVE_ZOLTAN2_OMP
#ifdef FIRST_TOUCH
    firstTouch<float>(nonRectelinearPart, maxCutNo);
#endif
#endif

    nonRectRatios = allocMemory<float *>(numThreads);

    for(int i = 0; i < numThreads; ++i){
      nonRectRatios[i] = allocMemory<float>(maxCutNo);
    }
#ifdef HAVE_ZOLTAN2_OMP
#ifdef FIRST_TOUCH
#pragma omp parallel
    {
      int me = omp_get_thread_num();
      for(partId_t ii = 0; ii < maxCutNo; ++ii){
        nonRectRatios[me][ii] = 0;
      }
    }
#endif
#endif

  }



  // work array to manipulate coordinate of cutlines in different iterations.
  //necessary because previous cut line information is used for determining the next cutline information.
  //therefore, cannot update the cut work array until all cutlines are determined.
  scalar_t *cutCoordinatesWork = allocMemory<scalar_t>(maxCutNo * concurrentPartCount);
#ifdef HAVE_ZOLTAN2_OMP
#ifdef FIRST_TOUCH
  firstTouch<scalar_t>(cutCoordinatesWork, maxCutNo);
#endif
#endif

  //cumulative part weight ratio array.
  scalar_t *targetPartWeightRatios = allocMemory<scalar_t>(maxPartNo * concurrentPartCount); // the weight ratios at left side of the cuts. First is 0, last is 1.
#ifdef HAVE_ZOLTAN2_OMP
#ifdef FIRST_TOUCH
  firstTouch<scalar_t>(cutPartRatios, maxCutNo);
#endif
#endif


  scalar_t *cutUpperBounds = allocMemory<scalar_t>(maxCutNo * concurrentPartCount);  //upper bound coordinate of a cut line
  scalar_t *cutLowerBounds = allocMemory<scalar_t>(maxCutNo* concurrentPartCount);  //lower bound coordinate of a cut line
  scalar_t *cutLowerWeight = allocMemory<scalar_t>(maxCutNo* concurrentPartCount);  //lower bound weight of a cut line
  scalar_t *cutUpperWeight = allocMemory<scalar_t>(maxCutNo* concurrentPartCount);  //upper bound weight of a cut line

  scalar_t *localMinMaxTotal = allocMemory<scalar_t>(3 * concurrentPartCount); //combined array to exchange the min and max coordinate, and total weight of part.
  scalar_t *globalMinMaxTotal = allocMemory<scalar_t>(3 * concurrentPartCount);//global combined array with the results for min, max and total weight.

  //isDone is used to determine if a cutline is determined already.
  //If a cut line is already determined, the next iterations will skip this cut line.
  bool *isDone = allocMemory<bool>(maxCutNo * concurrentPartCount);
  //myNonDoneCount count holds the number of cutlines that have not been finalized for each part
  //when concurrentPartCount>1, using this information, if myNonDoneCount[x]==0, then no work is done for this part.
  partId_t *myNonDoneCount =  allocMemory<partId_t>(concurrentPartCount);
  //local part weights of each thread.
  double **partWeights = allocMemory<double *>(numThreads);
  //the work manupulation array for partweights.
  double **pws = allocMemory<double *>(numThreads);

  //leftClosesDistance to hold the min distance of a coordinate to a cutline from left (for each thread).
  scalar_t **leftClosestDistance = allocMemory<scalar_t *>(numThreads);
  //leftClosesDistance to hold the min distance of a coordinate to a cutline from right (for each thread)
  scalar_t **rightClosestDistance = allocMemory<scalar_t *>(numThreads);

  //to store how many points in each part a thread has.
  lno_t **partPointCounts = allocMemory<lno_t *>(numThreads);

  for(int i = 0; i < numThreads; ++i){
    //partWeights[i] = allocMemory<scalar_t>(maxTotalPartCount);
    partWeights[i] = allocMemory < double >(maxTotalPartCount * concurrentPartCount);
    rightClosestDistance[i] = allocMemory<scalar_t>(maxCutNo * concurrentPartCount);
    leftClosestDistance[i] = allocMemory<scalar_t>(maxCutNo * concurrentPartCount);
    partPointCounts[i] =  allocMemory<lno_t>(maxPartNo);
  }
#ifdef HAVE_ZOLTAN2_OMP
#ifdef FIRST_TOUCH
#pragma omp parallel
  {
    int me = omp_get_thread_num();
    for(partId_t ii = 0; ii < maxPartNo; ++ii){
      partPointCounts[me][ii] = 0;
    }
    for(size_t ii = 0; ii < maxTotalPartCount; ++ii){
      partWeights[me][ii] = 0;
    }
    for(partId_t ii = 0; ii < maxCutNo; ++ii){
      rightClosestDistance[me][ii] = 0;
      leftClosestDistance[me][ii] = 0;

    }
  }
#endif
#endif
  // kddnote  Needed only when non-rectilinear parts.
  scalar_t *cutWeights = allocMemory<scalar_t>(maxCutNo);
  scalar_t *globalCutWeights = allocMemory<scalar_t>(maxCutNo);

  //for faster communication, concatanation of
  //totalPartWeights sized 2P-1, since there are P parts and P-1 cut lines
  //leftClosest distances sized P-1, since P-1 cut lines
  //rightClosest distances size P-1, since P-1 cut lines.
  scalar_t *totalPartWeights_leftClosests_rightClosests = allocMemory<scalar_t>((maxTotalPartCount + maxCutNo * 2) * concurrentPartCount);
  scalar_t *global_totalPartWeights_leftClosests_rightClosests = allocMemory<scalar_t>((maxTotalPartCount + maxCutNo * 2) * concurrentPartCount);

  partId_t *partIds = NULL;
  ArrayRCP<partId_t> partId;
  if(numLocalCoords > 0){
    partIds = allocMemory<partId_t>(numLocalCoords);
  }

  scalar_t *cutCoordinates =  allCutCoordinates;

  //partId_t leftPartitions = totalPartCount;
  scalar_t maxScalar_t = numeric_limits<scalar_t>::max();
  scalar_t minScalar_t = -numeric_limits<scalar_t>::max();

  env->timerStop(MACRO_TIMERS, "PQJagged Problem_Init");

  env->timerStart(MACRO_TIMERS, "PQJagged Problem_Partitioning");

  //create multivector based on the coordinates, weights, and multivectordim
#ifdef enable_migration

  typedef Tpetra::MultiVector<scalar_t, lno_t, gno_t, node_t> mvector_t;
  RCP<const mvector_t> mvector = 
    create_initial_multi_vector <gno_t,lno_t,scalar_t,node_t>(
        comm,
        numGlobalCoords,
        numLocalCoords,
        coordDim,//                        coord_dim,
        pqJagged_coordinates,//coords,
        weightDim, //weight_dim,
        pqJagged_weights,  //weight,
        pqJagged_multiVectorDim// multiVectorDim
        );

#endif
  //int myRank = comm->getRank();
  //int worldSize = comm->getSize();

  scalar_t _EPSILON = numeric_limits<scalar_t>::epsilon();
  partId_t partIndexBegin = 0;
  partId_t futurePartNumbers = totalPartCount;
  bool is_data_migrated = false;
  for (int i = 0; i < partArraySize; ++i){
    if(partNo[i] == 1) continue;
    int coordInd = i % coordDim;
    string istring = toString<int>(i);
    futurePartNumbers /= partNo[i];

    env->timerStart(MACRO_TIMERS, "PQJagged Problem_Partitioning_" + istring);
    outTotalCounts = allocMemory<lno_t>(currentPartitionCount * partNo[i]);

    //the index where in the outtotalCounts will be written.
    partId_t currentOut = 0;
    //whatever is written to outTotalCounts will be added with previousEnd so that the points will be shifted.
    partId_t previousEnd = 0;
    scalar_t * pqCoord = pqJagged_coordinates[coordInd];

    partId_t currentWorkPart = 0;
    partId_t concurrentPart = min(currentPartitionCount - currentWorkPart, concurrentPartCount);
    bool useBinarySearch = false;
    if(partNo[i] > BINARYCUTOFF){
      useBinarySearch = true;
    }
    if(force_binary){
      useBinarySearch = true;
    }
    if (force_linear){
      useBinarySearch = false;
    }


    //    size_t total_part_count = partNo[i] * 2 + 1;
    bool is_migrated_in_current = false;
    //run for all available parts.
    for (; currentWorkPart < currentPartitionCount; currentWorkPart += concurrentPart){
#ifdef enable_migration
      partId_t nprocs = comm->getSize();
#endif
      concurrentPart = min(currentPartitionCount - currentWorkPart, concurrentPartCount);
#ifdef mpi_communication
      concurrent = concurrentPart;
#endif
      /*
         if(myRank == 0)
         cout << "i: " << i << " j:" << currentWorkPart << " ";
       */
      //scalar_t used_imbalance = imbalanceTolerance * (LEAF_IMBALANCE_FACTOR + (1 - LEAF_IMBALANCE_FACTOR)   / leftPartitions) * 0.7;
      scalar_t used_imbalance = 0;
      //env->timerStart(MACRO_TIMERS, "PQJagged Problem_Partitioning_" + istring +"_min_max");

      for(int kk = 0; kk < concurrentPart; ++kk){

        partId_t currentPart = currentWorkPart + kk;
        lno_t coordinateEnd= inTotalCounts[currentPart];
        lno_t coordinateBegin = currentPart==0 ? 0: inTotalCounts[currentPart -1];

        pqJagged_getLocalMinMaxTotalCoord<scalar_t, lno_t>(
            partitionedPointCoordinates,
            pqCoord,
            pqJagged_uniformWeights[0],
            pqJagged_weights[0],
            numThreads,
            coordinateBegin,
            coordinateEnd,
            max_min_array,
            maxScalar_t,
            minScalar_t,
            localMinMaxTotal[kk], //min coordinate
            localMinMaxTotal[kk + concurrentPart], //max coordinate
            localMinMaxTotal[kk + 2*concurrentPart] //total weight);
        );
      }
      pqJagged_getGlobalMinMaxTotalCoord<scalar_t>(comm,env, concurrentPart, localMinMaxTotal, globalMinMaxTotal);

      //env->timerStop(MACRO_TIMERS, "PQJagged Problem_Partitioning_" + istring +"_min_max");




      partId_t allDone = 0;
      // Compute weight ratios for parts & cuts:
      //  e.g., 0.25  0.25  0.5    0.5  0.75 0.75  1
      //       part0  cut0  part1 cut1 part2 cut2 part3
      for(int kk = 0; kk < concurrentPart; ++kk){
        scalar_t minCoordinate = globalMinMaxTotal[kk];
        scalar_t maxCoordinate = globalMinMaxTotal[kk + concurrentPart];
        scalar_t *usedCutCoordinate = cutCoordinates + (partNo[i] - 1) * kk;
        scalar_t *usedCutPartRatios = targetPartWeightRatios + (partNo[i]) * kk;

        if(minCoordinate <= maxCoordinate){
          allDone += partNo[i] - 1;
          myNonDoneCount[kk] = partNo[i] - 1;
          //env->timerStart(MACRO_TIMERS, "PQJagged Problem_Partitioning_" + istring + "_cut_coord");
          pqJagged_getCutCoord_Weights<scalar_t>(
              minCoordinate, maxCoordinate,
              pqJagged_uniformParts[0], pqJagged_partSizes[0], partNo[i] - 1,
              usedCutCoordinate, usedCutPartRatios, numThreads
              );
          //env->timerStop(MACRO_TIMERS, "PQJagged Problem_Partitioning_" + istring + "_cut_coord");
          scalar_t coordinate_range = maxCoordinate - minCoordinate;

          partId_t currentPart = currentWorkPart + kk;
          lno_t coordinateEnd= inTotalCounts[currentPart];
          lno_t coordinateBegin = currentPart==0 ? 0: inTotalCounts[currentPart -1];

          if(ABS(coordinate_range) < _EPSILON ){
            for(lno_t ii = coordinateBegin; ii < coordinateEnd; ++ii){
              partIds[partitionedPointCoordinates[ii]] = 0;
            }
          }
          else{

            scalar_t slice = coordinate_range / partNo[i];

#ifdef HAVE_ZOLTAN2_OMP
#pragma omp parallel for
#endif
            for(lno_t ii = coordinateBegin; ii < coordinateEnd; ++ii){

              lno_t iii = partitionedPointCoordinates[ii];
              partId_t pp = partId_t((pqCoord[iii] - minCoordinate) / slice);
              //if( pp >= partNo[iii])
              //{
              //  partIds[iii] = 0;
              //} else {
              //  partIds[iii] = total_part_count - 2 * pp;
              //}
              partIds[iii] = 2 * pp;
            }
          }
        }
        else {
          // e.g., if have fewer coordinates than parts, don't need to do next dim.
          myNonDoneCount[kk] = 0;
        }
      }

      //cout << "partId:" << partIds[0] << endl;
      //env->timerStart(MACRO_TIMERS, "PQJagged Problem_Partitioning_" + istring + "_1d");
      // Determine cut lines for k parts here.
      pqJagged_1D_Partition<scalar_t, lno_t>(
          env, comm,
          partitionedPointCoordinates,
          pqCoord, pqJagged_uniformWeights[0], pqJagged_weights[0],
          targetPartWeightRatios,
          globalMinMaxTotal,localMinMaxTotal,
          partNo[i], numThreads,
          maxScalar_t,
          minScalar_t,
          used_imbalance,
          currentWorkPart,
          concurrentPart,
          inTotalCounts,
          cutCoordinates,
          cutCoordinatesWork,
          leftClosestDistance,
          rightClosestDistance,
          cutUpperBounds,
          cutLowerBounds,
          cutUpperWeight,
          cutLowerWeight,
          isDone,
          partWeights,
          totalPartWeights_leftClosests_rightClosests,
          global_totalPartWeights_leftClosests_rightClosests,
          allowNonRectelinearPart,
          nonRectelinearPart,
          cutWeights,
          globalCutWeights,
          allDone,
          myNonDoneCount,
          useBinarySearch, // istring,
          partIds
            );


      //env->timerStop(MACRO_TIMERS, "PQJagged Problem_Partitioning_" + istring + "_1d");

      //partId_t pEnd = currentOut + partNo[i] * concurrentPart;
      //for (partId_t ii = currentOut; ii < pEnd; ++ii){
      //  outTotalCounts[ii] = 0;
      //}
      //
#ifdef enable_migration
      if (migration_check_option >= 0 && nprocs > 1 && currentPartitionCount == 1)      {
        /*
           template <typename gno_t, typename lno_t,typename scalar_t, typename node_t, typename partId_t>
           void migration(
           const RCP<const Environment> &env,
           RCP<Comm<int> > &comm,
           gno_t &numGlobalPoints,
           lno_t &numLocalPoints,
           int coord_dim,
           scalar_t **coords,
           int weight_dim,
           scalar_t **weight,
           partId_t *assigned_parts_,
           partId_t num_parts,
           partId_t &out_num_part,
           lno_t *permutation, lno_t *part_begins)
         */
        env->timerStart(MACRO_TIMERS, "PQJagged Problem_Migration-" + istring);
        
        partId_t num_parts = partNo[i];
        if (
            migration<gno_t, lno_t, scalar_t, node_t, partId_t>(        
              env, comm, 
              mvector, pqJagged_multiVectorDim,
              numGlobalCoords,//numGlobalPoints,
              numLocalCoords,
              coordDim,
              pqJagged_coordinates, //outout will be modified.
              weightDim,
              pqJagged_weights,// output will be modified.
              partIds, num_parts,
              currentPartitionCount, //output 
              newpartitionedPointCoordinates, //output
              partitionedPointCoordinates,
              outTotalCounts //output
              ,partIndexBegin,
              futurePartNumbers, 
              migration_option, 
              migration_check_option,
              migration_imbalance_cut_off
              )
           )
        { 
          if(comm->getRank() == 0)
          cout <<"i:" << i << " migration is done" << endl;
          is_migrated_in_current = true;
          is_data_migrated = true;
          env->timerStop(MACRO_TIMERS, "PQJagged Problem_Migration-" + istring);

          break;

        }
        else {
          if(comm->getRank() == 0)
          cout << "i:" << i << " migration is not done" << endl;
          env->timerStop(MACRO_TIMERS, "PQJagged Problem_Migration-" + istring);

          is_migrated_in_current = false;
        }
        //cout << "numGlobal:" << numGlobalCoords << " numLocal:" << numLocalCoords << endl;
        //break;
      }
#endif

      if(!is_migrated_in_current) {
        //env->timerStart(MACRO_TIMERS, "PQJagged Problem_Partitioning_" + istring + "_chunks");
        for(int kk = 0; kk < concurrentPart; ++kk){

          if(globalMinMaxTotal[kk] > globalMinMaxTotal[kk + concurrentPart]) {
            for(partId_t jj = 0; jj < partNo[i]; ++jj){
              outTotalCounts[currentOut + kk * (partNo[i]) + jj] = 0;
            }

            continue;
          }
          partId_t curr = currentWorkPart + kk;
          lno_t coordinateEnd= inTotalCounts[curr];
          lno_t coordinateBegin = curr==0 ? 0: inTotalCounts[curr -1];
          partId_t cutShift = (partNo[i] - 1) * kk;
          scalar_t *usedCutCoordinate = cutCoordinates + cutShift;
          float *usednonRectelinearPart = nonRectelinearPart + cutShift;

          scalar_t *tlr =  totalPartWeights_leftClosests_rightClosests + (4 *(partNo[i] - 1) + 1) * kk;

          for(int ii = 0; ii < numThreads; ++ii){
            pws[ii] = partWeights[ii] +  (2 * (partNo[i] - 1) + 1) * kk;
          }

          // Rewrite the indices based on the computed cuts.
          getChunksFromCoordinates<lno_t,scalar_t>(
              partNo[i],
              numThreads,

              partitionedPointCoordinates,
              pqCoord,
              pqJagged_uniformWeights[0],
              pqJagged_weights[0],

              usedCutCoordinate,
              coordinateBegin,
              coordinateEnd,

              allowNonRectelinearPart,
              usednonRectelinearPart,
              tlr,
              pws,
              nonRectRatios,

              //coordinate_linked_list,
              //coordinate_starts,
              //coordinate_ends,
              partPointCounts,

              newpartitionedPointCoordinates,
              outTotalCounts + currentOut + kk * (partNo[i]),partIds//,
              //useBinarySearch
              );
        }
        //env->timerStop(MACRO_TIMERS, "PQJagged Problem_Partitioning_" + istring + "_chunks");
        cutCoordinates += (partNo[i] - 1) * concurrentPart;

        for(partId_t kk = 0; kk < concurrentPart; ++kk){


          for (partId_t ii = 0;ii < partNo[i] ; ++ii){
            outTotalCounts[currentOut+ii] += previousEnd;
            //cout << "out:" << outTotalCounts[currentOut+ii] << " prev:" << previousEnd<< endl;
          }
          previousEnd = outTotalCounts[currentOut + partNo[i] - 1];

          currentOut += partNo[i] ;
        }
      }

      /*
         if(myRank == 0)
         cout << endl;
       */
    } // end of this partitioning dimension

    // swap the indices' memory
    lno_t * tmp = partitionedPointCoordinates;
    partitionedPointCoordinates = newpartitionedPointCoordinates;
    newpartitionedPointCoordinates = tmp;
    if(!is_migrated_in_current){
      currentPartitionCount *= partNo[i];
    }
    freeArray<lno_t>(inTotalCounts);
    inTotalCounts = outTotalCounts;

    env->timerStop(MACRO_TIMERS, "PQJagged Problem_Partitioning_" + istring);
  } // Partitioning is done

  env->timerStop(MACRO_TIMERS, "PQJagged Problem_Partitioning");

  env->timerStart(MACRO_TIMERS, "PQJagged Part_Assignment");
  /*
     partId_t *partIds = NULL;
     ArrayRCP<partId_t> partId;
     if(numLocalCoords > 0){
     partIds = allocMemory<partId_t>(numLocalCoords);
     partId = arcp(partIds, 0, numLocalCoords, true);
     }
   */


#ifdef HAVE_ZOLTAN2_OMP
#pragma omp parallel for
#endif
  for(partId_t i = 0; i < currentPartitionCount/*totalPartCount*/;++i){
    //cout << "i:" << i << endl;
    lno_t begin = 0;
    lno_t end = inTotalCounts[i];
    //cout << "end:" << end << endl;
    if(i > 0) begin = inTotalCounts[i -1];
    //scalar_t pw = 0;
    //cout << "me:" << problemComm->getRank() << " part:" << i << " begin:" << begin << " end:" << end << " count:" << end - begin << endl;
    /*
#ifdef HAVE_ZOLTAN2_OMP
#pragma omp for
#endif
     */
    for (lno_t ii = begin; ii < end; ++ii){

      lno_t k = partitionedPointCoordinates[ii];
      partIds[k] = i + partIndexBegin;
      //cout << "me:" << problemComm->getRank() << " setting: k:" << i + partIndexBegin << endl; 
      //pw += pqJagged_weights[0][k];
      /*
         cout << "part of coordinate:";
         for(int iii = 0; iii < coordDim; ++iii){
         cout <<  pqJagged_coordinates[iii][k] << " ";
         }
         cout << i;
         cout << endl;
       */

    }
    //cout << "part:" << i + partIndexBegin << " pw:" << pw << endl;
    //cout << "me:" << problemComm->getRank() << " part:" << i << " begin:" << begin << " end:" << end << " count:" << end - begin << endl;

  }  
  env->timerStop(MACRO_TIMERS, "PQJagged Part_Assignment");

#ifdef freeDebug

  problemComm->barrier();
  cout << "-1" << endl;    
  problemComm->barrier();
#endif

  ArrayRCP<const gno_t> gnoList;
  if(!is_data_migrated){
    if(numLocalCoords > 0){
      gnoList = arcpFromArrayView(pqJagged_gnos);
    }
  }
#ifdef enable_migration
  else {

    gnoList = 
      arcpFromArrayView(mvector->getMap()->getNodeElementList());
  }
#endif
  env->timerStart(MACRO_TIMERS, "PQJagged Solution_Part_Assignment");

#ifdef freeDebug

  problemComm->barrier();
  cout << "0" << endl;    
  problemComm->barrier();
#endif

  partId = arcp(partIds, 0, numLocalCoords, true);
  if (is_data_migrated){
    solution->setParts(gnoList, partId,false);
  }
  else {

    solution->setParts(gnoList, partId,true);
  }
  env->timerStop(MACRO_TIMERS, "PQJagged Solution_Part_Assignment");


  env->timerStart(MACRO_TIMERS, "PQJagged Problem_Free");
  /*
     if(comm->getRank() == 0){
     for(partId_t i = 0; i < totalPartCount - 1;++i){
     cout << "i:"<< i<<" cut coordinate:" << allCutCoordinates[i] << endl;
     }
     }
   */

#ifdef freeDebug

  problemComm->barrier();
  cout << "1" << endl;    
  problemComm->barrier();
#endif

  for(int i = 0; i < numThreads; ++i){
    //    freeArray<lno_t>(coordinate_starts[i]);
    //    freeArray<lno_t>(coordinate_ends[i]);
    freeArray<lno_t>(partPointCounts[i]);
  }
#ifdef freeDebug

  problemComm->barrier();
  cout << "2" << endl;    
  problemComm->barrier();
#endif

  freeArray<lno_t *>(partPointCounts);

#ifdef freeDebug

  problemComm->barrier();
  cout << "3" << endl;    
  problemComm->barrier();
#endif

  //freeArray<lno_t>(coordinate_linked_list);
  //freeArray<lno_t *>(coordinate_starts);
  //freeArray<lno_t *>(coordinate_ends);
  freeArray<double *> (pws);

#ifdef freeDebug

  problemComm->barrier();
  cout << "4" << endl;    
  problemComm->barrier();
#endif

  if(allowNonRectelinearPart){
    freeArray<float>(nonRectelinearPart);
    for(int i = 0; i < numThreads; ++i){
      freeArray<float>(nonRectRatios[i]);
    }
    freeArray<float *>(nonRectRatios);
  }
  freeArray<partId_t>(myNonDoneCount);
#ifdef freeDebug
  cout << "me:" << problemComm->getRank() << " 5:" << endl;
  problemComm->barrier();
#endif
  freeArray<scalar_t>(cutWeights);
#ifdef freeDebug
  cout << "me:" << problemComm->getRank() << " 6:" << endl;
  problemComm->barrier();
#endif
  freeArray<scalar_t>(globalCutWeights);
#ifdef freeDebug
  cout << "me:" << problemComm->getRank() << " 7:" << endl;
  problemComm->barrier();
#endif
  freeArray<scalar_t>(max_min_array);
#ifdef freeDebug
  problemComm->barrier();
  cout << "me:" << problemComm->getRank() << " 8:" << endl;
  problemComm->barrier();
#endif
  freeArray<lno_t>(outTotalCounts);
#ifdef freeDebug
  problemComm->barrier();
  cout << "me:" << problemComm->getRank() << " 9:" << endl;
  problemComm->barrier();
#endif
  freeArray<lno_t>(partitionedPointCoordinates);
#ifdef freeDebug
  problemComm->barrier();
  cout << "me:" << problemComm->getRank() << " 10:" << endl;
  problemComm->barrier();
#endif
  freeArray<lno_t>(newpartitionedPointCoordinates);
#ifdef freeDebug
  problemComm->barrier();
  cout << "me:" << problemComm->getRank() << " 11:" << endl;
  problemComm->barrier();
#endif
  freeArray<scalar_t>(allCutCoordinates);
#ifdef freeDebug
  problemComm->barrier();
  cout << "me:" << problemComm->getRank() << " 12:" << endl;
  problemComm->barrier();
#endif
  freeArray<scalar_t *>(pqJagged_coordinates);
#ifdef freeDebug
  problemComm->barrier();
  cout << "me:" << problemComm->getRank() << " 13:" << endl;
  problemComm->barrier();
#endif
  freeArray<scalar_t *>(pqJagged_weights);
#ifdef freeDebug
  problemComm->barrier();
  cout << "me:" << problemComm->getRank() << " 14:" << endl;
  problemComm->barrier();
#endif
  freeArray<bool>(pqJagged_uniformParts);
#ifdef freeDebug

  problemComm->barrier();
  cout << "me:" << problemComm->getRank() << " 15:" << endl;
  problemComm->barrier();
#endif
  freeArray<scalar_t> (localMinMaxTotal);
#ifdef freeDebug

  problemComm->barrier();
  cout << "me:" << problemComm->getRank() << " 16:" << endl;
  problemComm->barrier();
#endif
  freeArray<scalar_t> (globalMinMaxTotal);
#ifdef freeDebug
  problemComm->barrier();
  cout << "me:" << problemComm->getRank() << " 17:" << endl;
  problemComm->barrier();
  cout << "6:" << endl;
#endif 
  freeArray<scalar_t *>(pqJagged_partSizes);
  freeArray<bool>(pqJagged_uniformWeights);
  freeArray<scalar_t>(cutCoordinatesWork);
  freeArray<scalar_t>(targetPartWeightRatios);
  freeArray<scalar_t>(cutUpperBounds);
  freeArray<scalar_t>(cutLowerBounds);

  freeArray<scalar_t>(cutLowerWeight);
  freeArray<scalar_t>(cutUpperWeight);
  freeArray<bool>(isDone);
  freeArray<scalar_t>(totalPartWeights_leftClosests_rightClosests);
  freeArray<scalar_t>(global_totalPartWeights_leftClosests_rightClosests);

  for(int i = 0; i < numThreads; ++i){
    freeArray<double>(partWeights[i]);//freeArray<scalar_t>(partWeights[i]);
    freeArray<scalar_t>(rightClosestDistance[i]);
    freeArray<scalar_t>(leftClosestDistance[i]);
  }

  //freeArray<scalar_t *>(partWeights);
  freeArray<double *>(partWeights);
  freeArray<scalar_t *>(leftClosestDistance);
  freeArray<scalar_t *>(rightClosestDistance);


  env->timerStop(MACRO_TIMERS, "PQJagged Problem_Free");
  env->timerStop(MACRO_TIMERS, "PQJagged Total");
#endif // INCLUDE_ZOLTAN2_EXPERIMENTAL
}

} // namespace Zoltan2





#endif<|MERGE_RESOLUTION|>--- conflicted
+++ resolved
@@ -70,7 +70,7 @@
 
 //#define BINARYCUTSEARCH
 
-#define enable_migration
+//#define enable_migration
 #define ABS(x) ((x) >= 0 ? (x) : -(x))
 
 #define LEAF_IMBALANCE_FACTOR 0.1
@@ -397,30 +397,13 @@
         imbalanceTolerance = tol - 1.0;
       }
 
-<<<<<<< HEAD
-      imbalanceTolerance = .1;
+      migration_imbalance_cut_off = .1;
       pe = pl.getEntryPtr("migration_imbalance_cut_off");
       if (pe){
         double tol;
         tol = pe->getValue(&tol);
         migration_imbalance_cut_off = tol - 1.0;
       }
-=======
-  //TODO: FIX ME.
-  //double aa = 1;
-  pe = pl.getEntryPtr("parallel_part_calculation_count");
-  if (pe){
-    //aa = pe->getValue(&aa);
-    concurrentPartCount = pe->getValue(&concurrentPartCount);
-  }else {
-    concurrentPartCount = 0; // Set to invalid value
-  //concurrentPartCount = partId_t(aa);
-  }
-  int val = 0;
-  pe = pl.getEntryPtr("average_cuts");
-  if (pe)
-    val = pe->getValue(&val);
->>>>>>> cc5d9066
 
       pe = pl.getEntryPtr("migration_type");
       if (pe){
@@ -463,6 +446,7 @@
           force_linear = true;
       }
 
+
       //TODO: FIX ME.
       //double aa = 1;
       pe = pl.getEntryPtr("parallel_part_calculation_count");
@@ -470,7 +454,7 @@
         //aa = pe->getValue(&aa);
         concurrentPartCount = pe->getValue(&concurrentPartCount);
       }else {
-        concurrentPartCount = 1;
+        concurrentPartCount = 0; // Set to invalid value
         //concurrentPartCount = partId_t(aa);
       }
       int val = 0;
@@ -498,25 +482,8 @@
       if (pe)
         numTestCuts = pe->getValue(&numTestCuts);
 
-<<<<<<< HEAD
       ignoreWeights = params.test(rcb_balanceCount);
     }
-=======
-template <typename Adapter, typename scalar_t, typename gno_t>
-void pqJagged_getInputValues(
-    const RCP<const Environment> &env, const RCP<const CoordinateModel<
-    typename Adapter::base_adapter_t> > &coords,
-    RCP<PartitioningSolution<Adapter> > &solution,
-    std::bitset<NUM_RCB_PARAMS> &params,
-    const int &coordDim,
-    const int &weightDim,
-    const size_t &numLocalCoords, size_t &numGlobalParts, int &pqJagged_multiVectorDim,
-    scalar_t **pqJagged_values, const int &criteriaDim, scalar_t **pqJagged_weights, ArrayView<const gno_t> &pqJagged_gnos, bool &ignoreWeights,
-    bool *pqJagged_uniformWeights, bool *pqJagged_uniformParts, scalar_t **pqJagged_partSizes
-){
-  typedef typename Adapter::lno_t lno_t;
-  typedef StridedData<lno_t, scalar_t> input_t;
->>>>>>> cc5d9066
 
 
   /*! \brief  Returns the input coordinate value parameters.
@@ -569,28 +536,29 @@
    *
    */
 
+
   template <typename Adapter, typename scalar_t, typename gno_t>
-    void pqJagged_getInputValues(
-        const RCP<const Environment> &env, const RCP<const CoordinateModel<
-        typename Adapter::base_adapter_t> > &coords,
-        RCP<PartitioningSolution<Adapter> > &solution,
-        std::bitset<NUM_RCB_PARAMS> &params,
-        const int &coordDim,
-        const int &weightDim,
-        const size_t &numLocalCoords, size_t &numGlobalParts, int &pqJagged_multiVectorDim,
-        scalar_t **pqJagged_values, const int &criteriaDim, scalar_t **pqJagged_weights, ArrayView<const gno_t> &pqJagged_gnos, bool &ignoreWeights,
-        bool *pqJagged_uniformWeights, bool *pqJagged_uniformParts, scalar_t **pqJagged_partSizes
-        ){
-      typedef typename Adapter::node_t node_t;
-      typedef typename Adapter::lno_t lno_t;
-      typedef StridedData<lno_t, scalar_t> input_t;
-
-      ArrayView<const gno_t> gnos;
-      ArrayView<input_t>     xyz;
-      ArrayView<input_t>     wgts;
-
-      coords->getCoordinates(gnos, xyz, wgts);
-      pqJagged_gnos = gnos;
+  void pqJagged_getInputValues(
+      const RCP<const Environment> &env, const RCP<const CoordinateModel<
+      typename Adapter::base_adapter_t> > &coords,
+      RCP<PartitioningSolution<Adapter> > &solution,
+      std::bitset<NUM_RCB_PARAMS> &params,
+      const int &coordDim,
+      const int &weightDim,
+      const size_t &numLocalCoords, size_t &numGlobalParts, int &pqJagged_multiVectorDim,
+      scalar_t **pqJagged_values, const int &criteriaDim, scalar_t **pqJagged_weights, ArrayView<const gno_t> &pqJagged_gnos, bool &ignoreWeights,
+      bool *pqJagged_uniformWeights, bool *pqJagged_uniformParts, scalar_t **pqJagged_partSizes
+      ){
+    //typedef typename Adapter::node_t node_t;
+    typedef typename Adapter::lno_t lno_t;
+    typedef StridedData<lno_t, scalar_t> input_t;
+
+    ArrayView<const gno_t> gnos;
+    ArrayView<input_t>     xyz;
+    ArrayView<input_t>     wgts;
+
+    coords->getCoordinates(gnos, xyz, wgts);
+    pqJagged_gnos = gnos;
 
 
       //std::cout << std::endl;
@@ -3105,7 +3073,8 @@
     partId_t &partIndexBegin, partId_t futurePartIndex, 
     int migration_option,
     int migration_check_option,
-    scalar_t migration_imbalance_cut_off
+    scalar_t migration_imbalance_cut_off,
+    string iteration
     //,    lno_t *permutation
     )          // on return is num procs with left data
 {
@@ -3654,8 +3623,12 @@
   RCP<const mvector_t> constInput = rcp_const_cast<const mvector_t>(vectors);
 
   try{
+    env->timerStart(MACRO_TIMERS, "PQJagged Actual_Migration-" + iteration);
+    
     newMultiVector = XpetraTraits<mvector_t>::doMigration(
         constInput, numMyNewGnos, recvBuf.getRawPtr());
+    env->timerStop(MACRO_TIMERS, "PQJagged Actual_Migration-" + iteration);
+    
   }
   Z2_FORWARD_EXCEPTIONS
 
@@ -3763,7 +3736,8 @@
     partId_t futurePartIndex, 
     int migration_option, 
     int migration_check_option,
-    scalar_t migration_imbalance_cut_off){
+    scalar_t migration_imbalance_cut_off,
+    string iteration){
 
   partId_t nprocs = comm->getSize();
   scalar_t *assigned_parts = NULL;
@@ -3828,7 +3802,8 @@
       futurePartIndex, 
       migration_option,
       migration_check_option,
-      migration_imbalance_cut_off
+      migration_imbalance_cut_off,
+      iteration
       )
     )
    {
@@ -4506,12 +4481,14 @@
               futurePartNumbers, 
               migration_option, 
               migration_check_option,
-              migration_imbalance_cut_off
+              migration_imbalance_cut_off,
+              istring
               )
            )
-        { 
+        { /*
           if(comm->getRank() == 0)
           cout <<"i:" << i << " migration is done" << endl;
+          */
           is_migrated_in_current = true;
           is_data_migrated = true;
           env->timerStop(MACRO_TIMERS, "PQJagged Problem_Migration-" + istring);
@@ -4520,8 +4497,10 @@
 
         }
         else {
+          /*
           if(comm->getRank() == 0)
           cout << "i:" << i << " migration is not done" << endl;
+          */
           env->timerStop(MACRO_TIMERS, "PQJagged Problem_Migration-" + istring);
 
           is_migrated_in_current = false;
