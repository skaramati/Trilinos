--- conflicted
+++ resolved
@@ -93,7 +93,6 @@
   PRINT_VAR(PROJECT_SOURCE_DIR)
   PRINT_VAR(PROJECT_BINARY_DIR)
   # Above, we put these in the cache so we can grep them out of the cache file
-<<<<<<< HEAD
   
   #
   # Print some basic static info provided by CMake automatically
@@ -105,7 +104,7 @@
 
 
 #
-# Set up some really basic systme varaibles.
+# Set up some really basic system variables.
 #
 # This macro needs to be called *before* the user *.cmake option files are
 # read in so that there is an opportunity to override these.
@@ -123,10 +122,6 @@
   # NOTE: CMAKE_HOST_SYSTEM_NAME and ${PROJECT_NAME}_HOSTNAME are used by
   # TRIBITS_ADD[_ADVANCED]_TEST() to include/exclude tests based in the
   # arguments HOSTS, XHOSTS, HOSTTYPES, AND XHOSTTYPES.
-=======
-
-  MESSAGE("-- " "CMAKE_VERSION = ${CMAKE_VERSION}")
->>>>>>> 76a1573c
 
 ENDMACRO()
 
@@ -171,13 +166,8 @@
 MACRO(TRIBITS_DEFINE_GLOBAL_OPTIONS_AND_DEFINE_EXTRA_REPOS)
 
   SET( ${PROJECT_NAME}_ENABLE_ALL_PACKAGES OFF CACHE BOOL
-<<<<<<< HEAD
     "Enable all packages PT packages (ST packages as well if ${PROJECT_NAME}_ENABLE_SECONDARY_TESTED_CODE is true)." )
-  
-=======
-    "Enable all packages (Primary Stable and perhaps Secondary Stable packages)." )
-
->>>>>>> 76a1573c
+
   SET(${PROJECT_NAME}_ENABLE_ALL_OPTIONAL_PACKAGES ON CACHE BOOL
     "Recursively enable all optional packages for set of enabled packages." )
 
@@ -234,13 +224,10 @@
   OPTION(${PROJECT_NAME}_ENABLE_Fortran
     "Enable the Fortran compiler and related code"
     ${${PROJECT_NAME}_ENABLE_Fortran_DEFAULT} )
-<<<<<<< HEAD
   
   ADVANCED_OPTION(${PROJECT_NAME}_SKIP_FORTRANCINTERFACE_VERIFY_TEST
     "Skip the Fortran/C++ compatibility test"
     OFF )
-=======
->>>>>>> 76a1573c
 
   ADVANCED_SET(${PROJECT_NAME}_EXTRA_LINK_FLAGS ""
     CACHE STRING
@@ -281,18 +268,15 @@
     "Make the ${PROJECT_NAME} configure process verbose."
     )
 
-<<<<<<< HEAD
   ADVANCED_SET(${PROJECT_NAME}_TRACE_FILE_PROCESSING
     ${${PROJECT_NAME}_VERBOSE_CONFIGURE}
     CACHE BOOL
     "Print out when all of the various files get processed."
     )
   
-=======
->>>>>>> 76a1573c
   ADVANCED_SET(${PROJECT_NAME}_ENABLE_EXPLICIT_INSTANTIATION OFF
     CACHE BOOL
-    "Enable explicit template instanitation in all packages that support it"
+    "Enable explicit template instantiation in all packages that support it"
     )
 
   ADVANCED_OPTION(BUILD_SHARED_LIBS "Build shared libraries." OFF)
@@ -336,7 +320,6 @@
     CACHE BOOL
     "Install libraries and headers (default is ${${PROJECT_NAME}_INSTALL_LIBRARIES_AND_HEADERS_DEFAULT}).  NOTE: Shared libraries are always installed since they are needed by executables."
     )
-<<<<<<< HEAD
   
   IF ("${${PROJECT_NAME}_ENABLE_EXPORT_MAKEFILES_DEFAULT}" STREQUAL "")
     IF(WIN32 AND NOT CYGWIN)
@@ -344,13 +327,6 @@
     ELSE()
       SET(${PROJECT_NAME}_ENABLE_EXPORT_MAKEFILES_DEFAULT ON)
     ENDIF()
-=======
-
-  IF(WIN32 AND NOT CYGWIN)
-    SET(${PROJECT_NAME}_ENABLE_EXPORT_MAKEFILES_DEFAULT OFF)
-  ELSE()
-    SET(${PROJECT_NAME}_ENABLE_EXPORT_MAKEFILES_DEFAULT ON)
->>>>>>> 76a1573c
   ENDIF()
 
   ADVANCED_SET(${PROJECT_NAME}_ENABLE_EXPORT_MAKEFILES
@@ -419,7 +395,6 @@
     CACHE BOOL
     "Excluded disabled packages from the CPack-generated distribution.")
 
-<<<<<<< HEAD
   ADVANCED_SET( ${PROJECT_NAME}_ENABLE_SECONDARY_TESTED_CODE OFF CACHE BOOL
     "Allow Secondary Tested (ST) packages and code to be implicitly enabled." )
   
@@ -430,13 +405,6 @@
      ${${PROJECT_NAME}_TEST_CATEGORIES_DEFAULT}
      CACHE STRING
     "List of categories of tests to enable: '${${PROJECT_NAME}_VALID_CATEGORIES_STR}' (default `${${PROJECT_NAME}_TEST_CATEGORIES_DEFAULT}`)."
-=======
-  ADVANCED_SET( ${PROJECT_NAME}_ENABLE_SECONDARY_STABLE_CODE OFF CACHE BOOL
-    "Allow secondary stable packages and code to be implicitly enabled." )
-
-  ADVANCED_SET(${PROJECT_NAME}_TEST_CATEGORIES NIGHTLY CACHE STRING
-    "List of categories of tests to enable: '${${PROJECT_NAME}_VALID_CATEGORIES_STR}' (default NIGHLY)."
->>>>>>> 76a1573c
     )
   TRIBITS_ASSERT_VALID_CATEGORIES(${${PROJECT_NAME}_TEST_CATEGORIES})
 
@@ -1199,14 +1167,9 @@
     #PRINT_VAR(NATIVE_REPO_DIR)
 
     # Need to make sure this gets set because logic in Dependencies.cmake files
-<<<<<<< HEAD
-    # looks for the presents of this varible.
+    # looks for the presents of this variable.
     TRIBITS_SET_BASE_REPO_DIR(${PROJECT_SOURCE_DIR} ${NATIVE_REPO_DIR}
       ${NATIVE_REPO_NAME}_SOURCE_DIR)
-=======
-    # looks for the presents of this variable.
-    SET(${NATIVE_REPO_NAME}_SOURCE_DIR "${PROJECT_SOURCE_DIR}/${NATIVE_REPO_DIR}")
->>>>>>> 76a1573c
     #PRINT_VAR(${NATIVE_REPO_NAME}_SOURCE_DIR)
 
     #
@@ -1214,8 +1177,6 @@
     #
 
     # B.1.a) Read the core ${NATIVE_REPO_NAME} packages
-<<<<<<< HEAD
-  
     IF (${NATIVE_REPO_NAME}_PACKAGES_FILE_OVERRIDE)
       IF (IS_ABSOLUTE "${${NATIVE_REPO_NAME}_PACKAGES_FILE_OVERRIDE}")
         MESSAGE(FATAL_ERROR "ToDo: Implement abs path for"
@@ -1236,16 +1197,6 @@
     SET(REPOSITORY_NAME ${PROJECT_NAME})
     TRIBITS_TRACE_FILE_PROCESSING(REPOSITORY  INCLUDE
       "${${NATIVE_REPO_NAME}_PACKAGES_FILE}")
-=======
-
-    SET(${NATIVE_REPO_NAME}_PACKAGES_FILE
-      "${${NATIVE_REPO_NAME}_SOURCE_DIR}/${${PROJECT_NAME}_PACKAGES_FILE_NAME}")
-
-    MESSAGE("")
-    MESSAGE("Reading the list of packages from ${${NATIVE_REPO_NAME}_PACKAGES_FILE}")
-    MESSAGE("")
-
->>>>>>> 76a1573c
     INCLUDE(${${NATIVE_REPO_NAME}_PACKAGES_FILE})
 
     TRIBITS_PROCESS_PACKAGES_AND_DIRS_LISTS(${NATIVE_REPO_NAME} ${NATIVE_REPO_DIR})
@@ -1258,15 +1209,10 @@
     MESSAGE("")
     MESSAGE("Reading the list of TPLs from ${${NATIVE_REPO_NAME}_TPLS_FILE}")
     MESSAGE("")
-<<<<<<< HEAD
     
     TRIBITS_TRACE_FILE_PROCESSING(REPOSITORY  INCLUDE
       "${${NATIVE_REPO_NAME}_TPLS_FILE}")
-=======
-
->>>>>>> 76a1573c
     INCLUDE(${${NATIVE_REPO_NAME}_TPLS_FILE})
-
     TRIBITS_PROCESS_TPLS_LISTS(${NATIVE_REPO_NAME} ${NATIVE_REPO_DIR})
 
   ENDFOREACH()
@@ -1543,7 +1489,6 @@
   FOREACH(TPL_NAME ${${PROJECT_NAME}_TPLS})
     IF (TPL_ENABLE_${TPL_NAME})
       MESSAGE(STATUS "Processing enabled TPL: ${TPL_NAME}")
-<<<<<<< HEAD
       IF (NOT ${PROJECT_NAME}_TRACE_DEPENDENCY_HANDLING_ONLY)
         IF (${PROJECT_NAME}_VERBOSE_CONFIGURE)
           PRINT_VAR(${TPL_NAME}_FINDMOD)
@@ -1561,17 +1506,6 @@
         ASSERT_DEFINED(TPL_${TPL_NAME}_INCLUDE_DIRS)
         ASSERT_DEFINED(TPL_${TPL_NAME}_LIBRARIES)
         ASSERT_DEFINED(TPL_${TPL_NAME}_LIBRARY_DIRS)
-=======
-      IF (${PROJECT_NAME}_VERBOSE_CONFIGURE)
-        PRINT_VAR(${TPL_NAME}_FINDMOD)
-      ENDIF()
-      IF (IS_ABSOLUTE ${${TPL_NAME}_FINDMOD})
-        #MESSAGE("${${TPL_NAME}_FINDMOD} is absolute!")
-        SET(CURRENT_TPL_PATH "${${TPL_NAME}_FINDMOD}")
-      ELSE()
-        #MESSAGE("${${TPL_NAME}_FINDMOD} is *NOT* absolute!")
-        SET(CURRENT_TPL_PATH "${PROJECT_SOURCE_DIR}/${${TPL_NAME}_FINDMOD}")
->>>>>>> 76a1573c
       ENDIF()
     ENDIF()
   ENDFOREACH()
@@ -1668,21 +1602,6 @@
   INCLUDE(TribitsSetupBasicCompileLinkFlags)
   TRIBITS_SETUP_BASIC_COMPILE_LINK_FLAGS()
 
-<<<<<<< HEAD
-=======
-  # Find the host site name used in selecting or deselecting tests by the
-  # TRIBITS_ADD_TEST(...) function.
-
-  SITE_NAME(${PROJECT_NAME}_HOSTNAME)
-  MARK_AS_ADVANCED(${PROJECT_NAME}_HOSTNAME)
-  PRINT_VAR(${PROJECT_NAME}_HOSTNAME)
-
-  # Find the host site type name used in selecting or deselecting tests by the
-  # TRIBITS_ADD_TEST(...) function.
-
-  PRINT_VAR(CMAKE_HOST_SYSTEM_NAME)
-
->>>>>>> 76a1573c
   # Set up Windows interface stuff
 
   IF (MSVC)
@@ -2178,13 +2097,6 @@
   #
   # E) Process the global variables and other cleanup
   #
-<<<<<<< HEAD
-=======
-
-  REMOVE_GLOBAL_DUPLICATES(${PROJECT_NAME}_INCLUDE_DIRS)
-  REMOVE_GLOBAL_DUPLICATES(${PROJECT_NAME}_LIBRARY_DIRS)
-  REMOVE_GLOBAL_DUPLICATES(${PROJECT_NAME}_LIBRARIES)
->>>>>>> 76a1573c
 
   IF (NOT ${PROJECT_NAME}_TRACE_DEPENDENCY_HANDLING_ONLY)
   
@@ -2431,28 +2343,6 @@
 
 
 #
-<<<<<<< HEAD
-=======
-#  Macro that allows packages to easily make a feature SS for development
-#  builds and PS for release builds
-#.
-#  The OUTPUT_VAR is set to ON or OFF based on the configure state. In
-#  development mode it will be set to ON only if SS code is enabled,
-#  otherwise it is set to OFF. In release mode it is always set to ON.
-#  This allows some sections of PROJECT_NAME to be considered SS for
-#  development mode reducing testing time, while still having important
-#  functionality available to users by default
-MACRO(TRIBITS_SET_SS_FOR_DEV_MODE OUTPUT_VAR)
-  IF(${PROJECT_NAME}_ENABLE_DEVELOPMENT_MODE)
-    SET(${OUTPUT_VAR} ${${PROJECT_NAME}_ENABLE_SECONDARY_STABLE_CODE})
-  ELSE()
-    SET(${OUTPUT_VAR} ON)
-  ENDIF()
-ENDMACRO()
-
-
-#
->>>>>>> 76a1573c
 # Macro that drives a experimental 'dashboard' target
 #
 
@@ -2650,17 +2540,10 @@
 MACRO(TRIBITS_EXCLUDE_FILES)
 
   SET(FILES_TO_EXCLUDE ${ARGN})
-<<<<<<< HEAD
   
   # Need to add "/<project source dir>/<package dir>/" to each file to prevent
   # someone from trying to exclude a file like "readme" and having it
   # inadvertently exclude a file matching that name in another package.
-=======
-
-  #need to add "/<project source dir>/<package dir>/" to each file this is to prevent
-  #someone from trying to exclude a file like "readme" and having it
-  #inadvertently exclude a file matching that name in another package.
->>>>>>> 76a1573c
   SET(MODIFIED_FILES_TO_EXCLUDE "")
 
   GET_FILENAME_COMPONENT(${PROJECT_NAME}_SOURCE_PATH
@@ -2699,12 +2582,7 @@
 #  be supporting autotools.
 #
 MACRO(TRIBITS_EXCLUDE_AUTOTOOLS_FILES) # PACKAGE_NAME LIST_RETURN)
-<<<<<<< HEAD
-
-  SET(AUTOTOOLS_FILES 
-=======
   SET(AUTOTOOLS_FILES
->>>>>>> 76a1573c
     configure.ac$
     configure$
     Makefile.am$
